--- conflicted
+++ resolved
@@ -2,14 +2,9 @@
 #ifndef NOMINMAX
 #define NOMINMAX
 #endif
-<<<<<<< HEAD
-#include <commdlg.h>
-#include <windows.h>
-=======
 #define WIN32_LEAN_AND_MEAN
 #include <windows.h>
 #include <commdlg.h>
->>>>>>> ed7be3e2
 #elif defined(__APPLE__)
 #ifdef ENABLE_HELIOS_VISUALIZER
 #include <nfd.h>
@@ -1896,10 +1891,6 @@
     io.Fonts->Build();
     // ImGui::PushFont(arial);
     io.FontDefault = arial;
-<<<<<<< HEAD
-    io.ConfigFlags |= ImGuiConfigFlags_NavEnableKeyboard; // Enable Keyboard Controls
-=======
->>>>>>> ed7be3e2
     io.ConfigFlags |= ImGuiConfigFlags_NavEnableGamepad; // Enable Gamepad Controls
 
     // void* window;
@@ -2209,11 +2200,6 @@
                         } else {
                             visualizer->colorContextPrimitivesByObjectData(visualization_type.c_str());
                         }
-<<<<<<< HEAD
-                        visualizer->clearColor();
-
-=======
->>>>>>> ed7be3e2
                     } else {
                         visualizer->clearColor();
                     }
@@ -2289,17 +2275,10 @@
         recordPopup();
         ImGui::OpenPopupOnItemClick("repeat_record", ImGuiPopupFlags_MouseButtonRight);
 #endif // RADIATION_MODEL
-<<<<<<< HEAD
-        // ####### RESULTS ####### //
-        // ImGui::Text("Absorbed PAR: %f W/m^2", PAR_absorbed);
-        // ImGui::Text("Absorbed NIR: %f W/m^2", NIR_absorbed);
-        // ImGui::Text("Absorbed  LW: %f W/m^2", LW_absorbed);
-=======
        // ####### RESULTS ####### //
        // ImGui::Text("Absorbed PAR: %f W/m^2", PAR_absorbed);
        // ImGui::Text("Absorbed NIR: %f W/m^2", NIR_absorbed);
        // ImGui::Text("Absorbed  LW: %f W/m^2", LW_absorbed);
->>>>>>> ed7be3e2
         ImGui::Text("Console:");
         outputConsole();
         if (ImGui::BeginTabBar("Settings#left_tabs_bar")) {
@@ -2542,15 +2521,9 @@
                     ImGui::SameLine();
                     ImGui::Text("Use Ground Texture Color");
                 } else {
-<<<<<<< HEAD
                     ImGui::SameLine();
                     ImGui::ColorEdit3("##ground_color_edit", ground_color);
                     ImGui::SameLine();
-=======
-                    ImGui::SameLine();
-                    ImGui::ColorEdit3("##ground_color_edit", ground_color);
-                    ImGui::SameLine();
->>>>>>> ed7be3e2
                     ImGui::Text("Manually Set Ground Color");
                 }
                 // ####### DOMAIN ORIGIN ####### //
@@ -2750,8 +2723,6 @@
                         } else {
                             // ####### OBJECT TEXTURE FILE ####### //
                             ImGui::Text("Use Color from Texture File");
-<<<<<<< HEAD
-=======
                         }
                         // ####### OBJECT SCALE ####### //
                         ImGui::SetNextItemWidth(60);
@@ -2819,73 +2790,7 @@
                         }
                         if (objects_dict[current_obj].is_dirty && !ImGui::IsAnyItemActive() && !ImGui::IsAnyItemFocused()) {
                             updateObject(current_obj);
->>>>>>> ed7be3e2
-                        }
-                        // ####### OBJECT SCALE ####### //
-                        ImGui::SetNextItemWidth(60);
-                        ImGui::InputFloat("##obj_scale_x", &objects_dict[current_obj].scale.x);
-                        randomizePopup("obj_scale_x_" + std::to_string(objects_dict[current_obj].index), createTaggedPtr(&objects_dict[current_obj].scale.x, &objects_dict[current_obj].is_dirty));
-                        randomizerParams("obj_scale_x_" + std::to_string(objects_dict[current_obj].index));
-                        ImGui::OpenPopupOnItemClick(("randomize_obj_scale_x_" + std::to_string(objects_dict[current_obj].index)).c_str(), ImGuiPopupFlags_MouseButtonRight);
-                        ImGui::SameLine();
-                        ImGui::SetNextItemWidth(60);
-                        ImGui::InputFloat("##obj_scale_y", &objects_dict[current_obj].scale.y);
-                        randomizePopup("obj_scale_y_" + std::to_string(objects_dict[current_obj].index), createTaggedPtr(&objects_dict[current_obj].scale.y, &objects_dict[current_obj].is_dirty));
-                        randomizerParams("obj_scale_y_" + std::to_string(objects_dict[current_obj].index));
-                        ImGui::OpenPopupOnItemClick(("randomize_obj_scale_y_" + std::to_string(objects_dict[current_obj].index)).c_str(), ImGuiPopupFlags_MouseButtonRight);
-                        ImGui::SameLine();
-                        ImGui::SetNextItemWidth(60);
-                        ImGui::InputFloat("##obj_scale_z", &objects_dict[current_obj].scale.z);
-                        randomizePopup("obj_scale_z_" + std::to_string(objects_dict[current_obj].index), createTaggedPtr(&objects_dict[current_obj].scale.z, &objects_dict[current_obj].is_dirty));
-                        randomizerParams("obj_scale_z_" + std::to_string(objects_dict[current_obj].index));
-                        ImGui::OpenPopupOnItemClick(("randomize_obj_scale_z_" + std::to_string(objects_dict[current_obj].index)).c_str(), ImGuiPopupFlags_MouseButtonRight);
-                        ImGui::SameLine();
-                        ImGui::Text("Object Scale");
-                        // ####### OBJECT POSITION ####### //
-                        ImGui::SetNextItemWidth(60);
-                        ImGui::InputFloat("##obj_position_x", &objects_dict[current_obj].position.x);
-                        randomizePopup("obj_position_x_" + std::to_string(objects_dict[current_obj].index), createTaggedPtr(&objects_dict[current_obj].position.x, &objects_dict[current_obj].is_dirty));
-                        randomizerParams("obj_position_x_" + std::to_string(objects_dict[current_obj].index));
-                        ImGui::OpenPopupOnItemClick(("randomize_obj_position_x_" + std::to_string(objects_dict[current_obj].index)).c_str(), ImGuiPopupFlags_MouseButtonRight);
-                        ImGui::SameLine();
-                        ImGui::SetNextItemWidth(60);
-                        ImGui::InputFloat("##obj_position_y", &objects_dict[current_obj].position.y);
-                        randomizePopup("obj_position_y_" + std::to_string(objects_dict[current_obj].index), createTaggedPtr(&objects_dict[current_obj].position.y, &objects_dict[current_obj].is_dirty));
-                        randomizerParams("obj_position_y_" + std::to_string(objects_dict[current_obj].index));
-                        ImGui::OpenPopupOnItemClick(("randomize_obj_position_y_" + std::to_string(objects_dict[current_obj].index)).c_str(), ImGuiPopupFlags_MouseButtonRight);
-                        ImGui::SameLine();
-                        ImGui::SetNextItemWidth(60);
-                        ImGui::InputFloat("##obj_position_z", &objects_dict[current_obj].position.z);
-                        randomizePopup("obj_position_z_" + std::to_string(objects_dict[current_obj].index), createTaggedPtr(&objects_dict[current_obj].position.z, &objects_dict[current_obj].is_dirty));
-                        randomizerParams("obj_position_z_" + std::to_string(objects_dict[current_obj].index));
-                        ImGui::OpenPopupOnItemClick(("randomize_obj_position_z_" + std::to_string(objects_dict[current_obj].index)).c_str(), ImGuiPopupFlags_MouseButtonRight);
-                        ImGui::SameLine();
-                        ImGui::Text("Object Position");
-                        // ####### OBJECT ORIENTATION ####### //
-                        ImGui::SetNextItemWidth(60);
-                        ImGui::InputFloat("##obj_orientation_x", &objects_dict[current_obj].orientation.x);
-                        randomizePopup("obj_orientation_x_" + std::to_string(objects_dict[current_obj].index), createTaggedPtr(&objects_dict[current_obj].orientation.x, &objects_dict[current_obj].is_dirty));
-                        randomizerParams("obj_orientation_x_" + std::to_string(objects_dict[current_obj].index));
-                        ImGui::OpenPopupOnItemClick(("randomize_obj_orientation_x_" + std::to_string(objects_dict[current_obj].index)).c_str(), ImGuiPopupFlags_MouseButtonRight);
-                        ImGui::SameLine();
-                        ImGui::SetNextItemWidth(60);
-                        ImGui::InputFloat("##obj_orientation_y", &objects_dict[current_obj].orientation.y);
-                        randomizePopup("obj_orientation_y_" + std::to_string(objects_dict[current_obj].index), createTaggedPtr(&objects_dict[current_obj].orientation.y, &objects_dict[current_obj].is_dirty));
-                        randomizerParams("obj_orientation_y_" + std::to_string(objects_dict[current_obj].index));
-                        ImGui::OpenPopupOnItemClick(("randomize_obj_orientation_y_" + std::to_string(objects_dict[current_obj].index)).c_str(), ImGuiPopupFlags_MouseButtonRight);
-                        ImGui::SameLine();
-                        ImGui::SetNextItemWidth(60);
-                        ImGui::InputFloat("##obj_orientation_z", &objects_dict[current_obj].orientation.z);
-                        randomizePopup("obj_orientation_z_" + std::to_string(objects_dict[current_obj].index), createTaggedPtr(&objects_dict[current_obj].orientation.z, &objects_dict[current_obj].is_dirty));
-                        randomizerParams("obj_orientation_z_" + std::to_string(objects_dict[current_obj].index));
-                        ImGui::OpenPopupOnItemClick(("randomize_obj_orientation_z_" + std::to_string(objects_dict[current_obj].index)).c_str(), ImGuiPopupFlags_MouseButtonRight);
-                        ImGui::SameLine();
-                        ImGui::Text("Object Orientation");
-                    }
-                    if (objects_dict[current_obj].position != objects_dict[current_obj].prev_position || objects_dict[current_obj].orientation != objects_dict[current_obj].prev_orientation ||
-                        objects_dict[current_obj].scale != objects_dict[current_obj].prev_scale || objects_dict[current_obj].color != objects_dict[current_obj].prev_color) {
-                        // objects_dict[current_obj].is_dirty = true;
-                        updateObject(current_obj);
+                        }
                     }
                 }
                 ImGui::EndTabItem();
@@ -5755,9 +5660,6 @@
     // original buffer at program exit.
     std::streambuf *prev_buf = std::cout.rdbuf();
     std::string buffer = captured_cout.str();
-<<<<<<< HEAD
-    ImGui::InputTextMultiline("##console", &buffer[0], buffer.size() + 1, ImVec2(-FLT_MIN, ImGui::GetTextLineHeight() * 5), ImGuiInputTextFlags_ReadOnly | ImGuiInputTextFlags_AllowTabInput);
-=======
     std::size_t buffer_size = buffer.size();
     if (ImGui::BeginChild("##console", ImVec2(-FLT_MIN, ImGui::GetTextLineHeight() * 5), ImGuiChildFlags_None, ImGuiWindowFlags_HorizontalScrollbar)) {
         ImGui::TextUnformatted(buffer.c_str());
@@ -5767,7 +5669,6 @@
         ImGui::EndChild();
     }
     last_console_size = buffer_size;
->>>>>>> ed7be3e2
     std::cout.rdbuf(prev_buf);
 }
 
@@ -6107,11 +6008,7 @@
     ground_UUIDs.clear();
     ground_UUIDs = context->getObjectPrimitiveUUIDs(ground_objID);
     context->cleanDeletedUUIDs(ground_UUIDs);
-<<<<<<< HEAD
-    context->setGlobalData("ground_UUIDs", HELIOS_TYPE_UINT, ground_UUIDs.size(), ground_UUIDs.data());
-=======
     context->setGlobalData("ground_UUIDs", ground_UUIDs);
->>>>>>> ed7be3e2
     context->setPrimitiveData(ground_UUIDs, "twosided_flag", uint(0));
     context->setPrimitiveData(ground_UUIDs, "object_label", "ground");
     primitive_UUIDs["ground"] = ground_UUIDs;
@@ -6217,11 +6114,7 @@
     context->cleanDeletedUUIDs(ground_UUIDs);
 
     context->setPrimitiveData(ground_UUIDs, "twosided_flag", uint(0));
-<<<<<<< HEAD
-    context->setGlobalData("ground_UUIDs", HELIOS_TYPE_UINT, ground_UUIDs.size(), ground_UUIDs.data());
-=======
     context->setGlobalData("ground_UUIDs", ground_UUIDs);
->>>>>>> ed7be3e2
     context->setPrimitiveData(ground_UUIDs, "object_label", "ground");
     primitive_UUIDs["ground"] = ground_UUIDs;
 }
@@ -6256,11 +6149,7 @@
     context->cleanDeletedUUIDs(ground_UUIDs);
 
     context->setPrimitiveData(ground_UUIDs, "twosided_flag", uint(0));
-<<<<<<< HEAD
-    context->setGlobalData("ground_UUIDs", HELIOS_TYPE_UINT, ground_UUIDs.size(), ground_UUIDs.data());
-=======
     context->setGlobalData("ground_UUIDs", ground_UUIDs);
->>>>>>> ed7be3e2
     context->setPrimitiveData(ground_UUIDs, "object_label", "ground");
     primitive_UUIDs["ground"] = ground_UUIDs;
 }