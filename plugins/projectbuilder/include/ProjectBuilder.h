/** \file "ProjectBuilder.h" ProjectBuilder header.

Copyright (C) 2016-2025 Brian Bailey

    This program is free software: you can redistribute it and/or modify
    it under the terms of the GNU General Public License as published by
    the Free Software Foundation, version 2.

    This program is distributed in the hope that it will be useful,
    but WITHOUT ANY WARRANTY; without even the implied warranty of
    MERCHANTABILITY or FITNESS FOR A PARTICULAR PURPOSE.  See the
    GNU General Public License for more details.

*/

#ifndef PROJECT_BUILDER
#define PROJECT_BUILDER

// #pragma once

#include <set>

#include "Context.h"

// Forward Declaration
class BLConductanceModel;
class EnergyBalanceModel;
class PlantArchitecture;
class RadiationModel;
class SolarPosition;
class Visualizer;
class CameraProperties;
class CanopyGenerator;
void BuildGeometry(const std::string &xml_input_file, PlantArchitecture *plant_architecture_ptr, helios::Context *context_ptr);
void InitializeRadiation(const std::string &xml_input_file, SolarPosition *solarposition_ptr, RadiationModel *radiation_ptr, helios::Context *context_ptr);
void InitializeEnergyBalance(const std::string &xml_input_file, BLConductanceModel *boundarylayerconductancemodel, EnergyBalanceModel *energybalancemodel, helios::Context *context_ptr);
void InitializeSimulation(const std::string &xml_input_file, helios::Context *context_ptr);


#ifdef ENABLE_BOUNDARYLAYERCONDUCTANCEMODEL
#include "BoundaryLayerConductanceModel.h"
#endif // BOUNDARYLAYERCONDUCTANCEMODEL

#ifdef ENABLE_ENERGYBALANCEMODEL
#include "EnergyBalanceModel.h"
#endif // ENERGYBALANCEMODEL

#if defined(ENABLE_BOUNDARYLAYERCONDUCTANCEMODEL) && defined(ENABLE_ENERGYBALANCEMODEL)
#include "InitializeEnergyBalance.h"
#endif // BOUNDARYLAYERCONDUCTANCEMODEL && ENERGYBALANCEMODEL

#ifdef ENABLE_PLANT_ARCHITECTURE
#include "BuildGeometry.h"
#include "PlantArchitecture.h"
#endif // PLANT_ARCHITECTURE

#ifdef ENABLE_CANOPY_GENERATOR
#include "CanopyGenerator.h"
#endif // CANOPY_GENERATOR

#ifdef ENABLE_RADIATION_MODEL
#include "InitializeRadiation.h"
#include "RadiationModel.h"
#endif // RADIATION_MODEL

#ifdef ENABLE_SOLARPOSITION
#include "SolarPosition.h"
#endif // SOLARPOSITION

#ifdef ENABLE_HELIOS_VISUALIZER
#include "glew.h"
#include "Visualizer.h"
// IMGUI
#include "GLFW/glfw3.h"
#include "backends/imgui_impl_glfw.h"
#include "backends/imgui_impl_opengl3.h"
#include "imgui.h"
#include "imgui_internal.h"
#include "misc/cpp/imgui_stdlib.h"
#endif // HELIOS_VISUALIZER


//! Function to convert vector to string
/**
 * \param[in] v Vector input
 */
std::string vec_to_string(const helios::vec2 &v);

//! Function to convert vector to string
/**
 * \param[in] v Vector input
 */
std::string vec_to_string(const helios::vec3 &v);

//! Function to convert vector to string
/**
 * \param[in] v Vector input
 */
std::string vec_to_string(const helios::int2 &v);

//! Function to linearly space between two vectors
/**
 * \param[in] a Start point coordinates
 * \param[in] b End point coordinates
 * \param[in] num_points Total number of points (including a & b)
 */
[[nodiscard]] std::vector<helios::vec3> linspace(const helios::vec3 &a, const helios::vec3 &b, int num_points);

//! Function to return interpolated vector based on keypoints
/**
 * \param[in] keypoints Vector of keypoints
 * \param[in] positions Vector of position vectors
 * \param[in] num_points Total number of points (including points in positions)
 */
[[nodiscard]] std::vector<helios::vec3> interpolate(const std::vector<int> &keypoints, const std::vector<helios::vec3> &positions, int num_points);

//! ImGUI toggle button function
/**
 * \param[in] str_id String ID
 * \param[in] v Boolean representing on or off
 */
void toggle_button(const char *str_id, bool *v);

//! Function to open file dialog
std::string file_dialog();

//! Function to open save as file dialog
/**
 * \param[in] extensions List of possible extensions
 */
std::string save_as_file_dialog(std::vector<std::string> extensions);

//! Function to get node labels for a given set of nodes
/**
 * \param[in] xml_file Path to the XML file
 * \param[in] label_name Name of the label
 * \param[in] node_name Name of the XML nodes to get labels from
 */
[[nodiscard]] std::vector<std::string> get_xml_node_values(const std::string &xml_file, const std::string &label_name, const std::string &node_name);

//! Digit pointer object; union of int* and float*.
union digitPtr {
    int *i;
    float *f;
};

//! Struct to represent an object or canopy
struct obj {
    int idx;
    bool isCanopy;
};

//! Struct to combine int* and float* objects. Also contains a bool* which is used to indicate that the associated object needs to be updated.
struct taggedPtr {
    digitPtr ptr;
    bool isInt;
    bool *dirty;
};

//! Function to create a tagged pointer object from an int pointer
/**
 * \param[in] ptr Int pointer
 * \param[in] dirty Bool used to determine if associated object needs update
 */
[[nodiscard]] taggedPtr createTaggedPtr(int *ptr, bool *dirty);

//! Function to create a tagged pointer object from a float pointer
/**
 * \param[in] ptr Float pointer
 * \param[in] dirty Bool used to determine if associated object needs update
 */
[[nodiscard]] taggedPtr createTaggedPtr(float *ptr, bool *dirty);

//! Function to create a tagged pointer object from an int pointer
/**
 * \param[in] ptr Int pointer
 */
[[nodiscard]] taggedPtr createTaggedPtr(int *ptr);

//! Function to create a tagged pointer object from a float pointer
/**
 * \param[in] ptr Float pointer
 */
[[nodiscard]] taggedPtr createTaggedPtr(float *ptr);

//! Distribution union object; union of normal_distribution, uniform_real_distribution, and weibull_distribution
union distUnion {
    std::normal_distribution<float> *normal;
    std::uniform_real_distribution<float> *uniform;
    std::weibull_distribution<float> *weibull;
};

//! Struct to combine distribution objects (flag: -1 = N/A, 0 = normal, 1 = uniform, 2 = weibull) (repeat: false = randomize once per recording, true = randomize for every image)
struct distribution {
    distUnion dist;
    int flag;
    bool repeat;
};

//! Band group struct
struct bandGroup {
    std::vector<std::string> bands;
    bool grayscale;
    bool norm;
};

//! Canopy struct
struct canopy {
    int idx;
    float age;
    float ground_clipping_height;
    std::string label;
    std::string library_name;
    std::string library_name_verbose;
    std::vector<uint> IDs;
    std::vector<helios::vec3> individual_plant_locations;
    helios::vec2 plant_spacing;
    helios::int2 plant_count;
    helios::vec3 origin;
    std::string data_group;
    bool is_dirty;
};

//! Object struct
struct object {
    int index;
    std::string name;
    std::string file;
    std::string data_group;
    std::vector<uint> UUIDs;
    helios::vec3 position;
    helios::vec3 prev_position;
    helios::vec3 orientation;
    helios::vec3 prev_orientation;
    helios::vec3 scale;
    helios::vec3 prev_scale;
    helios::RGBcolor color;
    helios::RGBcolor prev_color;
    bool use_texture_file;
    bool is_dirty;
};

//! Rig struct
struct rig {
    std::string label;
    std::vector<distribution> position_noise;
    helios::RGBcolor color;
    helios::vec3 position;
    helios::vec3 lookat;
    std::set<std::string> camera_labels;
    std::set<std::string> light_labels;
    bool write_depth;
    bool write_norm_depth;
};

bool parse_distribution(const std::string &input_string, distribution &converted_distribution);

//! Function to create a distribution struct from a normal distribution
/**
 ** \param[in] dist Distribution
 ** \param[in] randomize_repeat If true, randomize for every image.
 */
distribution createDistribution(const std::normal_distribution<float> &dist, bool randomize_repeat);

//! Function to create a distribution struct from a uniform real distribution
/**
 ** \param[in] dist Distribution
 ** \param[in] randomize_repeat If true, randomize for every image.
 */
distribution createDistribution(const std::uniform_real_distribution<float> &dist, bool randomize_repeat);

//! Function to create a distribution struct from a weibull distribution
/**
 ** \param[in] dist Distribution
 ** \param[in] randomize_repeat If true, randomize for every image.
 */
distribution createDistribution(const std::weibull_distribution<float> &dist, bool randomize_repeat);


class ProjectBuilder {
private:
    //! XML Document
    pugi::xml_document xmldoc;

    //! XML Document path
    std::string xml_input_file = "plugins/projectbuilder/inputs/inputs.xml";

    //! User input
    bool user_input;

    //! Light coordinates type (false = Cartesian, true = Spherical)
    bool light_coord_type = false;

    //! If true, the context has been updated since the last time the visualizer has been updated
    bool is_dirty = false;

    //! If true, the project has been built and `visualize()` can be run.
    bool built = false;

    //! Absorbed PAR value
    float PAR_absorbed;

    //! Absorbed NIR value
    float NIR_absorbed;

    //! Absorbed LW value
    float LW_absorbed;

    //! Turbidity
    float turbidity;

    //! Diffuse extinction coefficient
    float diffuse_extinction_coeff = 0.1;

    //! Enforce periodic boundary x
    bool enforce_periodic_boundary_x = true;

    //! Enforce periodic boundary y
    bool enforce_periodic_boundary_y = true;

    //! Sun ID
    uint sun_ID;

    //! Band Labels
    std::vector<std::string> bandlabels;

    //! Band group names
    std::set<std::string> band_group_names;

    //! Band groups lookup map
    std::map<std::string, bandGroup> band_group_lookup;

    //! Current band group
    std::string current_band_group;

    //! Band Labels set
    std::set<std::string> bandlabels_set;

    //! Set of band labels with emissivity enabled
    std::set<std::string> bandlabels_set_emissivity;

    //! Set of band labels with wavelength range set
    std::set<std::string> bandlabels_set_wavelength;

    //! Direct ray count map keyed by band label that returns the direct ray count for the specified band.
    std::map<std::string, int> direct_ray_count_dict;

    //! Diffuse ray count map keyed by band label that returns the diffuse ray count for the specified band.
    std::map<std::string, int> diffuse_ray_count_dict;

    //! Scattering depth map keyed by band label that returns the scattering depth for the specified band.
    std::map<std::string, int> scattering_depth_dict;

    //! New band label
    std::string new_band_label;

    //! New band wavelength min
    float wavelength_min = 400.0f;

    //! New band wavelength max
    float wavelength_max = 700.0f;

    //! New band enable wavelength
    bool enable_wavelength;

    //! New band enable emission
    bool enable_emission;

    //! Ground UUIDs
    std::vector<uint> ground_UUIDs;

    //! Ground object ID
    uint ground_objID;

    //! Leaf UUIDs
    std::vector<uint> leaf_UUIDs;

    //! Petiolule UUIDs
    std::vector<uint> petiolule_UUIDs;

    //! Petiole UUIDs
    std::vector<uint> petiole_UUIDs;

    //! Internode UUIDs
    std::vector<uint> internode_UUIDs;

    //! Peduncle UUIDs
    std::vector<uint> peduncle_UUIDs;

    //! Petal UUIDs
    std::vector<uint> petal_UUIDs;

    //! Flower UUIDs
    std::vector<uint> flower_UUIDs;

    //! Sepal UUIDs
    std::vector<uint> sepal_UUIDs;

    //! Pedicel UUIDs
    std::vector<uint> pedicel_UUIDs;

    //! Fruit UUIDs
    std::vector<uint> fruit_UUIDs;

    //! Primitive names vector
    std::vector<std::string> primitive_names = {"All", "ground", "leaf", "petiolule", "petiole", "internode", "peduncle", "petal", "pedicel", "fruit"};

    //! Bounding boxes
    std::map<std::string, bool> bounding_boxes = {
            {"plantID", false}, {"leafID", false}, {"peduncleID", false}, {"closedflowerID", false}, {"openflowerID", false}, {"fruitID", false}, {"rank", false}, {"age", false}, {"carbohydrate_concentration", false}};

    //! Bounding boxes map
    std::map<std::string, int> bounding_boxes_map;

    //! Primitive names set
    std::set<std::string> primitive_names_set = {"All", "ground", "leaf", "petiolule", "petiole", "internode", "peduncle", "petal", "pedicel", "fruit"};

    //! Map keyed by primitive names that returns the address of a vector of UUIDs corresponding to the primitive name
    std::map<std::string, std::vector<uint> *> primitive_addresses;

    //! Map keyed by primitive names that returns a vector of UUIDs corresponding to the primitive name
    std::map<std::string, std::vector<uint>> primitive_UUIDs;

    //! Map keyed by data group name that returns a map of primitive UUIDs for each primitive name in the data group
    std::map<std::string, std::map<std::string, std::vector<uint>>> primitive_UUIDs_dict;

    //! Map keyed by primitive names that returns a bool representing whether the primitive has continuous spectra (reflectivity, transmissivity, emissivity)
    std::map<std::string, std::vector<bool>> primitive_continuous;

    //! Map keyed by primitive names that returns a bool representing whether the primitive has continuous spectra (reflectivity, transmissivity, emissivity)
    std::map<std::string, std::map<std::string, std::vector<bool>>> primitive_continuous_dict;

    //! Map keyed by primitive names that returns spectra (reflectivity, transmissivity, emissivity)
    std::map<std::string, std::vector<std::string>> primitive_spectra;

    //! Map keyed by data group that returns a map of primitive spectra information for that data group
    std::map<std::string, std::map<std::string, std::vector<std::string>>> primitive_spectra_dict;

    //! Primitive values map: band -> primitive type -> {reflectivity, transmissivity, emissivity}
    std::map<std::string, std::map<std::string, std::vector<float>>> primitive_values;

    //! Primitive values map: band -> primitive type -> {reflectivity, transmissivity, emissivity}
    std::map<std::string, std::map<std::string, std::map<std::string, std::vector<float>>>> primitive_values_dict;

    //! Set of data group names
    std::set<std::string> data_groups_set = {"All"};

    //! Ground area
    float ground_area;

    //! Timeseries variables
    std::vector<std::string> timeseries_variables;

    //! Air temperature
    float air_temperature = 300.f;

    //! Air humidity
    float air_humidity = 0.5f;

    //! Sun direction vector
    helios::vec3 sun_dir_vec;

    //! R PAR dir
    float R_PAR_dir;

    //! R NIR dir
    float R_NIR_dir;

    //! fdiff
    float fdiff;

    //! XML Error String
    std::string xml_error_string;

    //! Rig labels
    std::vector<std::string> rig_labels;

    //! Rig position noise
    std::vector<std::vector<distribution>> rig_position_noise;

    //! Rig lookat noise
    std::vector<std::vector<distribution>> rig_lookat_noise;

    //! Rig colors
    std::vector<helios::RGBcolor> rig_colors;

    //! Camera positions
    std::vector<helios::vec3> camera_positions;

    //! Camera lookats
    std::vector<helios::vec3> camera_lookats;

    //! Vector containing the *first* camera label of every rig.
    std::vector<std::string> camera_labels;

    //! Vector of camera resolutions
    std::vector<helios::int2> camera_resolutions;

    //! Vector of focal plane distances for every camera
    std::vector<float> focal_plane_distances;

    //! Vector of lens diameters for every camera
    std::vector<float> lens_diameters;

    //! Vector of FOV aspect ratios for every camera
    std::vector<float> FOV_aspect_ratios;

    //! Vector of HFOVs for every camera
    std::vector<float> HFOVs;

    //! Map keyed by rig name that returns rig index
    std::map<std::string, int> rig_dict;

    //! Rig labels
    std::set<std::string> rig_labels_set;

    //! Vector of bools representing whether to write depth images for each rig
    std::vector<bool> write_depth;

    //! Vector of bools representing whether to write norm depth images for each rig
    std::vector<bool> write_norm_depth;

    //! Rig position
    helios::vec3 camera_position = {0, 0, 0};

    //! Vector of keypoint frames for every rig
    std::vector<std::vector<int>> keypoint_frames;

    //! Vector of rig positions for every rig
    std::vector<std::vector<helios::vec3>> camera_position_vec;

    //! Vector of rig lookat positions for every rig
    std::vector<std::vector<helios::vec3>> camera_lookat_vec;

    //! Rig lookat
    helios::vec3 camera_lookat = {0, 0, 0};

    //! Camera label
    std::string camera_label = "RGB";

    //! Number of images/frames
    int num_images = 5;

    //! Number of images/frames per rig
    std::vector<int> num_images_vec;

    //! Vector of camera names
    std::vector<std::string> camera_names;

    //! Set of camera names
    std::set<std::string> camera_names_set;

    //! Camera resolution
    helios::int2 camera_resolution = {1024, 1024};

    //! Focal plane distance
    float focal_plane_distance = 0.4;

    //! Lens diameter
    float lens_diameter = 0.02;

    //! FOV aspect ratio
    float FOV_aspect_ratio = 1.4;

    //! HFOV
    float HFOV = 50.0;

    //! Dictionary keyed by camera name that returns camera index.
    std::map<std::string, int> camera_dict;

    //! Set of camera labels for every rig
    std::vector<std::set<std::string>> rig_camera_labels;

    //! Vector of light names.
    std::vector<std::string> light_names;

    //! Set of light names.
    std::set<std::string> light_names_set;

    //! Vector of light types (e.g. sphere, rectangle, etc.).
    std::vector<std::string> light_types;

    //! Vector of all possible light types.
    // std::vector<std::string> all_light_types = {"collimated", "sphere", "sunsphere", "rectangle", "disk"};
    std::vector<std::string> all_light_types = {"sphere", "rectangle", "disk"};

    //! Vector of light positions for each light.
    std::vector<helios::vec3> light_direction_vec;

    //! Vector of light spherical directions for each light.
    std::vector<helios::SphericalCoord> light_direction_sph_vec;

    //! Vector of rotations for each light.
    std::vector<helios::vec3> light_rotation_vec;

    //! Vector of sizes for each light.
    std::vector<helios::vec2> light_size_vec;

    //! Vector of sizes for each light.
    std::vector<float> light_radius_vec;

    //! Vector of source flux for each light.
    std::vector<float> light_flux_vec;

    //! Dictionary keyed by light name that returns light index (in light_names).
    std::map<std::string, int> light_dict;

    //! Vector of sets of lights. The i-th set in the vector contains the light names of the i-th rig.
    std::vector<std::set<std::string>> rig_light_labels;

    //! Dictionary containing arrow UUIDs for every arrow
    std::map<std::string, std::vector<std::vector<uint>>> arrow_dict;

    //! Arrow count
    int arrow_count = 0;

    //! Helios XML node
    pugi::xml_node helios;

    //! Enable coordinate axes
    bool enable_coordinate_axes = true;

    //! Enable colorbar
    bool enable_colorbar = false;

    //! Latitude
    float latitude = 38.55;

    //! Longitude
    float longitude = 121.76;

    //! UTC offset
    int UTC_offset = 8;

    //! CSV weather file path
    std::string csv_weather_file = "plugins/projectbuilder/inputs/weather_data.csv";

    //! CIMIS weather file path
    std::string cimis_weather_file;

    //! If true, weather file is CSV file. Else, weather file is CIMIS file.
    bool is_weather_file_csv = true;

    //! Domain origin
    helios::vec3 domain_origin = {0, 0, 0};

    //! Domain extent
    helios::vec2 domain_extent = {10, 10};

    //! Ground resolution
    helios::int2 ground_resolution = {1, 1};

    //! Ground texture file
    std::string ground_texture_file = "plugins/visualizer/textures/dirt.jpg";

    //! Use ground texture file (0 = manually enter color, 1 = texture file, 2 = model file)
    int ground_flag = 1;

    bool use_ground_texture = true;

    //! Ground color
    float ground_color[3] = {0.0, 0.0, 0.0};

    //! Ground model file
    std::string ground_model_file;

    //! Vector of canopy labels
    std::vector<std::string> canopy_labels;

    //! Set of canopy labels
    std::set<std::string> canopy_labels_set;

    //! Vector of data labels for each canopy
    std::vector<std::string> canopy_data_groups;

    //! Canopy origin
    helios::vec3 canopy_origin = {0, 0, 0};

    //! Vector of canopy origins for every canopy
    std::vector<helios::vec3> canopy_origins;

    //! Plant count
    helios::int2 plant_count = {1, 1};

    //! Vector of plant counts for every canopy
    std::vector<helios::int2> plant_counts;

    //! Plant spacing
    helios::vec2 plant_spacing = {0.5, 0.5};

    //! Vector of plant spacings for every canopy
    std::vector<helios::vec2> plant_spacings;

    //! Vector of plant locations relative to the canopy origin for every canopy
    std::vector<std::vector<helios::vec3>> individual_plant_locations;

    //! Plant library name
    std::string plant_library_name = "cowpea";

    //! Long plant library name
    std::string plant_library_name_verbose = "Cowpea (Vigna unguiculata)";

    //! Vector of plant library names for every canopy
    std::vector<std::string> plant_library_names;

    //! Vector of long plant library names for every canopy
    std::vector<std::string> plant_library_names_verbose;

    //! All available plant types
    std::set<std::string> plant_types = {"almond", "apple",     "bindweed",     "butterlettuce", "cheeseweed", "bean",    "cowpea",    "easternredbud", "grapevine_VSP", "maize",
                                         "olive",  "pistachio", "puncturevine", "rice",          "sorghum",    "soybean", "sugarbeet", "tomato",        "walnut",        "wheat"};

    //! Long names for each plant type
    std::set<std::string> plant_types_verbose = {"Almond Tree (Prunus dulcis)",        "Apple Tree (Malus pumila)",
                                                 "Bindweed (Convolvulus arvensis)",    "Butter Lettuce (Lactuca sativa)",
                                                 "Cheeseweed (Malva neglecta)",        "Common Bean (Phaseolus vulgaris)",
                                                 "Cowpea (Vigna unguiculata)",         "Eastern Redbud (Cercis canadensis)",
                                                 "Grapevine (Vitis vinifera)",         "Maize (Zea mays)",
                                                 "Olive Tree (Olea europaea)",         "Pistachio Tree (Pistachia vera)",
                                                 "Puncturevine (Tribulus terrestris)", "Rice (Oryza sativa)",
                                                 "Sorghum (Sorghum bicolor)",          "Soybean (Glycine max)",
                                                 "Sugar Beet (Beta vulgaris)",         "Tomato (Solanum lycopersicum)",
                                                 "Walnut Tree (Juglans regia)",        "Wheat (Triticum aestivum)"};

    //! Map keyed by long plant type names that returns the plant type string argument for the plant architecture library
    std::map<std::string, std::string> plant_type_lookup = {{"Almond Tree (Prunus dulcis)", "almond"},
                                                            {"Apple Tree (Malus pumila)", "apple"},
                                                            {"Bindweed (Convolvulus arvensis)", "bindweed"},
                                                            {"Butter Lettuce (Lactuca sativa)", "butterlettuce"},
                                                            {"Cheeseweed (Malva neglecta)", "cheeseweed"},
                                                            {"Common Bean (Phaseolus vulgaris)", "bean"},
                                                            {"Cowpea (Vigna unguiculata)", "cowpea"},
                                                            {"Eastern Redbud (Cercis canadensis)", "easternredbud"},
                                                            {"Grapevine (Vitis vinifera)", "grapevine_VSP"},
                                                            {"Maize (Zea mays)", "maize"},
                                                            {"Olive Tree (Olea europaea)", "olive"},
                                                            {"Pistachio Tree (Pistachia vera)", "pistachio"},
                                                            {"Puncturevine (Tribulus terrestris)", "puncturevine"},
                                                            {"Rice (Oryza sativa)", "rice"},
                                                            {"Sorghum (Sorghum bicolor)", "sorghum"},
                                                            {"Soybean (Glycine max)", "soybean"},
                                                            {"Sugar Beet (Beta vulgaris)", "sugarbeet"},
                                                            {"Tomato (Solanum lycopersicum)", "tomato"},
                                                            {"Walnut Tree (Juglans regia)", "walnut"},
                                                            {"Wheat (Triticum aestivum)", "wheat"}};

    //! Map keyed by plant type string argument that returns the corresponding long plant name
    std::map<std::string, std::string> plant_type_verbose_lookup = {{"almond", "Almond Tree (Prunus dulcis)"},
                                                                    {"apple", "Apple Tree (Malus pumila)"},
                                                                    {"bindweed", "Bindweed (Convolvulus arvensis)"},
                                                                    {"butterlettuce", "Butter Lettuce (Lactuca sativa)"},
                                                                    {"cheeseweed", "Cheeseweed (Malva neglecta)"},
                                                                    {"bean", "Common Bean (Phaseolus vulgaris)"},
                                                                    {"cowpea", "Cowpea (Vigna unguiculata)"},
                                                                    {"easternredbud", "Eastern Redbud (Cercis canadensis)"},
                                                                    {"grapevine_VSP", "Grapevine (Vitis vinifera)"},
                                                                    {"maize", "Maize (Zea mays)"},
                                                                    {"olive", "Olive Tree (Olea europaea)"},
                                                                    {"pistachio", "Pistachio Tree (Pistachia vera)"},
                                                                    {"puncturevine", "Puncturevine (Tribulus terrestris)"},
                                                                    {"rice", "Rice (Oryza sativa)"},
                                                                    {"sorghum", "Sorghum (Sorghum bicolor)"},
                                                                    {"soybean", "Soybean (Glycine max)"},
                                                                    {"sugarbeet", "Sugar Beet (Beta vulgaris)"},
                                                                    {"tomato", "Tomato (Solanum lycopersicum)"},
                                                                    {"walnut", "Walnut Tree (Juglans regia)"},
                                                                    {"wheat", "Wheat (Triticum aestivum)"}};

    //! Plant age
    float plant_age = 0;

    //! Vector of plant ages for all canopies
    std::vector<float> plant_ages;

    //! Ground clipping height
    float ground_clipping_height = 0;

    //! Vector of ground clipping heights for all canopies
    std::vector<float> ground_clipping_heights;

    //! Map of canopy name to canopy index
    std::map<std::string, int> canopy_labels_dict;

    //! Vector of canopy UUIDs for each canopy
    std::vector<std::vector<uint>> canopy_IDs;

    //! Direct ray count
    int direct_ray_count = 100;

    //! Diffuse ray count
    int diffuse_ray_count = 1000;

    //! Scattering depth
    int scattering_depth = 2;

    //! Air turbidity
    float air_turbidity = 0.05;

    //! Obj / Ply files
    std::vector<std::string> obj_files;

    //! Object UUIDs
    std::vector<std::vector<uint>> obj_UUIDs;

    //! Object names
    std::vector<std::string> obj_names;

    //! Object names set
    std::set<std::string> obj_names_set;

    //! Currently selected object
    std::string current_obj;

    //! Object names map keyed by object name returning object index (e.g. in obj_UUIDs)
    std::map<std::string, int> obj_names_dict;

    //! Object positions
    std::vector<helios::vec3> obj_positions;

    //! Previous object positions
    std::vector<helios::vec3> prev_obj_positions;

    //! Object orientations
    std::vector<helios::vec3> obj_orientations;

    //! Previous object orientations
    std::vector<helios::vec3> prev_obj_orientations;

    //! Object data groups
    std::vector<std::string> obj_data_groups;

    //! Previous object scales
    std::vector<helios::vec3> prev_obj_scales;

    //! Object scales
    std::vector<helios::vec3> obj_scales;

    //! Object colors
    std::vector<helios::RGBcolor> obj_colors;

    //! XML spectral library files
    std::set<std::string> xml_library_files = {"plugins/radiation/spectral_data/leaf_surface_spectral_library.xml", "plugins/radiation/spectral_data/soil_surface_spectral_library.xml"};

    //! Possible spectra vector from spectral library files
    std::set<std::string> possible_spectra;

    //! Camera XML library files
    std::set<std::string> camera_xml_library_files = {"plugins/radiation/spectral_data/camera_spectral_library.xml"};

    //! Possible camera calibrations vector from camera library files
    std::vector<std::string> possible_camera_calibrations;

    //! Camera calibration selection for each camera. Each entry is a map keyed by band name that returns the camera calibration for that band.
    std::vector<std::map<std::string, std::string>> camera_calibrations;

    //! Currently selected band for editing camera calibration
    std::string current_calibration_band;

    //! Light XML library files
    std::set<std::string> light_xml_library_files = {"plugins/radiation/spectral_data/light_spectral_library.xml"};

    //! Possible light spectra vector from light library files
    std::vector<std::string> possible_light_spectra;

    //! Spectra selection for each light
    std::vector<std::string> light_spectra;

    //! Solar direct spectrum
    std::string solar_direct_spectrum = "solar_spectrum_direct_ASTMG173";

    //! Reflectivity (apply to all)
    float reflectivity = 0.0;

    //! Transmissivity (apply to all)
    float transmissivity = 0.0;

    //! Emissivity (apply to all)
    float emissivity = 1.0;

    //! Leaf reflectivity
    float leaf_reflectivity = 0.0;

    //! Leaf transmissivity
    float leaf_transmissivity = 0.0;

    //! Leaf emissivity
    float leaf_emissivity = 0.0;

    //! Ground reflectivity
    float ground_reflectivity = 0.0;

    //! Ground transmissivity
    float ground_transmissivity = 0.0;

    //! Ground emissivity
    float ground_emissivity = 1.0;

    //! Petiolule reflectivity
    float petiolule_reflectivity = 0.0;

    //! Petiolule transmissivity
    float petiolule_transmissivity = 0.0;

    //! Petiolule emissivity
    float petiolule_emissivity = 0.0;

    //! Petiole reflectivity
    float petiole_reflectivity = 0.0;

    //! Petiole transmissivity
    float petiole_transmissivity = 0.0;

    //! Petiole emissivity
    float petiole_emissivity = 0.0;

    //! Internode reflectivity
    float internode_reflectivity = 0.0;

    //! Internode transmissivity
    float internode_transmissivity = 0.0;

    //! Internode emissivity
    float internode_emissivity = 0.0;

    //! Peduncle reflectivity
    float peduncle_reflectivity = 0.0;

    //! Peduncle transmissivity
    float peduncle_transmissivity = 0.0;

    //! Peduncle emissivity
    float peduncle_emissivity = 0.0;

    //! Petal reflectivity
    float petal_reflectivity = 0.0;

    //! Petal transmissivity
    float petal_transmissivity = 0.0;

    //! Petal emissivity
    float petal_emissivity = 0.0;

    //! Pedicel reflectivity
    float pedicel_reflectivity = 0.0;

    //! Pedicel transmissivity
    float pedicel_transmissivity = 0.0;

    //! Pedicel emissivity
    float pedicel_emissivity = 0.0;

    //! Fruit reflectivity
    float fruit_reflectivity = 0.0;

    //! Fruit transmissivity
    float fruit_transmissivity = 0.0;

    //! Fruit emissivity
    float fruit_emissivity = 0.0;

    //! Reflectivity spectrum (applies to all)
    std::string reflectivity_spectrum;

    //! Transmissivity spectrum (applies to all)
    std::string transmissivity_spectrum;

    //! Emissivity spectrum (applies to all)
    std::string emissivity_spectrum;

    //! Leaf reflectivity spectrum
    std::string leaf_reflectivity_spectrum = "grape_leaf_reflectivity_0000";

    //! Leaf transmissivity spectrum
    std::string leaf_transmissivity_spectrum = "grape_leaf_transmissivity_0000";

    //! Leaf emissivity spectrum
    std::string leaf_emissivity_spectrum;

    //! Ground reflectivity spectrum
    std::string ground_reflectivity_spectrum = "soil_reflectivity_0000";

    //! Ground transmissivity spectrum
    std::string ground_transmissivity_spectrum;

    //! Ground emissivity spectrum
    std::string ground_emissivity_spectrum;

    //! Petiolule reflectivity spectrum
    std::string petiolule_reflectivity_spectrum;

    //! Petiolule transmissivity spectrum
    std::string petiolule_transmissivity_spectrum;

    //! Petiolule emissivity spectrum
    std::string petiolule_emissivity_spectrum;

    //! Petiole reflectivity spectrum
    std::string petiole_reflectivity_spectrum;

    //! Petiole transmissivity spectrum
    std::string petiole_transmissivity_spectrum;

    //! Petiole emissivity spectrum
    std::string petiole_emissivity_spectrum;

    //! Internode reflectivity spectrum
    std::string internode_reflectivity_spectrum;

    //! Internode transmissivity spectrum
    std::string internode_transmissivity_spectrum;

    //! Internode emissivity spectrum
    std::string internode_emissivity_spectrum;

    //! Peduncle reflectivity spectrum
    std::string peduncle_reflectivity_spectrum;

    //! Peduncle transmissivity spectrum
    std::string peduncle_transmissivity_spectrum;

    //! Peduncle emissivity spectrum
    std::string peduncle_emissivity_spectrum;

    //! Petal reflectivity spectrum
    std::string petal_reflectivity_spectrum;

    //! Petal transmissivity spectrum
    std::string petal_transmissivity_spectrum;

    //! Petal emissivity spectrum
    std::string petal_emissivity_spectrum;

    //! Pedicel reflectivity spectrum
    std::string pedicel_reflectivity_spectrum;

    //! Pedicel transmissivity spectrum
    std::string pedicel_transmissivity_spectrum;

    //! Pedicel emissivity spectrum
    std::string pedicel_emissivity_spectrum;

    //! Fruit reflectivity spectrum
    std::string fruit_reflectivity_spectrum;

    //! Fruit transmissivity spectrum
    std::string fruit_transmissivity_spectrum;

    //! Fruit emissivity spectrum
    std::string fruit_emissivity_spectrum;

    //! All possible visualization types for primitives
    std::set<std::string> visualization_types_primitive = {"radiation_flux_PAR", "radiation_flux_NIR", "radiation_flux_LW"};

    //! All possible visualization types for objects
    std::set<std::string> visualization_types_object = {};

    //! Primitive data types
    std::map<std::string, helios::HeliosDataType> primitive_data_types;

    //! Object data types
    std::map<std::string, helios::HeliosDataType> object_data_types;

    //! Visualization type
    std::string visualization_type = "RGB";

    //! Currently selected canopy in the GUI
    std::string current_canopy;

    //! Currently selected rig in the GUI
    std::string current_rig;

    //! Currently selected camera in the GUI
    std::string current_cam;

    //! Currently selected light in the GUI
    std::string current_light;

    //! Currently selected keypoint in the GUI
    std::string current_keypoint;

    //! Currently selected primitive in the GUI
    std::string current_primitive = "All";

    //! Currently selected data group in the GUI
    std::string current_data_group = "All";

    //! Currently selected band in the GUI
    std::string current_band = "red";

    //! Currently selected radiation band for reflectivity in the GUI
    std::string current_band_reflectivity = "red";

    //! Currently selected radiation band for transmissivity in the GUI
    std::string current_band_transmissivity = "red";

    //! Currently selected radiation band for emissivity in the GUI
    std::string current_band_emissivity = "red";

    //! Dictionary containing UUIDs for every camera model
    std::map<std::string, std::vector<uint>> camera_models_dict;

    //! Function to delete arrows denoting rig movement
    void deleteArrows();

    //! Function to delete the selected canopy
    /**
     * \param[in] canopy Canopy name to delete
     */
    void deleteCanopy(const std::string &canopy);

    //! Function to delete the selected object
    /**
     * \param[in] obj Object name to delete
     */
    void deleteObject(const std::string &obj);

    //! Function to update the selected canopy
    /**
     * \param[in] canopy Canopy to update
     */
    void updateCanopy(const std::string &canopy);

    //! Function to add a new canopy
    void addCanopy();

    //! Function to update arrows for rig movement
    void updateArrows();

    //! Function to update camera models in visualization
    void updateCameraModels();

    //! Function to delete camera models in visualization
    void deleteCameraModels();

    //! Function to update data groups
    void updateDataGroups();

    //! Function to update primitive types
    void updatePrimitiveTypes();

    //! Dragging start position
    helios::int2 dragging_start_position{0, 0};

    //! Current tab being dragged
    std::string currently_dragging;

    //! Current type being dragged
    std::string currently_dragging_type;

    //! Bool to disable dragging in ImGUI
    bool disable_dragging = false;

    //! Canopy tab
    void canopyTab(std::string curr_canopy_name, int id);

    //! Rig tab
    void rigTab(std::string curr_rig_name, int id);

    //! Object tab
    void objectTab(std::string curr_obj_name, int id);

    //! Save object file
    void saveObject(std::string file_name, std::vector<uint> obj_UUID_vec, std::string file_extension);

    //! Save canopy to object file
    void saveCanopy(std::string file_name, std::vector<uint> canopy_ID_vec, helios::vec3 position, std::string file_extension) const;

    //! Save plants in canopy individually to object file
    void saveCanopy(std::string file_name_base, std::vector<uint> canopy_ID_vec, std::vector<helios::vec3> positions, std::string file_extension) const;

    //! Determines whether plants are saved together (false) or individually to their own object file (true) when saving a canopy to file.
    bool save_plants_individually = false;

    //! Add radiation band
    void addBand(std::string label, float wavelength_min, float wavelength_max, bool enable_emission);

    //! Add radiation band with no specified wavelength
    void addBand(std::string label, bool enable_emission);

    //! Distribution types
    std::map<std::string, std::string> distribution_types;

    //! Distribution parameters
    std::map<std::string, std::vector<float>> distribution_params;

    //! Distributions dictionary keyed by distribution name with a value of the index of the distribution in the distributions vector
    std::map<std::string, int> distribution_dict;

    //! Dictionary keyed by variable name with a value of the variable address
    std::map<std::string, taggedPtr> randomized_variable_lookup;

    //! Random generator
    std::default_random_engine generator;

    //! Random distributions
    std::string current_distribution = "Normal (Gaussian)";

    //! Current axis
    std::string current_axis = "X";

    //! Possible axes
    std::set<std::string> possible_axes = {"X", "Y", "Z"};

    //! Random distributions
    std::vector<std::string> distribution_names = {"N/A", "Normal (Gaussian)", "Uniform", "Weibull"};

    //! Distributions
    std::vector<distribution> distributions;

    //! Distribution parameters
    std::vector<float> curr_distribution_params = {0.0, 0.0};

    //! Randomize repeatedly
    bool randomize_repeatedly = false;

    //!
    std::streambuf *old_cout_stream_buf = std::cout.rdbuf();

    //! Stdout
    std::stringstream captured_cout;

    std::size_t last_console_size = 0;

    //! Number of recordings
    int num_recordings = 1;

    //! Set of all object structs
    std::map<std::string, object> objects_dict;

    //! Set of all canopy structs
    std::map<std::string, canopy> canopy_dict;

    //! Object index, applies a unique index to each object
    int obj_idx = 0;

    //! Canopy index, applies a unique index to each canopy
    int canopy_idx = 0;

    //! Indices of objects that need to be updated
    std::set<int> dirty_objects = {};

    //! Indices of canopies that need to be updated
    std::set<int> dirty_canopies = {};

    //! Possible lighting models
    std::set<std::string> lighting_models = {"None", "Phong", "Phong Shadowed"};

    //! Lighting model
    std::string lighting_model = "None";

    //! Light direction in the visualizer
    helios::vec3 light_direction{0, 0, 1};

    //! Light intensity factor in the visualizer
    float light_intensity = 1.0;

    //! Number of tiles
<<<<<<< HEAD
    helios::int2 num_tiles{5,5};
=======
    helios::int2 num_tiles{5, 5};
>>>>>>> ed7be3e2

public:
    //! Context
    helios::Context *context = nullptr;

    //! Visualizer
    Visualizer *visualizer = nullptr;

    //! Plant Architecture
    PlantArchitecture *plantarchitecture = nullptr;

    //! Canopy Generator
    CanopyGenerator *canopygenerator = nullptr;

    //! Radiation Model
    RadiationModel *radiation = nullptr;

    //! Solar Position
    SolarPosition *solarposition = nullptr;

    //! Energy Balance Model
    EnergyBalanceModel *energybalancemodel = nullptr;

    //! Boundary Layer Conductance
    BLConductanceModel *boundarylayerconductance = nullptr;

    //! Camera Properties
    CameraProperties *cameraproperties = nullptr;

    //! Method to run through automated tests
    static int selfTest(int argc = 0, char** argv = nullptr);

    //! Function to update spectra based on saved information
    void updateSpectra();

    //! Function to update cameras based on saved information
    void updateCameras();

    //! Function to "record", or save camera images with bounding boxes for each rig
    void record();

    //! Function to build context from XML
    void buildFromXML();

    //! Function to build context from XML
    /**
     * \param[in] xml_input_file Name of XML input file
     */
    void buildFromXML(std::string xml_input_file);

    //! Function to visualize XML plot
    void visualize();

    //! Function to build and visualize XML simulation
    void buildAndVisualize();

    //! Function to build and visualize XML simulation
    /**
     * \param[in] xml_input_file Name of XML input file
     */
    void buildAndVisualize(std::string xml_input_file);

    //! Function to set all values in GUI from XML
    void xmlSetValues();

    //! Function to set all values in GUI from XML
    /**
     * \param[in] xml_path Name of XML input file
     */
    void xmlSetValues(std::string xml_path);

    //! Function to get all values from current XML
    void xmlGetValues();

    //! Function to get all values from current XML
    /**
     * \param[in] xml_input_file Name of XML input file
     */
    void xmlGetValues(std::string xml_input_file);

    //! Function to get node labels for a given set of nodes
    /**
     * \param[in] label_name Name of the label
     * \param[in] node_name Name of the XML nodes to get labels from
     * \param[out] labels_vec Vector of labels of XML "parent" nodes
     */
    std::map<std::string, int> getNodeLabels(const std::string &label_name, const std::string &node_name, std::vector<std::string> &labels_vec);

    //! Function to get keypoints for every rig
    /**
     * \param[in] name Name of the label (e.g. name="keypoint")
     * \param[in] field Name of the XML fields to get labels from (e.g. field="camera_position")
     * \param[out] keypoints Vector of keypoint (int) vectors
     */
    void getKeypoints(const std::string &name, const std::string &field, std::vector<std::vector<int>> &keypoints);

    //! Function to set keypoints for every rig
    /**
     * \param[in] name Name of the label (e.g. name="keypoint")
     * \param[in] field Name of the XML fields to get labels from (e.g. field="camera_position")
     * \param[out] keypoints Vector of keypoint (int) vectors
     */
    void setKeypoints(const std::string &name, const std::string &field, std::vector<std::vector<int>> &keypoints);

    //! Function to get value of an XML field
    /**
     * \param[in] name Name of the XML field
     * \param[in] parent Name of the parent XML node
     * \param[out] default_value Field value if one exists
     */
    void xmlGetValue(const std::string &name, const std::string &parent, int &default_value);

    //! Function to get value of an XML field
    /**
     * \param[in] name Name of the XML field
     * \param[in] parent Name of the parent XML node
     * \param[out] default_value Field value if one exists
     */
    void xmlGetValue(const std::string &name, const std::string &parent, float &default_value);

    //! Function to get value of an XML field
    /**
     * \param[in] name Name of the XML field
     * \param[in] parent Name of the parent XML node
     * \param[out] default_value Field value if one exists
     */
    void xmlGetValue(const std::string &name, const std::string &parent, std::string &default_value);

    //! Function to get value of an XML field
    /**
     * \param[in] name Name of the XML field
     * \param[in] parent Name of the parent XML node
     * \param[out] default_value Field value if one exists
     */
    void xmlGetValue(const std::string &name, const std::string &parent, helios::vec2 &default_value);

    //! Function to get value of an XML field
    /**
     * \param[in] name Name of the XML field
     * \param[in] parent Name of the parent XML node
     * \param[out] default_value Field value if one exists
     */
    void xmlGetValue(const std::string &name, const std::string &parent, helios::vec3 &default_value);

    //! Function to get value of an XML field
    /**
     * \param[in] name Name of the XML field
     * \param[in] parent Name of the parent XML node
     * \param[out] default_value Field value if one exists
     */
    void xmlGetValue(const std::string &name, const std::string &parent, helios::int2 &default_value);

    //! Function to get distribution from an XML field
    /**
     * \param[in] name Name of the XML field
     * \param[in] parent Name of the parent XML node
     * \param[out] distribution Distribution if one is provided for name in the XML file
     */
    void xmlGetDistribution(const std::string &name, const std::string &parent, distribution &distribution);

    //! Function to set distribution from an XML field
    /**
     * \param[in] name Name of the XML field
     * \param[in] parent Name of the parent XML node
     * \param[out] distribution Distribution if one is provided for name in the XML file
     */
    void xmlSetDistribution(const std::string &name, const std::string &parent, distribution &distribution);

    //! Function to get values of an XML field
    /**
     * \param[in] name Name of the XML field
     * \param[in] parent Name of the parent XML nodes
     * \param[out] default_vec Vector of field values for all parent nodes
     */
    void xmlGetValues(const std::string &name, const std::string &parent, std::vector<helios::vec2> &default_vec);

    //! Function to get values of an XML field
    /**
     * \param[in] name Name of the XML field
     * \param[in] parent Name of the parent XML nodes
     * \param[out] default_vec Vector of field values for all parent nodes
     */
    void xmlGetValues(const std::string &name, const std::string &parent, std::vector<helios::vec3> &default_vec);

    //! Function to get values of an XML field
    /**
     * \param[in] name Name of the XML field
     * \param[in] parent Name of the parent XML nodes
     * \param[out] default_vec Vector of field values for all parent nodes
     */
    void xmlGetValues(const std::string &name, const std::string &parent, std::vector<helios::int2> &default_vec);

    //! Function to get values of an XML field
    /**
     * \param[in] name Name of the XML field
     * \param[in] parent Name of the parent XML nodes
     * \param[out] default_vec Vector of field values for all parent nodes
     */
    void xmlGetValues(const std::string &name, const std::string &parent, std::vector<std::string> &default_vec);

    //! Function to get values of an XML field
    /**
     * \param[in] name Name of the XML field
     * \param[in] parent Name of the parent XML nodes
     * \param[out] default_vec Vector of field values for all parent nodes
     */
    void xmlGetValues(const std::string &name, const std::string &parent, std::vector<float> &default_vec);

    //! Function to get values of an XML field
    /**
     * \param[in] name Name of the XML field
     * \param[in] parent Name of the parent XML nodes
     * \param[out] default_vec Vector of field values for all parent nodes
     */
    void xmlGetValues(const std::string &name, const std::string &parent, std::vector<int> &default_vec);

    //! Function to get values of an XML field
    /**
     * \param[in] name Name of the XML field
     * \param[in] parent Name of the parent XML nodes
     * \param[out] default_vec Vector of field values for all parent nodes
     */
    void xmlGetValues(const std::string &name, const std::string &parent, std::vector<helios::RGBcolor> &default_vec);

    //! Function to get values of an XML field
    /**
     * \param[in] name Name of the XML field
     * \param[in] parent Name of the parent XML nodes
     * \param[out] default_vec Vector of field values for all parent nodes
     */
    void xmlGetValues(const std::string &name, const std::string &parent, std::vector<std::vector<helios::vec3>> &default_vec);

    //! Function to get values of an XML field
    /**
     * \param[in] name Name of the XML field
     * \param[in] parent Name of the parent XML nodes
     * \param[out] default_vec Vector of field values for all parent nodes
     */
    void xmlGetValues(const std::string &name, const std::string &parent, std::vector<std::set<std::string>> &default_vec);

    //! Function to get values of an XML field
    /**
     * \param[in] name Name of the XML field
     * \param[in] parent Name of the parent XML nodes
     * \param[out] default_set Set of field values for all parent nodes
     */
    void xmlGetValues(const std::string &name, const std::string &parent, std::set<std::string> &default_set);

    //! Function to remove XML field in the XML file
    /**
     * \param[in] name Name of the XML field to be removed
     * \param[in] parent Name of the parent XML node
     */
    void xmlRemoveField(const std::string &name, const std::string &parent);

    //! Function to set value of an XML field in the XML file
    /**
     * \param[in] name Name of the XML field
     * \param[in] parent Name of the parent XML node
     * \param[out] default_value Field value to set
     */
    void xmlSetValue(const std::string &name, const std::string &parent, int &default_value);

    //! Function to set value of an XML field in the XML file
    /**
     * \param[in] name Name of the XML field
     * \param[in] parent Name of the parent XML node
     * \param[out] default_value Field value to set
     */
    void xmlSetValue(const std::string &name, const std::string &parent, float &default_value);

    //! Function to set value of an XML field in the XML file
    /**
     * \param[in] name Name of the XML field
     * \param[in] parent Name of the parent XML node
     * \param[out] default_value Field value to set
     */
    void xmlSetValue(const std::string &name, const std::string &parent, std::string &default_value);

    //! Function to set value of an XML field in the XML file
    /**
     * \param[in] name Name of the XML field
     * \param[in] parent Name of the parent XML node
     * \param[out] default_value Field value to set
     */
    void xmlSetValue(const std::string &name, const std::string &parent, helios::vec2 &default_value);

    //! Function to set value of an XML field in the XML file
    /**
     * \param[in] name Name of the XML field
     * \param[in] parent Name of the parent XML node
     * \param[out] default_value Field value to set
     */
    void xmlSetValue(const std::string &name, const std::string &parent, helios::vec3 &default_value);

    //! Function to set value of an XML field in the XML file
    /**
     * \param[in] name Name of the XML field
     * \param[in] parent Name of the parent XML node
     * \param[out] default_value Field value to set
     */
    void xmlSetValue(const std::string &name, const std::string &parent, helios::int2 &default_value);

    //! Function to set values to an XML field
    /**
     * \param[in] field_name Name of the XML field
     * \param[in] node_name Name of the parent XML nodes
     * \param[in] values_vec Vector of field values for all parent nodes to set
     * \param[in] node_map Map keyed by node_name that returns corresponding index of the value in values_vec
     */
    void xmlSetValues(const std::string &field_name, const std::string &node_name, std::vector<helios::vec2> &values_vec, std::map<std::string, int> &node_map);

    //! Function to set values to an XML field
    /**
     * \param[in] field_name Name of the XML field
     * \param[in] node_name Name of the parent XML nodes
     * \param[in] values_vec Vector of field values for all parent nodes to set
     * \param[in] node_map Map keyed by node_name that returns corresponding index of the value in values_vec
     */
    void xmlSetValues(const std::string &field_name, const std::string &node_name, std::vector<helios::vec3> &values_vec, std::map<std::string, int> &node_map);

    //! Function to set values to an XML field
    /**
     * \param[in] field_name Name of the XML field
     * \param[in] node_name Name of the parent XML nodes
     * \param[in] values_vec Vector of field values for all parent nodes to set
     * \param[in] node_map Map keyed by node_name that returns corresponding index of the value in values_vec
     */
    void xmlSetValues(const std::string &field_name, const std::string &node_name, std::vector<helios::int2> &values_vec, std::map<std::string, int> &node_map);

    //! Function to set values to an XML field
    /**
     * \param[in] field_name Name of the XML field
     * \param[in] node_name Name of the parent XML nodes
     * \param[in] values_vec Vector of field values for all parent nodes to set
     * \param[in] node_map Map keyed by node_name that returns corresponding index of the value in values_vec
     */
    void xmlSetValues(const std::string &field_name, const std::string &node_name, std::vector<std::string> &values_vec, std::map<std::string, int> &node_map);

    //! Function to set values to an XML field
    /**
     * \param[in] field_name Name of the XML field
     * \param[in] node_name Name of the parent XML nodes
     * \param[in] values_vec Vector of field values for all parent nodes to set
     * \param[in] node_map Map keyed by node_name that returns corresponding index of the value in values_vec
     */
    void xmlSetValues(const std::string &field_name, const std::string &node_name, std::vector<int> &values_vec, std::map<std::string, int> &node_map);

    //! Function to set values to an XML field
    /**
     * \param[in] field_name Name of the XML field
     * \param[in] node_name Name of the parent XML nodes
     * \param[in] values_vec Vector of field values for all parent nodes to set
     * \param[in] node_map Map keyed by node_name that returns corresponding index of the value in values_vec
     */
    void xmlSetValues(const std::string &field_name, const std::string &node_name, std::vector<float> &values_vec, std::map<std::string, int> &node_map);

    //! Function to set values to an XML field
    /**
     * \param[in] field_name Name of the XML field
     * \param[in] node_name Name of the parent XML nodes
     * \param[in] values_vec Vector of field values for all parent nodes to set
     * \param[in] node_map Map keyed by node_name that returns corresponding index of the value in values_vec
     */
    void xmlSetValues(const std::string &field_name, const std::string &node_name, std::vector<helios::RGBcolor> &values_vec, std::map<std::string, int> &node_map);

    //! Function to set values to an XML field
    /**
     * \param[in] field_name Name of the XML field
     * \param[in] node_name Name of the parent XML nodes
     * \param[in] values_vec Vector of field values for all parent nodes to set
     * \param[in] node_map Map keyed by node_name that returns corresponding index of the value in values_vec
     */
    void xmlSetValues(const std::string &field_name, const std::string &node_name, std::vector<std::vector<helios::vec3>> &values_vec, std::map<std::string, int> &node_map);

    //! Function to set values to an XML field
    /**
     * \param[in] field_name Name of the XML field
     * \param[in] node_name Name of the parent XML nodes
     * \param[in] values_vec Vector of field values for all parent nodes to set
     * \param[in] node_map Map keyed by node_name that returns corresponding index of the value in values_vec
     */
    void xmlSetValues(const std::string &field_name, const std::string &node_name, std::vector<std::set<std::string>> &values_vec, std::map<std::string, int> &node_map);

    //! Function to set values to an XML field
    /**
     * \param[in] field_name Name of the XML field
     * \param[in] node_name Name of the parent XML nodes
     * \param[in] values_set Vector of field values for all parent nodes to set
     */
    void xmlSetValues(const std::string &field_name, const std::string &node_name, std::set<std::string> &values_set);

    //! Function to set node labels for a given set of nodes
    /**
     * \param[in] label_name Name of the label
     * \param[in] node_name Name of the XML nodes to get labels from
     * \param[out] labels_set Set of labels of XML "parent" nodes to set
     */
    void setNodeLabels(const std::string &label_name, const std::string &node_name, std::set<std::string> &labels_set);

    //! Function to create an ImGui Popup for randomizing a variable
    /**
     * \param[in] popup_name Name of the parameter being randomized
     * \param[in] ptr Pointer to the variable to be randomized
     */
    void randomizePopup(std::string popup_name, taggedPtr ptr);

    //! Function to create an ImGui Popup for adding random noise to a variable
    /**
     * \param[in] popup_name Name of the parameter being randomized
     * \param[in] dist_vec Vector of noise distributions to be applied
     */
    void noisePopup(std::string popup_name, std::vector<distribution> &dist_vec);

    //! Function to apply random distribution to a variable
    /**
     * \param[in] var_name Name of the variable being randomized
     * \param[in] ptr Pointer to the variable to be randomized
     */
    void applyDistribution(std::string var_name, taggedPtr ptr);

    //! Function to apply random distribution to a variable
    /**
     * \param[in] var_name Name of the variable being randomized
     * \param[in] dist Distribution to be applied
     * \param[in] ptr Pointer to the variable to be randomized
     */
    void applyDistribution(std::string var_name, distribution dist, taggedPtr ptr);

    //! Function to randomize variables that have assigned distributions
    /**
     * \param[in] randomize_all If true, randomize all variables. Else, only randomize those with selection "randomize for every image".
     */
    void randomize(bool randomize_all);

    //! Get current randomization parameters for the given variable
    /**
     * \param[in] var_name Name of the variable being randomized
     */
    void randomizerParams(std::string var_name);

    //! Set value of variable with random sample from respective distribution
    /**
     * \param[in] var_name Variable to generate a random variable for
     */
    void sample(std::string var_name);

    //! Set value of all variables using random samples from their respective distributions
    void sampleAll();

    //! Output console as ImGui multiline text
    void outputConsole();

    //! Update color of object, rig, etc.
    /**
     * \param[in] curr_obj Object to update the color of
     * \param[in] obj_type Object type (options: object, rig, arrow, or camera)
     * \param[in] new_color New color represented by float[3]
     */
    void updateColor(std::string curr_obj, std::string obj_type, float *new_color);

    //! Update object in visualizer (e.g. position, orientation, scale, color, etc.)
    /**
     * \param[in] curr_obj Object to update
     */
    void updateObject(std::string curr_obj);

    //! Update rig in visualizer (e.g. rig position, arrow count, arrow color, arrow direction, etc.)
    void updateRigs();

    //! Delete rig
    /**
     * \param[in] curr_rig Rig to be deleted
     */
    void deleteRig(std::string curr_rig);

    //! Create dropdown widget
    /**
     * \param[in] widget_name Name of dropdown widget (must be unique)
     * \param[in] selected Selected option
     * \param[in] choices Possible selection options
     */
    void dropDown(std::string widget_name, std::string &selected, std::vector<std::string> choices);

    //! Create dropdown widget
    /**
     * \param[in] widget_name Name of dropdown widget (must be unique)
     * \param[in] selected Selected option
     * \param[in] choices Possible selection options
     */
    void dropDown(std::string widget_name, std::string &selected, std::set<std::string> choices);

    //! Refresh visualizer context and display loading text
    void refreshVisualization();

    //! Refresh visualization types
    void refreshVisualizationTypes();

    //! Popup that appears when right-clicking the "Record" button
    void recordPopup();

    //! Update location
    void updateLocation();

    //! Update ground
    void updateGround();

    //! Delete ground
    void deleteGround();

    //! Update context
    void updateContext();

    //! Shorten absolute path to file name
    /**
     * \param[in] path_name Absolute path to be shortened
     */
    std::string shortenPath(std::string path_name);

    //! Set object_number primitive data for
    void setBoundingBoxObjects();

    //! Build a ground with azimuthal rotation consisting of texture sub-tiles and sub-patches, which can be different sizes (from `buildGround` Canopy Generator plugin)
    /**
     * \param[in] ground_origin x-, y-, and z-position of the ground center point.
     * \param[in] ground_extent Width of the ground in the x- and y-directions.
     * \param[in] texture_subtiles Number of sub-divisions of the ground into texture map tiles in the x- and y-directions.
     * \param[in] texture_subpatches Number of sub-divisions of each texture tile into sub-patches in the x- and y-directions.
     * \param[in] ground_texture_file Path to file used for tile texture mapping.
     * \param[in] ground_rotation Azimuthal rotation angle of ground in radians.
     */
    void buildTiledGround(const helios::vec3 &ground_origin, const helios::vec2 &ground_extent, const helios::int2 &texture_subtiles, const helios::int2 &texture_subpatches, const char *ground_texture_file, float ground_rotation);

    //! Build a ground with azimuthal rotation consisting of texture sub-tiles and sub-patches, which can be different sizes (from `buildGround` Canopy Generator plugin)
    /**
     * \param[in] ground_origin x-, y-, and z-position of the ground center point.
     * \param[in] ground_extent Width of the ground in the x- and y-directions.
     * \param[in] texture_subtiles Number of sub-divisions of the ground into texture map tiles in the x- and y-directions.
     * \param[in] texture_subpatches Number of sub-divisions of each texture tile into sub-patches in the x- and y-directions.
     * \param[in] ground_color Ground color.
     * \param[in] ground_rotation Azimuthal rotation angle of ground in radians.
     */
    void buildTiledGround(const helios::vec3 &ground_origin, const helios::vec2 &ground_extent, const helios::int2 &texture_subtiles, const helios::int2 &texture_subpatches, helios::RGBcolor ground_color, float ground_rotation);

    //! Build a ground with azimuthal rotation consisting of texture sub-tiles and sub-patches, which can be different sizes (from `buildGround` Canopy Generator plugin)
    /**
     * \param[in] ground_origin x-, y-, and z-position of the ground center point.
     * \param[in] ground_extent Width of the ground in the x- and y-directions.
     * \param[in] texture_subtiles Number of sub-divisions of the ground into texture map tiles in the x- and y-directions.
     * \param[in] texture_subpatches Number of sub-divisions of each texture tile into sub-patches in the x- and y-directions.
     * \param[in] ground_color Ground color.
     * \param[in] ground_rotation Azimuthal rotation angle of ground in radians.
    */
    void buildTiledGround(const helios::vec3 &ground_origin, const helios::vec2 &ground_extent, const helios::int2 &texture_subtiles, const helios::int2 &texture_subpatches, helios::RGBcolor ground_color, float ground_rotation);

    //! Constructor
    ProjectBuilder() {
        std::cout.rdbuf(captured_cout.rdbuf());
        primitive_UUIDs = {{"ground", ground_UUIDs},     {"leaf", leaf_UUIDs},   {"petiolule", petiolule_UUIDs}, {"petiole", petiole_UUIDs}, {"internode", internode_UUIDs},
                           {"peduncle", peduncle_UUIDs}, {"petal", petal_UUIDs}, {"pedicel", pedicel_UUIDs},     {"fruit", fruit_UUIDs}};
        primitive_continuous = {{"All", {false, false, false}},       {"ground", {false, false, false}},   {"leaf", {false, false, false}},  {"petiolule", {false, false, false}}, {"petiole", {false, false, false}},
                                {"internode", {false, false, false}}, {"peduncle", {false, false, false}}, {"petal", {false, false, false}}, {"pedicel", {false, false, false}},   {"fruit", {false, false, false}}};
        bandlabels = {"red", "green", "blue", "PAR", "NIR", "LW"};
        bandlabels_set = {"All", "red", "green", "blue", "PAR", "NIR", "LW"};
        bandlabels_set_emissivity = {"red", "green", "blue", "PAR", "NIR", "LW"};
        // bandlabels = {"red", "green", "blue"};
        // bandlabels_set = {"All", "red", "green", "blue"};
        for (std::string band: bandlabels) {
            primitive_values[band] = {{"All", {reflectivity, transmissivity, emissivity}},
                                      {"ground", {ground_reflectivity, ground_transmissivity, ground_emissivity}},
                                      {"leaf", {leaf_reflectivity, leaf_transmissivity, leaf_emissivity}},
                                      {"petiolule", {petiolule_reflectivity, petiolule_transmissivity, petiolule_emissivity}},
                                      {"petiole", {petiole_reflectivity, petiole_transmissivity, petiole_emissivity}},
                                      {"internode", {internode_reflectivity, internode_transmissivity, internode_emissivity}},
                                      {"peduncle", {peduncle_reflectivity, peduncle_transmissivity, peduncle_emissivity}},
                                      {"petal", {petal_reflectivity, petal_transmissivity, petal_emissivity}},
                                      {"pedicel", {pedicel_reflectivity, pedicel_transmissivity, pedicel_emissivity}},
                                      {"fruit", {fruit_reflectivity, fruit_transmissivity, fruit_emissivity}}};
            direct_ray_count_dict[band] = direct_ray_count; // direct ray counts per band
            diffuse_ray_count_dict[band] = diffuse_ray_count; // diffuse ray counts per band
            scattering_depth_dict[band] = scattering_depth; // scattering depth per band
        }
        primitive_spectra = {{"All", {reflectivity_spectrum, transmissivity_spectrum, emissivity_spectrum}},
                             {"ground", {ground_reflectivity_spectrum, ground_transmissivity_spectrum, ground_emissivity_spectrum}},
                             {"leaf", {leaf_reflectivity_spectrum, leaf_transmissivity_spectrum, leaf_emissivity_spectrum}},
                             {"petiolule", {petiolule_reflectivity_spectrum, petiolule_transmissivity_spectrum, petiolule_emissivity_spectrum}},
                             {"petiole", {petiole_reflectivity_spectrum, petiole_transmissivity_spectrum, petiole_emissivity_spectrum}},
                             {"internode", {internode_reflectivity_spectrum, internode_transmissivity_spectrum, internode_emissivity_spectrum}},
                             {"peduncle", {peduncle_reflectivity_spectrum, peduncle_transmissivity_spectrum, peduncle_emissivity_spectrum}},
                             {"petal", {petal_reflectivity_spectrum, petal_transmissivity_spectrum, petal_emissivity_spectrum}},
                             {"pedicel", {pedicel_reflectivity_spectrum, pedicel_transmissivity_spectrum, pedicel_emissivity_spectrum}},
                             {"fruit", {fruit_reflectivity_spectrum, fruit_transmissivity_spectrum, fruit_emissivity_spectrum}}};
    }

    //! Destructor
    ~ProjectBuilder() {
        std::cout.rdbuf(old_cout_stream_buf);

        delete context;

#ifdef HELIOS_VISUALIZER
        delete visualizer;
#endif // HELIOS_VISUALIZER

#ifdef PLANT_ARCHITECTURE
        delete plantarchitecture;
#endif // PLANT_ARCHITECTURE

#ifdef RADIATION_MODEL
        delete radiation;
        delete cameraproperties;
#endif // RADIATION_MODEL

#ifdef SOLARPOSITION
        delete solarposition;
#endif // SOLARPOSITION

#ifdef ENERGYBALANCEMODEL
        delete energybalancemodel;
#endif // ENERGYBALANCEMODEL

#ifdef BOUNDARYLAYERCONDUCTANCEMODEL
        delete boundarylayerconductance;
#endif // BOUNDARYLAYERCONDUCTANCEMODEL
    }
};

#endif // PROJECT_BUILDER<|MERGE_RESOLUTION|>--- conflicted
+++ resolved
@@ -1255,11 +1255,7 @@
     float light_intensity = 1.0;
 
     //! Number of tiles
-<<<<<<< HEAD
-    helios::int2 num_tiles{5,5};
-=======
     helios::int2 num_tiles{5, 5};
->>>>>>> ed7be3e2
 
 public:
     //! Context
@@ -1802,17 +1798,6 @@
      * \param[in] ground_color Ground color.
      * \param[in] ground_rotation Azimuthal rotation angle of ground in radians.
      */
-    void buildTiledGround(const helios::vec3 &ground_origin, const helios::vec2 &ground_extent, const helios::int2 &texture_subtiles, const helios::int2 &texture_subpatches, helios::RGBcolor ground_color, float ground_rotation);
-
-    //! Build a ground with azimuthal rotation consisting of texture sub-tiles and sub-patches, which can be different sizes (from `buildGround` Canopy Generator plugin)
-    /**
-     * \param[in] ground_origin x-, y-, and z-position of the ground center point.
-     * \param[in] ground_extent Width of the ground in the x- and y-directions.
-     * \param[in] texture_subtiles Number of sub-divisions of the ground into texture map tiles in the x- and y-directions.
-     * \param[in] texture_subpatches Number of sub-divisions of each texture tile into sub-patches in the x- and y-directions.
-     * \param[in] ground_color Ground color.
-     * \param[in] ground_rotation Azimuthal rotation angle of ground in radians.
-    */
     void buildTiledGround(const helios::vec3 &ground_origin, const helios::vec2 &ground_extent, const helios::int2 &texture_subtiles, const helios::int2 &texture_subpatches, helios::RGBcolor ground_color, float ground_rotation);
 
     //! Constructor
