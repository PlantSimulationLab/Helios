/** \file "LiDAR.cu" CUDA-related LiDAR plug-in functions

    Copyright (C) 2016-2023 Brian Bailey

    This program is free software: you can redistribute it and/or modify
    it under the terms of the GNU General Public License as published by
    the Free Software Foundation, version 2.

    This program is distributed in the hope that it will be useful,
    but WITHOUT ANY WARRANTY; without even the implied warranty of
    MERCHANTABILITY or FITNESS FOR A PARTICULAR PURPOSE.  See the
    GNU General Public License for more details.

*/

#include "LiDAR.cuh"
#include "LiDAR.h"

using namespace LIDAR_CUDA;

__host__ __device__ float2 LIDAR_CUDA::operator+(const float2 &a, const float2 &b) {

    return make_float2(a.x+b.x, a.y+b.y);

}

__host__ __device__ float3 LIDAR_CUDA::operator+(const float3 &a, const float3 &b) {

    return make_float3(a.x+b.x, a.y+b.y, a.z+b.z);

}

__host__ __device__ float2 LIDAR_CUDA::operator-(const float2 &a, const float2 &b) {

    return make_float2(a.x-b.x, a.y-b.y);

}

__host__ __device__ float3 LIDAR_CUDA::operator-(const float3 &a, const float3 &b) {

    return make_float3(a.x-b.x, a.y-b.y, a.z-b.z);

}

__host__ __device__ float LIDAR_CUDA::operator*(const float2 &a, const float2 &b) {

    return a.x*b.x + a.y*b.y;

}

__host__ __device__ float LIDAR_CUDA::operator*(const float3 &a, const float3 &b) {

    return a.x*b.x + a.y*b.y + a.z*b.z;

}

__host__ __device__ float3 LIDAR_CUDA::operator*(const float3 &a, const float& b) {
    float3 v = a;
    v.x *= b;
    v.y *= b;
    v.z *= b;
    return v;
}

__host__ __device__ float3 LIDAR_CUDA::operator/(const float3 &a, const float& b) {
    float3 v = a;
    v.x /= b;
    v.y /= b;
    v.z /= b;
    return v;
}

__host__ __device__ float3 LIDAR_CUDA::cross(const float3 &a, const float3 &b){
    float3 c;
    c.x=a.y*b.z - b.y*a.z;
    c.y=b.x*a.z - a.x*b.z;
    c.z=a.x*b.y - b.x*a.y;
    return c;
}

__host__ __device__ float LIDAR_CUDA::magnitude(const float3 &a){
    return sqrt( a.x*a.x + a.y*a.y + a.z*a.z );
}

__host__ __device__ float3 LIDAR_CUDA::normalize(const float3 &a){
    return a/magnitude(a);
}

float2 LIDAR_CUDA::vec2tofloat2( helios::vec2 v2 ){
    float2 f2;
    f2.x=v2.x;
    f2.y=v2.y;
    return f2;
}

helios::vec2 LIDAR_CUDA::float2tovec2( float2 f2 ){
    helios::vec2 v2;
    v2.x=f2.x;
    v2.y=f2.y;
    return v2;
}

float3 LIDAR_CUDA::vec3tofloat3( helios::vec3 v3 ){
    float3 f3;
    f3.x=v3.x;
    f3.y=v3.y;
    f3.z=v3.z;
    return f3;
}

helios::vec3 LIDAR_CUDA::float3tovec3( float3 f3 ){
    helios::vec3 v3;
    v3.x=f3.x;
    v3.y=f3.y;
    v3.z=f3.z;
    return v3;
}

__device__ float3 LIDAR_CUDA::d_rotatePoint(const float3 &position, const float &theta, const float &phi) {

    float Ry[3][3], Rz[3][3];

    float st = sinf(theta);
    float ct = cosf(theta);

    float sp = sinf(phi);
    float cp = cosf(phi);

    // Setup the rotation matrix, this matrix is based off of the rotation matrix used in glRotatef.
    Ry[0][0] = ct;
    Ry[0][1] = 0.f;
    Ry[0][2] = st;
    Ry[1][0] = 0.f;
    Ry[1][1] = 1.f;
    Ry[1][2] = 0.f;
    Ry[2][0] = -st;
    Ry[2][1] = 0.f;
    Ry[2][2] = ct;

    Rz[0][0] = cp;
    Rz[0][1] = -sp;
    Rz[0][2] = 0.f;
    Rz[1][0] = sp;
    Rz[1][1] = cp;
    Rz[1][2] = 0.f;
    Rz[2][0] = 0.f;
    Rz[2][1] = 0.f;
    Rz[2][2] = 1.f;

    // Multiply Ry*Rz

    float rotMat[3][3] = {0.f};

    for( int i=0;i<3;i++){
        for(int j=0;j<3;j++){
            for(int k=0;k<3;k++){
                rotMat[i][j]=rotMat[i][j]+Rz[i][k]*Ry[k][j];
            }
        }
    }

    // Multiply the rotation matrix with the position vector.
    float3 tmp;
    tmp.x = rotMat[0][0] * position.x + rotMat[0][1] * position.y + rotMat[0][2] * position.z;
    tmp.y = rotMat[1][0] * position.x + rotMat[1][1] * position.y + rotMat[1][2] * position.z;
    tmp.z = rotMat[2][0] * position.x + rotMat[2][1] * position.y + rotMat[2][2] * position.z;

    return tmp;

}

__device__ float3 LIDAR_CUDA::d_sphere2cart( float radius, float elevation, float azimuth ){

    float3 Cartesian;

    Cartesian.x = radius*cos(elevation)*sin(azimuth);
    Cartesian.y = radius*cos(elevation)*cos(azimuth);
    Cartesian.z = radius*sin(elevation);

    return Cartesian;

}

__host__ __device__ float LIDAR_CUDA::atan2_2pi( const float& y, const float& x){

    float v=0;

    if(x>0.f){
        v=atan(y/x);
    }
    if(y>=0.f && x<0.f){
        v=M_PI+atan(y/x);
    }
    if(y<0.f && x<0.f){
        v=-M_PI+atan(y/x);
    }
    if(y>0.f && x==0.f){
        v=0.5f*M_PI;
    }
    if(y<0.f && x==0.f){
        v=-0.5f*M_PI;
    }
    if(v<0.f){
        v=v+2.f*M_PI;
    }
    return v;

}

__host__ __device__ float LIDAR_CUDA::acos_safe( float x ){
    if (x < -1.0) x = -1.0 ;
    else if (x > 1.0) x = 1.0 ;
    return acosf(x) ;
}

__host__ int LIDAR_CUDA::randu( int imin, int imax  ){

    float ru = float(rand()) / float(RAND_MAX + 1.);

    if( imin==imax || imin>imax ){
        return imin;
    }else{
        return imin + round(float(imax-imin)*ru);
    }

}

__device__ float2 LIDAR_CUDA::d_sampleDisk( float radius, uint seed ){

    // use Box-Muller tranform approach
    // the input radius is the place where the intensity decreases to 1/e^2 (~0.1353) of the intensity at the beam center

    // sample from uniform random distribution [0,1] for radial distance and angle
    float U1 = rnd(seed);
    float U2 = rnd(seed);

    // calculate the standard deviation of a normal distribution where  intensity decreases to 1/e^2 at the input radius
    float sd = sqrt(0.25*radius*radius);

    // formula from https://www.alanzucconi.com/2015/09/16/how-to-sample-from-a-gaussian-distribution/
    float R = sqrt(-2.f*logf(U1))*sd;
    float angle = 2.f*M_PI*U2;

    float2 sp;
    //find x,y point on unit disk
    sp.x = R*cosf(angle);
    sp.y = R*sinf(angle);
    return sp;

}

bool LIDAR_CUDA::sortcol0( const std::vector<float>& v0, const std::vector<float>& v1 ){
    return v0.at(0)<v1.at(0);
}

// bool LIDAR_CUDA::sortcol1( const std::vector<float>& v0, const std::vector<float>& v1 ){
//   return v0.at(1)<v1.at(1);
// }

// bool LIDAR_CUDA::sortcol0( const std::vector<double>& v0, const std::vector<double>& v1 ){
//   return v0.at(0)<v1.at(0);
// }

bool LIDAR_CUDA::sortcol1( const std::vector<double>& v0, const std::vector<double>& v1 ){
    return v0.at(1)<v1.at(1);
}

void LiDARcloud::calculateHitGridCellGPU() {

    if( printmessages ){
        std::cout << "Grouping hit points by grid cell..." << std::flush;
    }

    // ---- Hit Points ---- //

    float3* d_hit_xyz;

    uint Nscans = getScanCount();

    std::size_t total_hits = getHitCount();

    const uint N = total_hits;

    float3* hit_xyz = (float3*)malloc(N * sizeof(float3)); //allocate host memory
    CUDA_CHECK_ERROR( cudaMalloc((void**)&d_hit_xyz,N*sizeof(float3)) ); //allocate device memory

    //copy scan data into the host buffer
    for( std::size_t r=0; r< getHitCount(); r++ ){
        hit_xyz[r] = vec3tofloat3(getHitXYZ(r));
    }

    //copy from host to device memory
    CUDA_CHECK_ERROR( cudaMemcpy(d_hit_xyz, hit_xyz, N*sizeof(float3), cudaMemcpyHostToDevice) );

    // ---- Grid Cells ---- //

    //! Grid cell centers on device (GPU) memory
    float3* d_grid_center;

    //! Grid cell global anchor on device (GPU) memory
    float3* d_grid_anchor;

    //! Grid sizes on device (GPU) memory
    float3* d_grid_size;

    //! Grid rotations on device (GPU) memory
    float* d_grid_rotation;

    const uint Ncells = getGridCellCount();

    float3* center = (float3*)malloc(Ncells * sizeof(float3)); //allocate host memory
    CUDA_CHECK_ERROR( cudaMalloc((void**)&d_grid_center,Ncells*sizeof(float3)) ); //allocate device memory

    float3* anchor = (float3*)malloc(Ncells * sizeof(float3)); //allocate host memory
    CUDA_CHECK_ERROR( cudaMalloc((void**)&d_grid_anchor,Ncells*sizeof(float3)) ); //allocate device memory

    float3* size = (float3*)malloc(Ncells * sizeof(float3)); //allocate host memory
    CUDA_CHECK_ERROR( cudaMalloc((void**)&d_grid_size,Ncells*sizeof(float3)) ); //allocate device memory

    float* rotation = (float*)malloc(Ncells * sizeof(float)); //allocate host memory
    CUDA_CHECK_ERROR( cudaMalloc((void**)&d_grid_rotation,Ncells*sizeof(float)) ); //allocate device memory

    //copy grid data into the host buffer
    for( int c=0; c<Ncells; c++ ){
        center[c] = vec3tofloat3(getCellCenter(c));
        anchor[c] = vec3tofloat3(getCellGlobalAnchor(c));
        size[c] = vec3tofloat3(getCellSize(c));
        rotation[c] = getCellRotation(c);
    }

    //copy from host to device memory
    CUDA_CHECK_ERROR( cudaMemcpy(d_grid_center, center, Ncells*sizeof(float3), cudaMemcpyHostToDevice) );
    CUDA_CHECK_ERROR( cudaMemcpy(d_grid_anchor, anchor, Ncells*sizeof(float3), cudaMemcpyHostToDevice) );
    CUDA_CHECK_ERROR( cudaMemcpy(d_grid_size, size, Ncells*sizeof(float3), cudaMemcpyHostToDevice) );
    CUDA_CHECK_ERROR( cudaMemcpy(d_grid_rotation, rotation, Ncells*sizeof(float), cudaMemcpyHostToDevice) );

    free(hit_xyz);
    free(center);
    free(anchor);
    free(size);
    free(rotation);

    // Result buffer
    int* hit_vol = (int*)malloc(total_hits * sizeof(int));
    int* d_hit_vol;
    CUDA_CHECK_ERROR( cudaMalloc(&d_hit_vol,total_hits*sizeof(int)) );

    dim3 dimBlock( 64, 1, 1 );
    dim3 dimGrid( ceil(total_hits/64.f), 1, 1 );
    if( total_hits==0 ){
        std::cout << "WARNING (calculateHitGridcellGPU): There are no hits currently in the point cloud. Skipping grid cell binning calculation." << std::endl;
    }else{
        insideVolume <<< dimGrid, dimBlock >>>( total_hits, d_hit_xyz, getGridCellCount(), d_grid_size, d_grid_center, d_grid_anchor, d_grid_rotation, d_hit_vol );
    }

    CUDA_CHECK_ERROR( cudaPeekAtLastError() );
    CUDA_CHECK_ERROR( cudaDeviceSynchronize() );

    CUDA_CHECK_ERROR( cudaMemcpy(hit_vol, d_hit_vol, total_hits*sizeof(int), cudaMemcpyDeviceToHost) );

    for( std::size_t r=0; r< getHitCount(); r++ ){
        setHitGridCell( r, hit_vol[r] );
    }

    free(hit_vol);

    CUDA_CHECK_ERROR( cudaFree(d_hit_vol) );
    CUDA_CHECK_ERROR( cudaFree(d_hit_xyz) );
    CUDA_CHECK_ERROR( cudaFree(d_grid_center) );
    CUDA_CHECK_ERROR( cudaFree(d_grid_anchor) );
    CUDA_CHECK_ERROR( cudaFree(d_grid_size) );
    CUDA_CHECK_ERROR( cudaFree(d_grid_rotation) );

    hitgridcellcomputed = true;

    if( printmessages ){
        std::cout << "done." << std::endl;
    }

}

void LiDARcloud::sourcesInsideGridCellGPU() {

    if( printmessages ){
        std::cout << "Checking that scan origins are not inside grid cells..." << std::flush;
    }

    // ---- Hit Points ---- //

    float3* d_hit_xyz;

    uint Nscans = getScanCount();

    std::size_t total_hits = Nscans;

    const uint N = total_hits;

    float3* hit_xyz = (float3*)malloc(N * sizeof(float3)); //allocate host memory
    CUDA_CHECK_ERROR( cudaMalloc((void**)&d_hit_xyz,N*sizeof(float3)) ); //allocate device memory

    //copy scan data into the host buffer
    for( std::size_t s=0; s<Nscans; s++ ){
        hit_xyz[s] = vec3tofloat3(getScanOrigin(s));
    }

    //copy from host to device memory
    CUDA_CHECK_ERROR( cudaMemcpy(d_hit_xyz, hit_xyz, N*sizeof(float3), cudaMemcpyHostToDevice) );

    // ---- Grid Cells ---- //

    //! Grid cell centers on device (GPU) memory
    float3* d_grid_center;

    //! Grid cell global anchor on device (GPU) memory
    float3* d_grid_anchor;

    //! Grid sizes on device (GPU) memory
    float3* d_grid_size;

    //! Grid rotations on device (GPU) memory
    float* d_grid_rotation;

    const uint Ncells = getGridCellCount();

    float3* center = (float3*)malloc(Ncells * sizeof(float3)); //allocate host memory
    CUDA_CHECK_ERROR( cudaMalloc((void**)&d_grid_center,Ncells*sizeof(float3)) ); //allocate device memory

    float3* anchor = (float3*)malloc(Ncells * sizeof(float3)); //allocate host memory
    CUDA_CHECK_ERROR( cudaMalloc((void**)&d_grid_anchor,Ncells*sizeof(float3)) ); //allocate device memory

    float3* size = (float3*)malloc(Ncells * sizeof(float3)); //allocate host memory
    CUDA_CHECK_ERROR( cudaMalloc((void**)&d_grid_size,Ncells*sizeof(float3)) ); //allocate device memory

    float* rotation = (float*)malloc(Ncells * sizeof(float)); //allocate host memory
    CUDA_CHECK_ERROR( cudaMalloc((void**)&d_grid_rotation,Ncells*sizeof(float)) ); //allocate device memory

    //copy grid data into the host buffer
    for( int c=0; c<Ncells; c++ ){
        center[c] = vec3tofloat3(getCellCenter(c));
        anchor[c] = vec3tofloat3(getCellGlobalAnchor(c));
        size[c] = vec3tofloat3(getCellSize(c));
        rotation[c] = getCellRotation(c);
    }

    //copy from host to device memory
    CUDA_CHECK_ERROR( cudaMemcpy(d_grid_center, center, Ncells*sizeof(float3), cudaMemcpyHostToDevice) );
    CUDA_CHECK_ERROR( cudaMemcpy(d_grid_anchor, anchor, Ncells*sizeof(float3), cudaMemcpyHostToDevice) );
    CUDA_CHECK_ERROR( cudaMemcpy(d_grid_size, size, Ncells*sizeof(float3), cudaMemcpyHostToDevice) );
    CUDA_CHECK_ERROR( cudaMemcpy(d_grid_rotation, rotation, Ncells*sizeof(float), cudaMemcpyHostToDevice) );

    free(hit_xyz);
    free(center);
    free(anchor);
    free(size);
    free(rotation);

    // Result buffer
    int* hit_vol = (int*)malloc(total_hits * sizeof(int));
    int* d_hit_vol;
    CUDA_CHECK_ERROR( cudaMalloc(&d_hit_vol,total_hits*sizeof(int)) );

    dim3 dimBlock( 64, 1 );
    dim3 dimGrid( ceil(total_hits/64.f) );
    insideVolume <<< dimGrid, dimBlock >>>( total_hits, d_hit_xyz, getGridCellCount(), d_grid_size, d_grid_center, d_grid_anchor, d_grid_rotation, d_hit_vol );

    CUDA_CHECK_ERROR( cudaPeekAtLastError() );
    CUDA_CHECK_ERROR( cudaDeviceSynchronize() );

    CUDA_CHECK_ERROR( cudaMemcpy(hit_vol, d_hit_vol, total_hits*sizeof(int), cudaMemcpyDeviceToHost) );

    for( std::size_t s=0; s<Nscans; s++ ){
        if( hit_vol[s]>=0 ){
            std::cout << "Scan #" << s << " is inside gricell " << hit_vol[s] << std::endl;
        }
    }

    free(hit_vol);

    CUDA_CHECK_ERROR( cudaFree(d_hit_vol) );
    CUDA_CHECK_ERROR( cudaFree(d_hit_xyz) );
    CUDA_CHECK_ERROR( cudaFree(d_grid_center) );
    CUDA_CHECK_ERROR( cudaFree(d_grid_anchor) );
    CUDA_CHECK_ERROR( cudaFree(d_grid_size) );
    CUDA_CHECK_ERROR( cudaFree(d_grid_rotation) );

    if( printmessages ){
        std::cout << "done." << std::endl;
    }

}

std::vector<helios::vec3> LiDARcloud::gapfillMisses(){
    std::vector<helios::vec3> xyz_filled;
    for( uint scanID=0; scanID<getScanCount(); scanID++ ){
        std::vector<helios::vec3> filled_this_scan = gapfillMisses(scanID,false,false);
        xyz_filled.insert(xyz_filled.end(), filled_this_scan.begin(), filled_this_scan.end());
    }
    return xyz_filled;
}

std::vector<helios::vec3> LiDARcloud::gapfillMisses(uint scanID){
    return gapfillMisses(scanID, false, false);
}

std::vector<helios::vec3> LiDARcloud::gapfillMisses(uint scanID, const bool gapfill_grid_only, const bool add_flags){

    if( printmessages ) {
        std::cout << "Gap filling complete misses in scan " << scanID << "..." << std::flush;
    }

    float gap_distance = 20000;


    helios::vec3 origin = getScanOrigin(scanID);
    std::vector<helios::vec3> xyz_filled;

    // Populating a hit table for each scan:
    // Column 0 - hit index; Column 1 - timestamp; Column 2 - ray zenith; Column 3 - ray azimuth
    std::vector<std::vector<double> > hit_table;
    for( size_t r=0; r< getHitCount(); r++ ){
        if( getHitScanID(r)== scanID){

            if(add_flags)
            {
                // gapfillMisses_code = 0: original points
                setHitData(r, "gapfillMisses_code", 0.0);
            }


            helios::SphericalCoord raydir = getHitRaydir(r);

            if( !doesHitDataExist(r,"timestamp") ){
                std::cerr << "ERROR (LiDARcloud::gapfillMisses): timestamp value is missing for hit " << r << ". Cannot gapfill. Skipping..." << std::endl;
                return xyz_filled;
            }

            double timestamp = getHitData(r,"timestamp");
            std::vector<double> data;
            data.resize(4);
            data.at(0) = float(r);
            data.at(1) = timestamp;
            data.at(2) = raydir.zenith;
            data.at(3) = raydir.azimuth;
            hit_table.push_back( data );

        }
    }

    // sorting, initial dt and dtheta calculations, and determining minimum target index in the scan

    //sort the hit table by column 1 (timestamp)
    std::sort( hit_table.begin(), hit_table.end(), LIDAR_CUDA::sortcol1 );

    int min_tindex = 1;
    for( size_t r=0; r<hit_table.size()-1; r++ ){

        //this is to figure out if target indexing uses 0 or 1 offset
        if( min_tindex==1 && doesHitDataExist(hit_table.at(r).at(0),"target_index") && doesHitDataExist(hit_table.at(r).at(0),"target_count") ){
            if( getHitData(hit_table.at(r).at(0),"target_index")==0 ){
                min_tindex=0;
            }
        }

    }

    // getting rid of points with target index greater than the minimum

    int ndup_target = 0;
    // create new array without duplicate timestamps
    std::vector<std::vector<double> > hit_table_semiclean;
    for( size_t r=0; r<hit_table.size()-1; r++ ){

        //only consider first hits
        if( doesHitDataExist(hit_table.at(r).at(0),"target_index") && doesHitDataExist(hit_table.at(r).at(0),"target_count") ){
            if( getHitData(hit_table.at(r).at(0),"target_index")>min_tindex ){
                ndup_target ++;
                continue;
            }
        }

        hit_table_semiclean.push_back(hit_table.at(r));

    }

    //  re-calculating dt

    std::vector<double> dt_semiclean;
    dt_semiclean.resize(hit_table_semiclean.size());
    for( size_t r=0; r<hit_table_semiclean.size()-1; r++ ){

        dt_semiclean.at(r) = hit_table_semiclean.at(r+1).at(1)-hit_table_semiclean.at(r).at(1);
        // set the hit index of the new array
        hit_table_semiclean.at(r).at(0) = r;

    }

    //  checking for duplicate timestamps in the remaining data

    int ndup = 0;
    // create new array without duplicate timestamps
    std::vector<std::vector<double> > hit_table_clean;
    for( size_t r=0; r<hit_table_semiclean.size()-1; r++ ){

        // if there are still rows with duplicate timestamps, it probably means there is no "target_index" column, but multiple hits per timestamp are still included
        // proceed using this assumption, just get rid of the rows where dt = 0 for simplicity (last hits probably are what remain). 
        if( dt_semiclean.at(r)==0){
            ndup ++;
            continue;
        }

        hit_table_clean.push_back(hit_table_semiclean.at(r));
    }

    // recalculate dt and dtheta with only one hit per beam
    // and calculate the minimum dt value  
    std::vector<double> dt_clean;
    std::vector<float> dtheta_clean;
    dt_clean.resize(hit_table_clean.size());
    dtheta_clean.resize(hit_table_clean.size());

    double dt_clean_min = 1e6;
    for( size_t r=0; r<hit_table_clean.size()-1; r++ ){

        dt_clean.at(r) = hit_table_clean.at(r+1).at(1)-hit_table_clean.at(r).at(1);
        dtheta_clean.at(r) = hit_table_clean.at(r+1).at(2)-hit_table_clean.at(r).at(2);
        // set the hit index of the new array
        hit_table_clean.at(r).at(0) = r;

        if( dt_clean.at(r)<dt_clean_min){
            dt_clean_min = dt_clean.at(r);
        }

    }

    // configuration of 2D map
    // reconfigure hit table into 2D (theta,phi) map
    std::vector<std::vector<std::vector<double> > > hit_table2D;

    int column = 0;
    hit_table2D.resize(1);
    for( size_t r=0; r<hit_table_clean.size()-1; r++ ){

        hit_table2D.at(column).push_back( hit_table_clean.at(r) );
        //for small scans (like the rectangle test case, this needs to change to < 0 or some smaller angle (that is larger than noise))
        // if( dtheta_clean.at(r) < 0 ){
        // for normal scans, this threshold allows for 10 degrees drops in theta within a given sweep as noise. This can be adjusted as appropriate. 
        if( dtheta_clean.at(r) < -0.1745329f ){
            column++;
            hit_table2D.resize(column+1);
        }

    }

    // calculate average dt and dtheta for subsequent points

    //calculate average dt
    float dt_avg = 0;
    int dt_sum = 0;

    //calculate the average dtheta to use for extrapolation
    float dtheta_avg = 0;
    int dtheta_sum = 0;

    for( int j=0; j<hit_table2D.size(); j++ ){
        for( int i=0; i<hit_table2D.at(j).size(); i++ ){
            int r = int(hit_table2D.at(j).at(i).at(0));
            if( dt_clean.at(r)>=dt_clean_min && dt_clean.at(r)<1.5*dt_clean_min ){
                dt_avg += dt_clean.at(r);
                dt_sum ++;

                //calculate the average dtheta to use for extrapolation
                dtheta_avg += dtheta_clean.at(r);
                dtheta_sum ++;

            }
        }
    }

    dt_avg = dt_avg/float(dt_sum);
    //Calculate the average dtheta to use for extrapolation
    dtheta_avg = dtheta_avg/float(dtheta_sum);

//    std::cout << "dt_avg = " << dt_avg << std::endl;
//    std::cout << "dtheta_avg = " << dtheta_avg << std::endl;
//    std::cout << "hit_table2D.size() = "<< hit_table2D.size() << std::endl;

    //identify gaps and fill
    for( int j=0; j<hit_table2D.size(); j++ ){

        if(hit_table2D.at(j).size() > 0)
        {
            for( int i=0; i<hit_table2D.at(j).size()-1; i++ ){

                double dt = hit_table2D.at(j).at(i+1).at(1)-hit_table2D.at(j).at(i).at(1);

                if( dt>1.5f*dt_clean_min ){ //missing hit(s)

                    //calculate number of missing hits
                    int Ngap = round(dt/dt_avg)-1;

                    //fill missing points
                    for( int k=1; k<=Ngap; k++ ){

                        float timestep = hit_table2D.at(j).at(i).at(1) + dt_avg*float(k);

                        //interpolate theta and phi
                        float theta = hit_table2D.at(j).at(i).at(2) + (hit_table2D.at(j).at(i+1).at(2)-hit_table2D.at(j).at(i).at(2))*float(k)/float(Ngap+1);
                        float phi = hit_table2D.at(j).at(i).at(3) + (hit_table2D.at(j).at(i+1).at(3)-hit_table2D.at(j).at(i).at(3))*float(k)/float(Ngap+1);
                        if( phi>2.f*M_PI ){
                            phi = phi-2.f*M_PI;
                        }

                        //calculate the (x,y,z) position of the filled hit point
                        helios::SphericalCoord spherical(gap_distance,0.5*M_PI-theta,phi);
                        helios::vec3 xyz = origin+helios::sphere2cart(spherical);

                        xyz_filled.push_back(xyz);

                        //ERK
                        std::map<std::string, double> data;
                        data.insert(std::pair<std::string, double>("timestamp", timestep));
                        data.insert(std::pair<std::string, double>("target_index", min_tindex));
                        data.insert(std::pair<std::string, double>("nRaysHit", 500));
                        if(add_flags)
                        {
                            // gapfillMisses_code = 1: gapfilled points
                            data.insert(std::pair<std::string, double>("gapfillMisses_code", 1.0));
                        }
                        addHitPoint(scanID, xyz, spherical, data);

                    }
                }
            }
        }

    }
    uint npointsfilled = xyz_filled.size();

    helios::vec2 theta_range;
    theta_range = getScanRangeTheta(scanID); // use ranges from xml file to start

    if(gapfill_grid_only == true)
    {
        //instead of extrapolating to the angle ranges given in the xml file, we can extrapolate to the angle range of the voxel grid to save time. 
        // to do this we loop through the vertices of the voxel grid.
        std::vector<helios::vec3> grid_vertices;
        helios::vec3 boxmin, boxmax;
        getGridBoundingBox(boxmin, boxmax); // axis aligned bounding box of all grid cells
        grid_vertices.push_back(boxmin);
        grid_vertices.push_back(boxmax);
        grid_vertices.push_back(helios::make_vec3(boxmin.x, boxmin.y, boxmax.z));
        grid_vertices.push_back(helios::make_vec3(boxmax.x, boxmax.y, boxmin.z));
        grid_vertices.push_back(helios::make_vec3(boxmin.x, boxmax.y, boxmin.z));
        grid_vertices.push_back(helios::make_vec3(boxmin.x, boxmax.y, boxmax.z));
        grid_vertices.push_back(helios::make_vec3(boxmax.x, boxmin.y, boxmin.z));
        grid_vertices.push_back(helios::make_vec3(boxmax.x, boxmin.y, boxmax.z));

        float max_theta = 0;
        float min_theta = M_PI;
        float max_phi = 0;
        float min_phi = 2*M_PI;
        for(uint gg=0;gg<grid_vertices.size();gg++)
        {
            helios::vec3 direction_cart = grid_vertices.at(gg)-getScanOrigin(scanID);
            helios::SphericalCoord sc = cart2sphere(direction_cart);
            if(sc.azimuth < min_phi)
            {
                min_phi = sc.azimuth;
            }

            if(sc.azimuth > max_phi)
            {
                max_phi = sc.azimuth;
            }

            if(sc.zenith < min_theta)
            {
                min_theta = sc.zenith;
            }

            if(sc.zenith > max_theta)
            {
                max_theta = sc.zenith;
            }
        }


        // if the min or max theta is outside of the values provided in xml, use the xml values
        if(min_theta < theta_range.x)
        {
            min_theta = theta_range.x;
        }

        if(max_theta > theta_range.y)
        {
            max_theta = theta_range.y;
        }

        theta_range = helios::make_vec2(min_theta, max_theta);
    }

//    std::cout << "theta_range for extrapolation: " << theta_range.x*(180.0/M_PI) << ", " << theta_range.y*(180.0/M_PI) << std::endl;

    // extrapolate missing points
    for( int j=0; j<hit_table2D.size(); j++ ){

        if(hit_table2D.at(j).size() > 0)
        {

            //upward edge points
            if( hit_table2D.at(j).front().at(2)>theta_range.x ){

                float dtheta = dtheta_avg;
                float theta = hit_table2D.at(j).at(0).at(2) - dtheta;
                //just use the last value of phi in the sweep
                float phi =  hit_table2D.at(j).at(0).at(3);
                float timestep = hit_table2D.at(j).at(0).at(1) - dt_avg;
                if( dtheta==0 ){
                    continue;
                }

                while( theta>theta_range.x ){

                    helios::SphericalCoord spherical(gap_distance,0.5*M_PI-theta,phi);
                    helios::vec3 xyz = origin+helios::sphere2cart(spherical);

                    xyz_filled.push_back(xyz);

                    std::map<std::string, double> data;
                    data.insert(std::pair<std::string, double>("timestamp", timestep));
                    data.insert(std::pair<std::string, double>("target_index", min_tindex));
                    data.insert(std::pair<std::string, double>("nRaysHit", 500));
                    if(add_flags)
                    {
                        // gapfillMisses_code = 3: upward edge points
                        data.insert(std::pair<std::string, double>("gapfillMisses_code", 3.0));

                    }

                    addHitPoint(scanID, xyz, spherical, data);


                    theta = theta - dtheta;
                    timestep = timestep - dt_avg;


                }
            }

            //downward edge points
            if( hit_table2D.at(j).back().at(2)<theta_range.y ){

                int sz = hit_table2D.at(j).size();
                // same concept as above for downward edge points
                float dtheta = dtheta_avg;
                float theta = hit_table2D.at(j).at(sz-1).at(2) + dtheta;
                float phi = hit_table2D.at(j).at(sz-1).at(3);
                float timestep = hit_table2D.at(j).at(sz-1).at(1) + dt_avg;
                while( theta<theta_range.y ){

                    helios::SphericalCoord spherical(gap_distance,0.5*M_PI-theta,phi);
                    helios::vec3 xyz = origin+helios::sphere2cart(spherical);

                    xyz_filled.push_back(xyz);

                    std::map<std::string, double> data;
                    data.insert(std::pair<std::string, double>("timestamp", timestep));
                    data.insert(std::pair<std::string, double>("target_index", min_tindex));
                    data.insert(std::pair<std::string, double>("nRaysHit", 500));
                    if(add_flags)
                    {
                        // gapfillMisses_code = 2: downward edge points
                        data.insert(std::pair<std::string, double>("gapfillMisses_code", 2.0));
                    }

                    addHitPoint(scanID, xyz, spherical, data);

                    theta = theta + dtheta;
                    timestep = timestep + dt_avg;

                }
            }
        }

    }

    uint npointsextrapolated = xyz_filled.size() - npointsfilled;

    if( printmessages ) {
        std::cout << "filled " << xyz_filled.size() << " points." << std::endl;
    }
    return xyz_filled;

}


void LiDARcloud::calculateLeafAreaGPU() {
    calculateLeafAreaGPU( 1 );
}

void LiDARcloud::calculateLeafAreaGPU( int min_voxel_hits){

<<<<<<< HEAD
  if( printmessages ){
    std::cout << "Calculating leaf area..." << std::endl;
  }
    
  if( !triangulationcomputed ){
    helios_runtime_error("ERROR (LiDARcloud::calculateLeafAreaGPU): Triangulation must be performed prior to leaf area calculation. See triangulateHitPoints().");
  }

  if( !hitgridcellcomputed ){
    calculateHitGridCellGPU();
  }
  
  const uint Nscans = getScanCount();
  const uint Ncells = getGridCellCount();

  //variable aggregates over all scans where we just keep tacking hits on the end for all scans
  std::vector<std::vector<float> > dr_agg; //dr is path length through grid cell
  dr_agg.resize(Ncells);
  std::vector<float> G_agg; //G is dot product between ray direction and triangle normal that was hit (only relevant for hits)
  G_agg.resize(Ncells,0);
  std::vector<float> hit_before_agg; //hit_before corresponds to scan points that hit something before encountering a particular grid cell
  hit_before_agg.resize(Ncells,0);
  std::vector<float> hit_after_agg; //hit_after corresponds to scan points that hit something after encountering a particular grid cell (including something inside that cell)
  hit_after_agg.resize(Ncells,0);
  std::vector<float> hit_inside_agg; //hit_inside corresponds to scan points that hit something within a particular grid cell.
  hit_inside_agg.resize(Ncells,0);
  
  //average G(theta)
  std::vector<float> Gtheta_bar;
  Gtheta_bar.resize(Ncells,0.f);
  
  // We are going to perform all calculations on a scan-by-scan basis: loop through each scan
  for( uint s=0; s<Nscans; s++ ){

    //----------- Calculate dr and number of rays passed through voxels -------------- //

    const int Nt = getScanSizeTheta(s);
    const int Np = getScanSizePhi(s);
    const size_t Nmisses = Nt*Np;

    const float3 origin = vec3tofloat3(getScanOrigin(s));

    // ----- BOUNDING BOX INTERSECTION ----- //
    // First, we are going to perform a preliminary ray trace to filter out rays that do not intersect any grid volumes.  This will speed up calculations overall. Consider all rays in scan to start.

    float3* scan_xyz = (float3*)malloc( Nmisses*sizeof(float3) );
    float* scan_weight = (float*)malloc( Nmisses*sizeof(float) );
    float3 xyz;

    //populate misses
    for( int j=0; j<Np; j++ ){
      for( int i=0; i<Nt; i++ ){
    	float3 direction = vec3tofloat3(sphere2cart(scans.at(s).rc2direction(i,j)));
    	xyz = origin + direction*10000.f;
  	
    	scan_xyz[j*Nt+i] = xyz;

	scan_weight[j*Nt+i] = 1.f;
      }
    }
    
    float3* d_scan_xyz;
    CUDA_CHECK_ERROR( cudaMalloc((float3**)&d_scan_xyz, Nmisses*sizeof(float3)) );
    CUDA_CHECK_ERROR( cudaMemcpy(d_scan_xyz, scan_xyz, Nmisses*sizeof(float3), cudaMemcpyHostToDevice) );

    float* d_scan_weight;
    CUDA_CHECK_ERROR( cudaMalloc((float**)&d_scan_weight, Nmisses*sizeof(float)) );
    CUDA_CHECK_ERROR( cudaMemcpy(d_scan_weight, scan_weight, Nmisses*sizeof(float), cudaMemcpyHostToDevice) );

    //set up an axis-aligned bounding box that encompasses all grid cells
    uint* boundingbox_hit = (uint*)malloc( Nmisses * sizeof(uint));
    uint* d_boundingbox_hit;
    CUDA_CHECK_ERROR( cudaMalloc((uint**)&d_boundingbox_hit, Nmisses*sizeof(uint)) );
    CUDA_CHECK_ERROR( cudaMemset( d_boundingbox_hit, 0, Nmisses*sizeof(uint)) ); //initialize to zero, set equal to 1 if the ray is found to intersect bounding box
    
    helios::vec3 gboxmin, gboxmax;
    getGridBoundingBox( gboxmin, gboxmax );

    float3 bbcenter = vec3tofloat3( gboxmin + 0.5*(gboxmax-gboxmin) );
    float3 bbsize = vec3tofloat3( gboxmax-gboxmin );

    //perform the ray-trace and mark all rays that passed through the bounding box
    uint3 dimBlock = make_uint3( 512, 1, 1 );
    uint3 dimGrid = make_uint3( ceil(float(Nmisses)/float(dimBlock.x)), 1, 1 );
    intersectBoundingBox <<< dimGrid, dimBlock >>>( Nmisses, origin, d_scan_xyz, bbcenter, bbsize, d_boundingbox_hit );

    cudaDeviceSynchronize();
    CUDA_CHECK_ERROR( cudaPeekAtLastError() ); //if there was an error inside the kernel, it will show up here
    
    //copy results back to host
    CUDA_CHECK_ERROR( cudaMemcpy( boundingbox_hit, d_boundingbox_hit, Nmisses*sizeof(uint), cudaMemcpyDeviceToHost));

    //counting up how many points passed through bounding box
    size_t Nmissesbb = 0;
    for( size_t i=0; i<Nmisses; i++ ){
      if( boundingbox_hit[i]==1 ){
  	Nmissesbb ++;
      }
    }

    if( Nmissesbb==0 ){
      std::cerr << "ERROR (calculateLeafAreaGPU): No scan rays passed through grid cells.  Check that scan configuration is properly specified." << std::endl;
      std::cerr << "Terminating leaf area calculation." << std::endl;
      for( uint c=0; c<Ncells; c++ ){
	setCellLeafArea(0,c);
      }
      return;
    }
    
    CUDA_CHECK_ERROR( cudaFree(d_boundingbox_hit) );
    CUDA_CHECK_ERROR( cudaFree(d_scan_xyz) );

    // Reconfigure scan_xyz with points that do not hit the bounding box eliminated
    float3* missesbb_xyz = (float3*)malloc( Nmissesbb*sizeof(float3) );
    size_t miss_count=0;
    for( size_t i=0; i<Nmisses; i++ ){
      if( boundingbox_hit[i]==1 ){
	missesbb_xyz[miss_count] = scan_xyz[i];
	miss_count++;
      }
    }
    CUDA_CHECK_ERROR( cudaMalloc((float3**)&d_scan_xyz, Nmissesbb*sizeof(float3)) );
    CUDA_CHECK_ERROR( cudaMemcpy(d_scan_xyz, missesbb_xyz, Nmissesbb*sizeof(float3), cudaMemcpyHostToDevice) );
    free( missesbb_xyz );
    free( boundingbox_hit );

    //Result buffer (path lengths through volume)
    float* dr = (float*)malloc( Nmissesbb * sizeof(float));
    float* d_dr;
    CUDA_CHECK_ERROR( cudaMalloc((float**)&d_dr, Nmissesbb*sizeof(float)) );

    float* hit_before = (float*)malloc( sizeof(float));
    float* hit_after = (float*)malloc( sizeof(float));
    float* d_hit_before;
    float* d_hit_after;
    CUDA_CHECK_ERROR( cudaMalloc((float**)&d_hit_before, sizeof(float)) );
    CUDA_CHECK_ERROR( cudaMalloc((float**)&d_hit_after, sizeof(float)) );
    
    // Perform ray-volume intersection tests to determine volumes that rays passed through
    for( uint c=0; c<Ncells; c++ ){
      
      //load the attributes of the grid cell
      float3 center = vec3tofloat3(getCellCenter(c));
      float3 anchor = vec3tofloat3(getCellGlobalAnchor(c));
      float3 size = vec3tofloat3(getCellSize(c));
      float rotation = getCellRotation(c);
=======
    if( printmessages ){
        std::cout << "Calculating leaf area..." << std::endl;
    }
>>>>>>> 21d5e22e

    if( !triangulationcomputed ){
        helios::helios_runtime_error("ERROR (LiDARcloud::calculateLeafAreaGPU): Triangulation must be performed prior to leaf area calculation. See triangulateHitPoints().");
    }

    if( !hitgridcellcomputed ){
        calculateHitGridCellGPU();
    }

    const uint Nscans = getScanCount();
    const uint Ncells = getGridCellCount();

    //variable aggregates over all scans where we just keep tacking hits on the end for all scans
    std::vector<std::vector<float> > dr_agg; //dr is path length through grid cell
    dr_agg.resize(Ncells);
    std::vector<float> G_agg; //G is dot product between ray direction and triangle normal that was hit (only relevant for hits)
    G_agg.resize(Ncells,0);
    std::vector<float> hit_before_agg; //hit_before corresponds to scan points that hit something before encountering a particular grid cell
    hit_before_agg.resize(Ncells,0);
    std::vector<float> hit_after_agg; //hit_after corresponds to scan points that hit something after encountering a particular grid cell (including something inside that cell)
    hit_after_agg.resize(Ncells,0);
    std::vector<float> hit_inside_agg; //hit_inside corresponds to scan points that hit something within a particular grid cell.
    hit_inside_agg.resize(Ncells,0);

    //average G(theta)
    std::vector<float> Gtheta_bar;
    Gtheta_bar.resize(Ncells,0.f);

    // We are going to perform all calculations on a scan-by-scan basis: loop through each scan
    for( uint s=0; s<Nscans; s++ ){

        //----------- Calculate dr and number of rays passed through voxels -------------- //

        const int Nt = getScanSizeTheta(s);
        const int Np = getScanSizePhi(s);
        const size_t Nmisses = Nt*Np;

        const float3 origin = vec3tofloat3(getScanOrigin(s));

        // ----- BOUNDING BOX INTERSECTION ----- //
        // First, we are going to perform a preliminary ray trace to filter out rays that do not intersect any grid volumes.  This will speed up calculations overall. Consider all rays in scan to start.

        float3* scan_xyz = (float3*)malloc( Nmisses*sizeof(float3) );
        float* scan_weight = (float*)malloc( Nmisses*sizeof(float) );
        float3 xyz;

        //populate misses
        for( int j=0; j<Np; j++ ){
            for( int i=0; i<Nt; i++ ){
                float3 direction = vec3tofloat3(sphere2cart(scans.at(s).rc2direction(i,j)));
                xyz = origin + direction*10000.f;

                scan_xyz[j*Nt+i] = xyz;

                scan_weight[j*Nt+i] = 1.f;
            }
        }

        float3* d_scan_xyz;
        CUDA_CHECK_ERROR( cudaMalloc((float3**)&d_scan_xyz, Nmisses*sizeof(float3)) );
        CUDA_CHECK_ERROR( cudaMemcpy(d_scan_xyz, scan_xyz, Nmisses*sizeof(float3), cudaMemcpyHostToDevice) );

        float* d_scan_weight;
        CUDA_CHECK_ERROR( cudaMalloc((float**)&d_scan_weight, Nmisses*sizeof(float)) );
        CUDA_CHECK_ERROR( cudaMemcpy(d_scan_weight, scan_weight, Nmisses*sizeof(float), cudaMemcpyHostToDevice) );

        //set up an axis-aligned bounding box that encompasses all grid cells
        uint* boundingbox_hit = (uint*)malloc( Nmisses * sizeof(uint));
        uint* d_boundingbox_hit;
        CUDA_CHECK_ERROR( cudaMalloc((uint**)&d_boundingbox_hit, Nmisses*sizeof(uint)) );
        CUDA_CHECK_ERROR( cudaMemset( d_boundingbox_hit, 0, Nmisses*sizeof(uint)) ); //initialize to zero, set equal to 1 if the ray is found to intersect bounding box

        helios::vec3 gboxmin, gboxmax;
        getGridBoundingBox( gboxmin, gboxmax );

<<<<<<< HEAD
  if( printmessages ){
    std::cout << "Calculating leaf area..." << std::endl;
  }
    
  if( !triangulationcomputed ){
    shelios_runtime_error("ERROR (LiDARcloud::calculateLeafAreaGPU): Triangulation must be performed prior to leaf area calculation. See triangulateHitPoints().");
  }

  if( !hitgridcellcomputed ){
    calculateHitGridCellGPU();
  }
  
  const uint Nscans = getScanCount();
  const uint Ncells = getGridCellCount();

  //variable aggregates over all scans where we just keep tacking hits on the end for all scans
  std::vector<std::vector<float> > dr_agg; //dr is path length through grid cell
  dr_agg.resize(Ncells);
  std::vector<float> G_agg; //G is dot product between ray direction and triangle normal that was hit (only relevant for hits)
  G_agg.resize(Ncells,0);
  std::vector<float> hit_before_agg; //hit_before corresponds to scan points that hit something before encountering a particular grid cell
  hit_before_agg.resize(Ncells,0);
  std::vector<float> hit_after_agg; //hit_after corresponds to scan points that hit something after encountering a particular grid cell (including something inside that cell)
  hit_after_agg.resize(Ncells,0);
  std::vector<float> hit_inside_agg; //hit_inside corresponds to scan points that hit something within a particular grid cell.
  hit_inside_agg.resize(Ncells,0);
  
  //average G(theta)
  std::vector<float> Gtheta_bar;
  Gtheta_bar.resize(Ncells,0.f);
  
  // We are going to perform all calculations on a scan-by-scan basis: loop through each scan
  for( uint s=0; s<Nscans; s++ ){

    // Perform ray-volume intersection to determine rays that intersected a leaf BEFORE passing through the volume

    std::vector<helios::vec3> this_scan_xyz;
=======
        float3 bbcenter = vec3tofloat3( gboxmin + 0.5*(gboxmax-gboxmin) );
        float3 bbsize = vec3tofloat3( gboxmax-gboxmin );
>>>>>>> 21d5e22e

        //perform the ray-trace and mark all rays that passed through the bounding box
        uint3 dimBlock = make_uint3( 512, 1, 1 );
        uint3 dimGrid = make_uint3( ceil(float(Nmisses)/float(dimBlock.x)), 1, 1 );
        intersectBoundingBox <<< dimGrid, dimBlock >>>( Nmisses, origin, d_scan_xyz, bbcenter, bbsize, d_boundingbox_hit );

        cudaDeviceSynchronize();
        CUDA_CHECK_ERROR( cudaPeekAtLastError() ); //if there was an error inside the kernel, it will show up here

        //copy results back to host
        CUDA_CHECK_ERROR( cudaMemcpy( boundingbox_hit, d_boundingbox_hit, Nmisses*sizeof(uint), cudaMemcpyDeviceToHost));

        //counting up how many points passed through bounding box
        size_t Nmissesbb = 0;
        for( size_t i=0; i<Nmisses; i++ ){
            if( boundingbox_hit[i]==1 ){
                Nmissesbb ++;
            }
        }

        if( Nmissesbb==0 ){
            std::cerr << "ERROR (calculateLeafAreaGPU): No scan rays passed through grid cells.  Check that scan configuration is properly specified." << std::endl;
            std::cerr << "Terminating leaf area calculation." << std::endl;
            for( uint c=0; c<Ncells; c++ ){
                setCellLeafArea(0,c);
            }
            return;
        }

        CUDA_CHECK_ERROR( cudaFree(d_boundingbox_hit) );
        CUDA_CHECK_ERROR( cudaFree(d_scan_xyz) );

        // Reconfigure scan_xyz with points that do not hit the bounding box eliminated
        float3* missesbb_xyz = (float3*)malloc( Nmissesbb*sizeof(float3) );
        size_t miss_count=0;
        for( size_t i=0; i<Nmisses; i++ ){
            if( boundingbox_hit[i]==1 ){
                missesbb_xyz[miss_count] = scan_xyz[i];
                miss_count++;
            }
        }
        CUDA_CHECK_ERROR( cudaMalloc((float3**)&d_scan_xyz, Nmissesbb*sizeof(float3)) );
        CUDA_CHECK_ERROR( cudaMemcpy(d_scan_xyz, missesbb_xyz, Nmissesbb*sizeof(float3), cudaMemcpyHostToDevice) );
        free( missesbb_xyz );
        free( boundingbox_hit );

        //Result buffer (path lengths through volume)
        float* dr = (float*)malloc( Nmissesbb * sizeof(float));
        float* d_dr;
        CUDA_CHECK_ERROR( cudaMalloc((float**)&d_dr, Nmissesbb*sizeof(float)) );

        float* hit_before = (float*)malloc( sizeof(float));
        float* hit_after = (float*)malloc( sizeof(float));
        float* d_hit_before;
        float* d_hit_after;
        CUDA_CHECK_ERROR( cudaMalloc((float**)&d_hit_before, sizeof(float)) );
        CUDA_CHECK_ERROR( cudaMalloc((float**)&d_hit_after, sizeof(float)) );

        // Perform ray-volume intersection tests to determine volumes that rays passed through
        for( uint c=0; c<Ncells; c++ ){

            //load the attributes of the grid cell
            float3 center = vec3tofloat3(getCellCenter(c));
            float3 anchor = vec3tofloat3(getCellGlobalAnchor(c));
            float3 size = vec3tofloat3(getCellSize(c));
            float rotation = getCellRotation(c);

            CUDA_CHECK_ERROR( cudaMemset( d_dr, 0.f, Nmissesbb*sizeof(float)) );
            CUDA_CHECK_ERROR( cudaMemset( d_hit_before, 0.f, sizeof(float)) );
            CUDA_CHECK_ERROR( cudaMemset( d_hit_after, 0.f, sizeof(float)) );

            dimBlock = make_uint3( 512, 1, 1 );
            dimGrid = make_uint3( ceil(float(Nmissesbb)/dimBlock.x), 1, 1  );
            intersectGridcell <<< dimGrid, dimBlock >>>( Nmissesbb, origin, d_scan_xyz, d_scan_weight, center, anchor, size, rotation, d_dr, d_hit_before, d_hit_after );

            cudaDeviceSynchronize();
            CUDA_CHECK_ERROR( cudaPeekAtLastError() ); //if there was an error inside the kernel, it will show up here

            //copy results back to host
            CUDA_CHECK_ERROR( cudaMemcpy( dr, d_dr, Nmissesbb*sizeof(float), cudaMemcpyDeviceToHost));
            CUDA_CHECK_ERROR( cudaMemcpy( hit_after, d_hit_after, sizeof(float), cudaMemcpyDeviceToHost));

            for( size_t r=0; r<Nmissesbb; r++ ){
                if( dr[r]>0.f ){
                    dr_agg.at(c).push_back(dr[r]);
                }
            }
            hit_after_agg.at(c) += *hit_after;

        }

        // Perform ray-volume intersection to determine rays that intersected a leaf BEFORE passing through the volume

        std::vector<helios::vec3> this_scan_xyz;
        std::vector<float> this_scan_weight;

        for( size_t r=0; r< getHitCount(); r++ ){
            if( getHitScanID(r)==s ){
                this_scan_xyz.push_back( getHitXYZ(r) );

                if( doesHitDataExist(r,"target_count") ){
                    this_scan_weight.push_back( 1.f/float(getHitData(r,"target_count")) );
                }else{
                    this_scan_weight.push_back(1.f);
                }

            }
        }

        size_t Nhits = this_scan_xyz.size();

        free( scan_xyz );
        scan_xyz = (float3*)malloc( Nhits*sizeof(float3) );
        free( scan_weight );
        scan_weight = (float*)malloc( Nhits*sizeof(float) );

        for( size_t r=0; r<Nhits; r++ ){
            scan_xyz[r] = vec3tofloat3(this_scan_xyz.at(r));
            scan_weight[r] = this_scan_weight.at(r);
        }

        CUDA_CHECK_ERROR( cudaFree(d_scan_xyz) );
        CUDA_CHECK_ERROR( cudaMalloc((float3**)&d_scan_xyz, Nhits*sizeof(float3)) );
        CUDA_CHECK_ERROR( cudaMemcpy(d_scan_xyz, scan_xyz, Nhits*sizeof(float3), cudaMemcpyHostToDevice) );

        CUDA_CHECK_ERROR( cudaFree(d_scan_weight) );
        CUDA_CHECK_ERROR( cudaMalloc((float**)&d_scan_weight, Nhits*sizeof(float)) );
        CUDA_CHECK_ERROR( cudaMemcpy(d_scan_weight, scan_weight, Nhits*sizeof(float), cudaMemcpyHostToDevice) );

        CUDA_CHECK_ERROR( cudaFree(d_dr) );
        CUDA_CHECK_ERROR( cudaMalloc((float**)&d_dr, Nhits*sizeof(float)) );

        for( uint c=0; c<Ncells; c++ ){

            //load the attributes of the grid cell
            float3 center = vec3tofloat3(getCellCenter(c));
            float3 anchor = vec3tofloat3(getCellGlobalAnchor(c));
            float3 size = vec3tofloat3(getCellSize(c));
            float rotation = getCellRotation(c);

            CUDA_CHECK_ERROR( cudaMemset( d_dr, 0, Nhits*sizeof(float)) );
            CUDA_CHECK_ERROR( cudaMemset( d_hit_before, 0, sizeof(float)) );
            CUDA_CHECK_ERROR( cudaMemset( d_hit_after, 0, sizeof(float)) );

            dimBlock = make_uint3( min(size_t(512),Nhits), 1, 1 );
            dimGrid = make_uint3( ceil(float(Nhits)/float(dimBlock.x) ), 1, 1  );

            if( dimBlock.x==0 && dimGrid.x==0 ){
                continue;
            }

            intersectGridcell <<< dimGrid, dimBlock >>>( Nhits, origin, d_scan_xyz, d_scan_weight, center, anchor, size, rotation, d_dr, d_hit_before, d_hit_after );

            cudaDeviceSynchronize();
            CUDA_CHECK_ERROR( cudaPeekAtLastError() ); //if there was an error inside the kernel, it will show up here

            //copy results back to host
            CUDA_CHECK_ERROR( cudaMemcpy( hit_before, d_hit_before, sizeof(float), cudaMemcpyDeviceToHost));

            hit_before_agg.at(c) += *hit_before;

        }

        free( scan_xyz );
        free( scan_weight );
        free( dr );
        free( hit_before );
        free( hit_after );
        CUDA_CHECK_ERROR( cudaFree(d_scan_xyz) );
        CUDA_CHECK_ERROR( cudaFree(d_scan_weight) );
        CUDA_CHECK_ERROR( cudaFree(d_dr) );
        CUDA_CHECK_ERROR( cudaFree(d_hit_before) );
        CUDA_CHECK_ERROR( cudaFree(d_hit_after) );


    }//end scan loop

    //----------- Calculate number of hits in voxels -------------- //

    //figure out hits for all scans
    for( size_t r=0; r< getHitCount(); r++ ){
        if( getHitGridCell(r)>=0 ){
            helios::vec3 direction = getHitXYZ(r)-getScanOrigin(getHitScanID(r));
            direction.normalize();
            hit_inside_agg.at(getHitGridCell(r)) += sin(acos_safe(direction.z));
        }
    }

    //---------------------- Calculate G(theta) --------------------------//

    std::vector<float> Gtheta;
    Gtheta.resize(Ncells,0.f);

    const size_t Ntri = getTriangleCount();

    std::vector<float> denom_sum;
    denom_sum.resize(Ncells,0.f);
    std::vector<uint> cell_tri_count;
    cell_tri_count.resize(Ncells,0);

    for( size_t t=0; t<Ntri; t++ ){

        Triangulation tri = getTriangle(t);

        int cell = tri.gridcell;

        if( cell>=0 && cell<Ncells ){ //triangle is inside a grid cell

            helios::vec3 t0 = tri.vertex0;
            helios::vec3 t1 = tri.vertex1;
            helios::vec3 t2 = tri.vertex2;

            helios::vec3 v0 = t1-t0;
            helios::vec3 v1 = t2-t0;
            helios::vec3 v2 = t2-t1;

            float L0 = v0.magnitude();
            float L1 = v1.magnitude();
            float L2 = v2.magnitude();

            float S = 0.5f*(L0+L1+L2);
            float area = sqrt( S*(S-L0)*(S-L1)*(S-L2) );

            helios::vec3 normal = cross( v0, v2 );
            normal.normalize();

            helios::vec3 raydir = t0-getScanOrigin( tri.scanID );
            raydir.normalize();

            float theta = fabs(acos_safe(raydir.z));

            if( area==area ){ //in rare cases you can get area=NaN

                Gtheta.at(cell) += fabs(normal*raydir)*area*fabs(sin(theta));

                denom_sum.at(cell) += fabs(sin(theta))*area;
                cell_tri_count.at(cell) += 1;

            }

        }
    }
    for( uint v=0; v<Ncells; v++ ){
        if( cell_tri_count[v]>0 ){
            Gtheta[v] = Gtheta[v]/denom_sum[v];
            Gtheta_bar[v] += Gtheta[v]/float(Nscans);
        }
    }


    //------------------ Perform inversion to get LAD --------------------//

    if( printmessages ){
        std::cout << "Inverting to find LAD..." << std::flush;
    }

    float etol = 5e-5;
    uint maxiter = 100;

    float error, eold, aold, tmp;
    for( uint v=0; v<Ncells; v++ ){

        if( Gtheta[v]==0 || Gtheta[v]!=Gtheta[v] ){
            // if( printmessages ){
            // 	std::cout << "G(theta) value bad for cell " << v << ": " << Gtheta[v] << std::endl;
            // }
            setCellLeafArea(0,v);
            continue;
        }else if( hit_after_agg[v]-hit_before_agg[v]<0 ){
            if( printmessages ){
                std::cout << "Negative number of rays reaching cell " << v << ": " << hit_after_agg[v] << " " << hit_before_agg[v] << std::endl;
            }
            setCellLeafArea(0,v);
            continue;
        }else if( hit_inside_agg[v]< min_voxel_hits){
            if( printmessages ){
                std::cout << "Not enough hits in voxel: " << hit_inside_agg[v] << " < " << min_voxel_hits << std::endl;
            }
            setCellLeafArea(0,v);
            continue;
        }

        float P = 1.f-float(hit_inside_agg[v])/float(hit_after_agg[v]-hit_before_agg[v]);

        //assert(P>0);

        //initial guesses
        float a = 0.1f;
        float h = 0.01f;

        float mean = 0.f;
        uint count=0;
        for( int j=0; j<dr_agg.at(v).size(); j++ ){
            mean += exp(-a*dr_agg.at(v).at(j)*Gtheta[v]);
            count++;
        }
        mean /= float(dr_agg.at(v).size());
        error = fabs(mean-P)/P;

        tmp = a;

        a = a + h;

        uint iter = 0;
        while( error>etol && iter<maxiter){

            aold = tmp;
            eold = error;

            float mean = 0.f;
            uint count = 0;
            for( int j=0; j<dr_agg.at(v).size(); j++ ){
                mean += exp(-a*dr_agg.at(v).at(j)*Gtheta[v]);
                count ++;
            }
            assert( count!=0 );
            mean /= float(count);
            error = fabs(mean-P)/P;

            tmp = a;

            if( error==eold ){
                break;
            }

            a = fabs( (aold*error-a*eold)/(error-eold) );

            iter++;

        }

        float dr_bar = 0;
        for( uint i=0; i<dr_agg.at(v).size(); i++ ){
            dr_bar += dr_agg.at(v).at(i);
        }
        dr_bar /= float(dr_agg.at(v).size());

        if( iter>=maxiter-1 || a!=a || a>100 ){
            if( printmessages ){
                std::cout << "WARNING: LAD inversion failed for volume #" << v << ". Using average dr formulation." << std::endl;
            }

            a = (1.f-P)/(dr_bar*Gtheta[v]);

        }

        if( a>5 ){
            a = fmin((1.f-P)/dr_bar/Gtheta[v],-log(P)/dr_bar/Gtheta[v]);
        }

        helios::vec3 gridsize = getCellSize(v);
        setCellLeafArea(a*gridsize.x*gridsize.y*gridsize.z,v);

        setCellGtheta( Gtheta[v], v );

        if( printmessages ){
            std::cout << "Vol #" << v << " mean dr: " << dr_bar << std::endl;
            std::cout << "Vol #" << v << " mean G(theta): " << Gtheta[v] << std::endl;
            //std::cout << "Vol #" << v << " intersections: " << hit_inside_agg[v] << " " << hit_after_agg[v] << " " << hit_before_agg[v] << std::endl;

            std::cout << "Vol #" << v << " LAD: " << a << std::endl;
            //std::cout << "Vol #" << v << " LAD: " << a << std::endl;
            //   cout << "Vol #" << v << " LAD: " << (1.f-P)/(dr_bar[v]*Gthetav]) << " [point quadrat]" << endl;
            //std::cout << "Vol #" << v << " Leaf Area: " << getCellLeafArea(v)*100.f*100.f << " [P = mean(exp(-a*dr*Gtheta))]" << std::endl;
            //std::cout << "Vol #" << v << " Leaf Area: " << -log(P)/(dr_bar*Gtheta[v])*gridsize.x*gridsize.y*gridsize.z*10000.f << " [a = -ln(P)/(dr*Gtheta)]" << std::endl;
            // A_sum += LAD[v]*gridsize.x*gridsize.y*gridsize.z*100.f*100.f;
        }

    }

    if( printmessages ){
        std::cout << "done." << std::endl;
    }

}

void LiDARcloud::calculateLeafAreaGPU_testing( int min_voxel_hits){

    if( printmessages ){
        std::cout << "Calculating leaf area..." << std::endl;
    }

    if( !triangulationcomputed ){
        helios::helios_runtime_error("ERROR (LiDARcloud::calculateLeafAreaGPU): Triangulation must be performed prior to leaf area calculation. See triangulateHitPoints().");
    }

    if( !hitgridcellcomputed ){
        calculateHitGridCellGPU();
    }

    const uint Nscans = getScanCount();
    const uint Ncells = getGridCellCount();

    //variable aggregates over all scans where we just keep tacking hits on the end for all scans
    std::vector<std::vector<float> > dr_agg; //dr is path length through grid cell
    dr_agg.resize(Ncells);
    std::vector<float> G_agg; //G is dot product between ray direction and triangle normal that was hit (only relevant for hits)
    G_agg.resize(Ncells,0);
    std::vector<float> hit_before_agg; //hit_before corresponds to scan points that hit something before encountering a particular grid cell
    hit_before_agg.resize(Ncells,0);
    std::vector<float> hit_after_agg; //hit_after corresponds to scan points that hit something after encountering a particular grid cell (including something inside that cell)
    hit_after_agg.resize(Ncells,0);
    std::vector<float> hit_inside_agg; //hit_inside corresponds to scan points that hit something within a particular grid cell.
    hit_inside_agg.resize(Ncells,0);

    //average G(theta)
    std::vector<float> Gtheta_bar;
    Gtheta_bar.resize(Ncells,0.f);

    // We are going to perform all calculations on a scan-by-scan basis: loop through each scan
    for( uint s=0; s<Nscans; s++ ){

        // Perform ray-volume intersection to determine rays that intersected a leaf BEFORE passing through the volume

        std::vector<helios::vec3> this_scan_xyz;

        for( size_t r=0; r< getHitCount(); r++ ){
            if( getHitScanID(r)==s ){
                this_scan_xyz.push_back( getHitXYZ(r) );
            }
        }

        std::vector<helios::vec3> xyz_filled = gapfillMisses(s);
        this_scan_xyz.insert( this_scan_xyz.end(), xyz_filled.begin(), xyz_filled.end() );

        size_t Nhits = this_scan_xyz.size();

        const float3 origin = vec3tofloat3(getScanOrigin(s));

        float3* scan_xyz = (float3*)malloc( Nhits*sizeof(float3) );

        float* scan_weight = (float*)malloc( Nhits*sizeof(float) );

        for( size_t r=0; r<Nhits; r++ ){
            scan_xyz[r] = vec3tofloat3(this_scan_xyz.at(r));
            scan_weight[r] = 1.f;
        }

        float* hit_before = (float*)malloc( sizeof(float));
        float* hit_after = (float*)malloc( sizeof(float));
        float* d_hit_before;
        CUDA_CHECK_ERROR( cudaMalloc((float**)&d_hit_before, sizeof(float)) );
        float* d_hit_after;
        CUDA_CHECK_ERROR( cudaMalloc((float**)&d_hit_after, sizeof(float)) );

        float3* d_scan_xyz;
        CUDA_CHECK_ERROR( cudaMalloc((float3**)&d_scan_xyz, Nhits*sizeof(float3)) );
        CUDA_CHECK_ERROR( cudaMemcpy(d_scan_xyz, scan_xyz, Nhits*sizeof(float3), cudaMemcpyHostToDevice) );

        float* d_scan_weight;
        CUDA_CHECK_ERROR( cudaMalloc((float**)&d_scan_weight, Nhits*sizeof(float)) );
        CUDA_CHECK_ERROR( cudaMemcpy(d_scan_weight, scan_weight, Nhits*sizeof(float), cudaMemcpyHostToDevice) );

        float* dr = (float*)malloc( Nhits*sizeof(float));
        float* d_dr;
        CUDA_CHECK_ERROR( cudaMalloc((float**)&d_dr, Nhits*sizeof(float)) );

        for( uint c=0; c<Ncells; c++ ){

            //load the attributes of the grid cell
            float3 center = vec3tofloat3(getCellCenter(c));
            float3 anchor = vec3tofloat3(getCellGlobalAnchor(c));
            float3 size = vec3tofloat3(getCellSize(c));
            float rotation = getCellRotation(c);

            CUDA_CHECK_ERROR( cudaMemset( d_dr, 0, Nhits*sizeof(float)) );
            CUDA_CHECK_ERROR( cudaMemset( d_hit_before, 0, sizeof(float)) );
            CUDA_CHECK_ERROR( cudaMemset( d_hit_after, 0, sizeof(float)) );

            uint3 dimBlock = make_uint3( min(size_t(512),Nhits), 1, 1 );
            uint3 dimGrid = make_uint3( ceil(float(Nhits)/dimBlock.x), 1, 1  );

            if( dimBlock.x==0 && dimGrid.x==0 ){
                continue;
            }

            intersectGridcell <<< dimGrid, dimBlock >>>( Nhits, origin, d_scan_xyz, d_scan_weight, center, anchor, size, rotation, d_dr, d_hit_before, d_hit_after );

            cudaDeviceSynchronize();
            CUDA_CHECK_ERROR( cudaPeekAtLastError() ); //if there was an error inside the kernel, it will show up here

            //copy results back to host
            CUDA_CHECK_ERROR( cudaMemcpy( hit_before, d_hit_before, sizeof(float), cudaMemcpyDeviceToHost));
            CUDA_CHECK_ERROR( cudaMemcpy( hit_after, d_hit_after, sizeof(float), cudaMemcpyDeviceToHost));
            CUDA_CHECK_ERROR( cudaMemcpy( dr, d_dr, Nhits*sizeof(float), cudaMemcpyDeviceToHost));

            hit_before_agg.at(c) += *hit_before;
            hit_after_agg.at(c) += *hit_after;

            for( size_t r=0; r<Nhits; r++ ){
                if( dr[r]>0.f ){
                    dr_agg.at(c).push_back(dr[r]);
                }
            }

        }

        free( scan_xyz );
        free( scan_weight );
        free( dr );
        free( hit_before );
        free( hit_after );
        CUDA_CHECK_ERROR( cudaFree(d_scan_xyz) );
        CUDA_CHECK_ERROR( cudaFree(d_scan_weight) );
        CUDA_CHECK_ERROR( cudaFree(d_dr) );
        CUDA_CHECK_ERROR( cudaFree(d_hit_before) );
        CUDA_CHECK_ERROR( cudaFree(d_hit_after) );


    }//end scan loop

    //----------- Calculate number of hits in voxels -------------- //

    //figure out hits for all scans
    for( size_t r=0; r< getHitCount(); r++ ){
        if( getHitGridCell(r)>=0 ){
            helios::vec3 direction = getHitXYZ(r)-getScanOrigin(getHitScanID(r));
            direction.normalize();
            hit_inside_agg.at(getHitGridCell(r)) += sin(acos_safe(direction.z));
        }
    }

    //---------------------- Calculate G(theta) --------------------------//

    std::vector<float> Gtheta;
    Gtheta.resize(Ncells,0.f);

    const size_t Ntri = getTriangleCount();

    std::vector<float> area_sum;
    area_sum.resize(Ncells,0.f);
    std::vector<float> sin_sum;
    sin_sum.resize(Ncells,0.f);
    std::vector<uint> cell_tri_count;
    cell_tri_count.resize(Ncells,0);

    for( size_t t=0; t<Ntri; t++ ){

        Triangulation tri = getTriangle(t);

        int cell = tri.gridcell;

        if( cell>=0 && cell<Ncells ){ //triangle is inside a grid cell

            helios::vec3 t0 = tri.vertex0;
            helios::vec3 t1 = tri.vertex1;
            helios::vec3 t2 = tri.vertex2;

            helios::vec3 v0 = t1-t0;
            helios::vec3 v1 = t2-t0;
            helios::vec3 v2 = t2-t1;

            float L0 = v0.magnitude();
            float L1 = v1.magnitude();
            float L2 = v2.magnitude();

            float S = 0.5f*(L0+L1+L2);
            float area = sqrt( S*(S-L0)*(S-L1)*(S-L2) );

            helios::vec3 normal = cross( v0, v2 );
            normal.normalize();

            helios::vec3 raydir = t0-getScanOrigin( tri.scanID );
            raydir.normalize();

            float theta = fabs(acos_safe(raydir.z));

            if( area==area ){ //in rare cases you can get area=NaN

                Gtheta.at(cell) += fabs(normal*raydir)*area*fabs(sin(theta));

                area_sum.at(cell) += area;
                sin_sum.at(cell) += fabs(sin(theta));
                cell_tri_count.at(cell) += 1;

            }

        }
    }
    for( uint v=0; v<Ncells; v++ ){
        if( cell_tri_count[v]>0 ){
            Gtheta[v] *= float(cell_tri_count[v])/(area_sum[v]*sin_sum[v]);
            Gtheta_bar[v] += Gtheta[v]/float(Nscans);
        }
    }


    //------------------ Perform inversion to get LAD --------------------//

    if( printmessages ){
        std::cout << "Inverting to find LAD..." << std::flush;
    }

    float etol = 5e-5;
    uint maxiter = 100;

    float error, eold, aold, tmp;
    for( uint v=0; v<Ncells; v++ ){

        if( Gtheta[v]==0 || Gtheta[v]!=Gtheta[v] ){
            // if( printmessages ){
            // 	std::cout << "G(theta) value bad for cell " << v << ": " << Gtheta[v] << std::endl;
            // }
            setCellLeafArea(0,v);
            continue;
        }else if( hit_inside_agg[v]< min_voxel_hits){
            if( printmessages ){
                std::cout << "Not enough hits in voxel: " << hit_inside_agg[v] << " < " << min_voxel_hits << std::endl;
            }
            setCellLeafArea(0,v);
            continue;
        }

        float P = 1.f-float(hit_inside_agg[v])/float(hit_after_agg[v]);

        //assert(P>0);

        //initial guesses
        float a = 0.1f;
        float h = 0.01f;

        float mean = 0.f;
        uint count=0;
        for( int j=0; j<dr_agg.at(v).size(); j++ ){
            mean += exp(-a*dr_agg.at(v).at(j)*Gtheta[v]);
            count++;
        }
        mean /= float(dr_agg.at(v).size());
        error = fabs(mean-P)/P;

        tmp = a;

        a = a + h;

        uint iter = 0;
        while( error>etol && iter<maxiter){

            aold = tmp;
            eold = error;

            float mean = 0.f;
            uint count = 0;
            for( int j=0; j<dr_agg.at(v).size(); j++ ){
                mean += exp(-a*dr_agg.at(v).at(j)*Gtheta[v]);
                count ++;
            }
            assert( count!=0 );
            mean /= float(count);
            error = fabs(mean-P)/P;

            tmp = a;

            if( error==eold ){
                break;
            }

            a = fabs( (aold*error-a*eold)/(error-eold) );

            iter++;

        }

        float dr_bar = 0;
        for( uint i=0; i<dr_agg.at(v).size(); i++ ){
            dr_bar += dr_agg.at(v).at(i);
        }
        dr_bar /= float(dr_agg.at(v).size());

        if( iter>=maxiter-1 || a!=a || a>100 ){
            if( printmessages ){
                std::cout << "WARNING: LAD inversion failed for volume #" << v << ". Using average dr formulation." << std::endl;
            }

            a = (1.f-P)/(dr_bar*Gtheta[v]);

        }

        if( a>5 ){
            a = fmin((1.f-P)/dr_bar/Gtheta[v],-log(P)/dr_bar/Gtheta[v]);
        }

        helios::vec3 gridsize = getCellSize(v);
        setCellLeafArea(a*gridsize.x*gridsize.y*gridsize.z,v);

        setCellGtheta( Gtheta[v], v );

        if( printmessages ){
            std::cout << "Vol #" << v << " mean dr: " << dr_bar << std::endl;
            std::cout << "Vol #" << v << " mean G(theta): " << Gtheta[v] << std::endl;
            //std::cout << "Vol #" << v << " intersections: " << hit_inside_agg[v] << " " << hit_after_agg[v] << " " << hit_before_agg[v] << std::endl;

            std::cout << "Vol #" << v << " LAD: " << a << std::endl;
            //std::cout << "Vol #" << v << " LAD: " << a << std::endl;
            //   cout << "Vol #" << v << " LAD: " << (1.f-P)/(dr_bar[v]*Gthetav]) << " [point quadrat]" << endl;
            //std::cout << "Vol #" << v << " Leaf Area: " << getCellLeafArea(v)*100.f*100.f << " [P = mean(exp(-a*dr*Gtheta))]" << std::endl;
            //std::cout << "Vol #" << v << " Leaf Area: " << -log(P)/(dr_bar*Gtheta[v])*gridsize.x*gridsize.y*gridsize.z*10000.f << " [a = -ln(P)/(dr*Gtheta)]" << std::endl;
            // A_sum += LAD[v]*gridsize.x*gridsize.y*gridsize.z*100.f*100.f;
        }

    }

    if( printmessages ){
        std::cout << "done." << std::endl;
    }

}

void LiDARcloud::calculateLeafAreaGPU_synthetic( helios::Context* context, bool beamoutput, bool fillAnalytic  ){

    // calculates LAD using several different methods investigated in Kent & Bailey (2023)
    // writes all voxel level variables to a file
    // optionally writes detailed information about each beam
    // unlike previous calculateLeafAreaGPU versions, this one does not set the cell leaf area variable and does not filter based on minVoxelHits argument

    if( printmessages ){
        std::cout << "Calculating leaf area..." << std::endl;
    }

    if( !triangulationcomputed ){
        helios::helios_runtime_error("ERROR (LiDARcloud::calculateLeafAreaGPU_synthetic): Triangulation must be performed prior to leaf area calculation. See triangulateHitPoints().");
    }

    if( !hitgridcellcomputed ){
        calculateHitGridCellGPU();
    }

    const uint Nscans = getScanCount();
    const uint Ncells = getGridCellCount();

    //variable aggregates over all scans where we just keep tacking hits on the end for all scans
    std::vector<std::vector<float> > dr_agg; //dr is path length through grid cell
    dr_agg.resize(Ncells);
    std::vector<float> G_agg; //G is dot product between ray direction and triangle normal that was hit (only relevant for hits)
    G_agg.resize(Ncells,0);

    //average G(theta)
    std::vector<float> Gtheta_bar;
    Gtheta_bar.resize(Ncells,0.f);

    // nested vectors to save P calculation terms
    // cell, scan, variable, value
    std::vector<std::vector<float>>  P_first_numerator_array(Ncells);
    std::vector<std::vector<float>>  P_first_denominator_array(Ncells);

    std::vector<std::vector<float>>  P_equal_numerator_array(Ncells);
    std::vector<std::vector<float>>  P_equal_denominator_array(Ncells);

    std::vector<std::vector<float>>  P_ideal_numerator_array(Ncells);
    std::vector<std::vector<float>>  P_ideal_denominator_array(Ncells);

    std::vector<std::vector<float>>  P_intensity_numerator_array(Ncells);
    std::vector<std::vector<float>>  P_intensity_denominator_array(Ncells);

    std::vector<std::vector<float>>  P_exact_numerator_array(Ncells);
    std::vector<std::vector<float>>  P_exact_denominator_array(Ncells);

    std::vector<std::vector<uint>>  voxel_beam_count_array(Ncells);


    std::vector<std::vector<float>>  dr_array(Ncells);


    // r is the index of all hitpoints (all scans)
    // it is saved for the current scan in this_scan_index
    // i is the index of this_scan_index
    // so when accessing the things using getHitData(), getHitXYZ(), etc,
    // for only one of the scans (this_scan),
    // need to use getHitData(this_scan_index[i]) not getHitData(i)

    ////////////// We are going to perform all calculations on a scan-by-scan basis: loop through each scan
    for( uint s=0; s<Nscans; s++ ){

        if( printmessages ){
            std::cout << "------------------------SCAN = " << s << std::endl;
        }

        //only work with hitpoints assoicated with current scan
        std::vector<helios::vec3> this_scan_xyz;
        std::vector<uint> this_scan_index;
        for( size_t r=0; r< getHitCount(); r++ ){
            if( getHitScanID(r)==s ){
                this_scan_xyz.push_back( getHitXYZ(r) );
                this_scan_index.push_back(r);
            }
        }
        // size of the array of all the hits in this scan
        size_t Nhits = this_scan_xyz.size();

        if( printmessages ){
            std::cout << "Number of hitpoints associated with this scan = Nhits = " << Nhits << std::endl;
        }

        // count the number of beams (i.e. don't count multiple hits per beam)
        float previous_time = -1.f;
        uint Nbeams = 0;
        for(uint i=0; i < Nhits; i++)
        {
            float current_time = getHitData(this_scan_index[i], "timestamp");
            if(current_time != previous_time){
                Nbeams ++;
                previous_time = current_time;
            }
        }

        if( printmessages ){
            std::cout << "Number of beams associated with this scan = Nbeams = " << Nbeams << std::endl;
        }

        // create a vector each element of which represents a unique beam and is another vector of the hit point indices of this_scan_xyz that is associated with this beam
        float previous_beam = getHitData(this_scan_index[0], "timestamp");
        uint beam_ID = 0;
        std::vector<std::vector<uint>> beam_array(Nbeams);
        for(uint i=0; i < Nhits; i++)
        {
            float current_beam = getHitData(this_scan_index[i], "timestamp");

            if(current_beam == previous_beam)
            {
                beam_array.at(beam_ID).push_back(i); //ERK
            }else{
                beam_ID ++;
                beam_array.at(beam_ID).push_back(i); //ERK
                previous_beam = current_beam;
            }

        }

        // set up GPU things for current scan
        const float3 origin = vec3tofloat3(getScanOrigin(s));
        float3* scan_xyz = (float3*)malloc( Nhits*sizeof(float3) );
        float* scan_weight = (float*)malloc( Nhits*sizeof(float) );

        for( size_t i=0; i<Nhits; i++ ){
            scan_xyz[i] = vec3tofloat3(this_scan_xyz.at(i));
            scan_weight[i] = 1.f;
        }

        float* hit_before = (float*)malloc( sizeof(float));
        float* hit_after = (float*)malloc( sizeof(float));
        float* d_hit_before;
        CUDA_CHECK_ERROR( cudaMalloc((float**)&d_hit_before, sizeof(float)) );
        float* d_hit_after;
        CUDA_CHECK_ERROR( cudaMalloc((float**)&d_hit_after, sizeof(float)) );

        float3* d_scan_xyz;
        CUDA_CHECK_ERROR( cudaMalloc((float3**)&d_scan_xyz, Nhits*sizeof(float3)) );
        CUDA_CHECK_ERROR( cudaMemcpy(d_scan_xyz, scan_xyz, Nhits*sizeof(float3), cudaMemcpyHostToDevice) );

        float* d_scan_weight;
        CUDA_CHECK_ERROR( cudaMalloc((float**)&d_scan_weight, Nhits*sizeof(float)) );
        CUDA_CHECK_ERROR( cudaMemcpy(d_scan_weight, scan_weight, Nhits*sizeof(float), cudaMemcpyHostToDevice) );

        float* dr = (float*)malloc( Nhits*sizeof(float));
        float* d_dr;
        CUDA_CHECK_ERROR( cudaMalloc((float**)&d_dr, Nhits*sizeof(float)) );

        uint* hit_location = (uint*)malloc( Nhits*sizeof(uint));
        uint* d_hit_location;
        CUDA_CHECK_ERROR( cudaMalloc((uint**)&d_hit_location, Nhits*sizeof(uint)) );


        /////////////////////////////////////////////////////////////////////
        // now loop through each voxel
        for( uint c=0; c<Ncells; c++ ){

            if( printmessages ){
                std::cout << "----CELL = " << c << std::endl;
            }

            std::ofstream file_beam;
            if( beamoutput){
                // set up header of file that outputs one row for each beam in the current scan that interacts with the current voxel

                file_beam.open("../beamoutput/beam_data_s_" + std::to_string(s) + "_c_" + std::to_string(c) + ".txt");
                file_beam << "scan, cell, beam, R_before, R_inside, R_after, R_miss, E_before, E_inside, E_after, E_miss, sin_theta, dr, last_dr, I_before, I_inside, I_after, I_miss"  << std::endl;
            }

            //load the attributes of the grid cell
            float3 center = vec3tofloat3(getCellCenter(c));
            float3 anchor = vec3tofloat3(getCellGlobalAnchor(c));
            float3 size = vec3tofloat3(getCellSize(c));
            float rotation = getCellRotation(c);

            CUDA_CHECK_ERROR( cudaMemset( d_hit_location, 0, Nhits*sizeof(uint)) );
            CUDA_CHECK_ERROR( cudaMemset( d_dr, 0, Nhits*sizeof(float)) );
            CUDA_CHECK_ERROR( cudaMemset( d_hit_before, 0, sizeof(float)) );
            CUDA_CHECK_ERROR( cudaMemset( d_hit_after, 0, sizeof(float)) );

            uint3 dimBlock = make_uint3( min(size_t(512),Nhits), 1, 1 );
            uint3 dimGrid = make_uint3( ceil(float(Nhits)/dimBlock.x), 1, 1  );

            if( dimBlock.x==0 && dimGrid.x==0 ){
                continue;
            }

            float scanner_range = 1000.0;
            intersectGridcell_synthetic <<< dimGrid, dimBlock >>>( Nhits, origin, d_scan_xyz, d_scan_weight, center, anchor, size, rotation, d_dr, d_hit_before, d_hit_after, d_hit_location, scanner_range );

            cudaDeviceSynchronize();
            CUDA_CHECK_ERROR( cudaPeekAtLastError() ); //if there was an error inside the kernel, it will show up here

            //copy results back to host
            CUDA_CHECK_ERROR( cudaMemcpy( hit_before, d_hit_before, sizeof(float), cudaMemcpyDeviceToHost));
            CUDA_CHECK_ERROR( cudaMemcpy( hit_after, d_hit_after, sizeof(float), cudaMemcpyDeviceToHost));
            CUDA_CHECK_ERROR( cudaMemcpy( dr, d_dr, Nhits*sizeof(float), cudaMemcpyDeviceToHost));
            CUDA_CHECK_ERROR( cudaMemcpy( hit_location, d_hit_location, Nhits*sizeof(uint), cudaMemcpyDeviceToHost));

            float P_first_numerator = 0;
            float P_first_denominator = 0;
            float P_equal_numerator = 0;
            float P_equal_denominator = 0;
            float P_intensity_numerator = 0;
            float P_intensity_denominator = 0;
            float P_ideal_numerator = 0;
            float P_ideal_denominator = 0;
            float P_exact_numerator = 0;
            float P_exact_denominator = 0;
            uint voxel_beam_count = 0;

            if( printmessages ){
                std::cout << "Nbeams = " << Nbeams << std::endl;
            }
            ////////////////////////// loop through each beam associated with the current scan
            for(int k = 0; k < Nbeams; k++){

                float R_before = 0;
                float R_inside = 0;
                float R_after = 0;
                float R_miss = 0;

                float I_before = 0;
                float I_inside = 0;
                float I_after = 0;
                float I_miss = 0;

                float E_before = 0;
                float E_inside = 0;
                float E_after = 0;
                float E_miss = 0;

                float sin_theta;
                float W = 0;
                float drr = 0;
                float last_drr = 0;

                ////////// loop through the hitpoints in the current beam to get number of rays in each location
                for(int j = 0; j < beam_array.at(k).size(); j++){

                    // pull out the index of the current scan's current beam's current hit (which is used to access the overall hit index r through this_scan_index[i])
                    uint i = beam_array.at(k).at(j);

                    helios::vec3 direction = getHitXYZ(this_scan_index[i])-getScanOrigin(getHitScanID(this_scan_index[i]));
                    direction.normalize();
                    sin_theta = sin(acos_safe(direction.z));

                    last_drr = dr[i];
                    drr += dr[i];

                    if(hit_location[i] == 1){
                        R_before = R_before +  getHitData(this_scan_index[i], "nRaysHit");
                        I_before = I_before + getHitData(this_scan_index[i], "intensity");
                        E_before ++;
                    }else if(hit_location[i] == 2){
                        R_inside = R_inside +  getHitData(this_scan_index[i], "nRaysHit");
                        I_inside = I_inside + getHitData(this_scan_index[i], "intensity");
                        E_inside ++;
                    }else if(hit_location[i] == 3){
                        R_after = R_after +  getHitData(this_scan_index[i], "nRaysHit");
                        I_after = I_after + getHitData(this_scan_index[i], "intensity");
                        E_after ++;
                        if(getHitData(this_scan_index[i], "target_index") == 0){ // if this is the first hitpoint for this beam,
                            W = 1.0;
                        }
                    }else if(hit_location[i] == 4){
                        R_miss = R_miss +  getHitData(this_scan_index[i], "nRaysHit");
                        I_miss = I_miss + getHitData(this_scan_index[i], "intensity");
                        E_miss ++;
                    } // or this hitpoint / beam did not intersect the voxel and should not be added to the total number of beams for this voxel

                } // end of loop through each hit in the current beam

                // calculate the average dr across all hitpoints for the beam (they should all be the same anyway... but just in case)
                float drrx = drr / float(beam_array.at(k).size());

                // if the path length is greater than 0 (it passes throught the current voxel), save it as an element of
                if( drrx > 0.f )
                {
                    dr_array.at(c).push_back(drrx);
                }

                if( beamoutput ){
                    // output info about the current beam to file
                    file_beam << s << "," << c << "," << k << "," << R_before << "," << R_inside << "," << R_after << "," << R_miss << "," << E_before << "," << E_inside << "," << E_after << "," << E_miss << "," << sin_theta << "," << drrx << "," << last_drr << "," << I_before << "," << I_inside << "," << I_after << "," << I_miss << std::endl;
                }

                ////////////////////////////////////////////////////////////////////////////////////////////////////////////////////////////////
                // calculate terms for different P methods

                // P_exact
                if(R_inside != 0 || R_after != 0 || R_miss != 0){ // only count this beam for P_exact if some energy made it to the voxel
                    P_exact_numerator += ((R_after + R_miss) / (R_before + R_inside + R_after + R_miss));
                    P_exact_denominator += ((R_inside + R_after + R_miss) / (R_before + R_inside + R_after + R_miss));
                    voxel_beam_count++;
                }

                // P_ideal
                if(R_inside != 0 || R_after != 0){ // only count this beam for P_ideal if some energy hit inside or after the voxel (not including misses)
                    P_ideal_numerator += (R_after / (R_before + R_inside + R_after));
                    P_ideal_denominator += ((R_inside + R_after) / (R_before + R_inside + R_after));
                }else if(R_inside == 0 && R_after == 0 && R_before == 0 && R_miss != 0){ // also count this beam if all the energy missed (but still went through the voxel)
                    P_ideal_numerator += 1;
                    P_ideal_denominator += 1;
                }

                // P_intensity
                if(I_inside != 0 || I_after != 0){ // only count this beam for P_intensity if some energy hit inside or after the voxel (not including misses)
                    P_intensity_numerator += (I_after / (I_before + I_inside + I_after));
                    P_intensity_denominator += ((I_inside + I_after) / (I_before + I_inside + I_after));
                }else if(I_inside == 0 && I_after == 0 && I_before == 0 && E_miss != 0){ // also count this beam if all the energy missed (but still went through the voxel)
                    P_intensity_numerator += 1;
                    P_intensity_denominator += 1;
                }

                // P_equal
                if(E_inside != 0 || E_after != 0){ // only count for P_equal if some hit points were inside or after the voxel
                    P_equal_numerator += (E_after / (E_before + E_inside + E_after));
                    P_equal_denominator += ((E_inside + E_after) / (E_before + E_inside + E_after));
                }else if(E_inside == 0 && E_after == 0 && E_before == 0 && E_miss != 0){ // also count this beam if there is only a "hitpoint" that missed (far after the voxel)
                    P_equal_numerator += 1;
                    P_equal_denominator += 1;
                }

                // P_first
                if(E_before == 0 && (E_inside != 0 || E_after != 0)){ // only count for P_first if some hit points were inside or after the voxel
                    P_first_numerator += W;
                    P_first_denominator += 1;
                }else if(E_inside == 0 && E_after == 0 && E_before == 0 && E_miss != 0){ // also count this beam if there is only a "hitpoint" that missed (far after the voxel)
                    P_first_numerator += 1;
                    P_first_denominator += 1;
                }


            }// end of loop through all beams for the current cell

            // save results for the current cell to the arrays

            P_first_numerator_array.at(c).push_back(P_first_numerator);
            P_first_denominator_array.at(c).push_back(P_first_denominator);

            P_equal_numerator_array.at(c).push_back(P_equal_numerator);
            P_equal_denominator_array.at(c).push_back(P_equal_denominator);

            P_intensity_numerator_array.at(c).push_back(P_intensity_numerator);
            P_intensity_denominator_array.at(c).push_back(P_intensity_denominator);

            P_ideal_numerator_array.at(c).push_back(P_ideal_numerator);
            P_ideal_denominator_array.at(c).push_back(P_ideal_denominator);

            P_exact_numerator_array.at(c).push_back(P_exact_numerator);
            P_exact_denominator_array.at(c).push_back(P_exact_denominator);

            voxel_beam_count_array.at(c).push_back(voxel_beam_count);


            for( size_t i=0; i<Nhits; i++ ){
                if( dr[i]>0.f ){
                    dr_agg.at(c).push_back(dr[i]);
                }
            }

            file_beam.close();
        } // end of loop through all cells

        free( scan_xyz );
        free( scan_weight );
        free( dr );
        free( hit_before );
        free( hit_after );
        CUDA_CHECK_ERROR( cudaFree(d_scan_xyz) );
        CUDA_CHECK_ERROR( cudaFree(d_scan_weight) );
        CUDA_CHECK_ERROR( cudaFree(d_dr) );
        CUDA_CHECK_ERROR( cudaFree(d_hit_before) );
        CUDA_CHECK_ERROR( cudaFree(d_hit_after) );

    }//end scan loop

    std::vector<float> P_first(Ncells);
    std::vector<float> P_equal(Ncells);
    std::vector<float> P_intensity(Ncells);
    std::vector<float> P_ideal(Ncells);
    std::vector<float> P_exact(Ncells);
    std::vector<uint> voxel_beam_count_tot(Ncells);
    std::vector<float> dr_bar(Ncells);

    //////////////////////////////////////////////////////////////////////////////////////////////////////////////////////////
    // now aggregate over all scans
    for( uint c=0; c<Ncells; c++ ){

        float P_first_numerator_array_agg = 0;
        float P_first_denominator_array_agg = 0;

        float P_equal_numerator_array_agg = 0;
        float P_equal_denominator_array_agg = 0;

        float P_intensity_numerator_array_agg= 0;
        float P_intensity_denominator_array_agg= 0;

        float P_ideal_numerator_array_agg= 0;
        float P_ideal_denominator_array_agg= 0;

        float P_exact_numerator_array_agg= 0;
        float P_exact_denominator_array_agg= 0;

        uint voxel_beam_count_array_agg=0;


        for( uint s=0; s<Nscans; s++ ){

            P_first_numerator_array_agg += P_first_numerator_array.at(c).at(s);
            P_first_denominator_array_agg += P_first_denominator_array.at(c).at(s);

            P_equal_numerator_array_agg += P_equal_numerator_array.at(c).at(s);
            P_equal_denominator_array_agg += P_equal_denominator_array.at(c).at(s);

            P_intensity_numerator_array_agg += P_intensity_numerator_array.at(c).at(s);
            P_intensity_denominator_array_agg += P_intensity_denominator_array.at(c).at(s);

            P_ideal_numerator_array_agg += P_ideal_numerator_array.at(c).at(s);
            P_ideal_denominator_array_agg += P_ideal_denominator_array.at(c).at(s);

            P_exact_numerator_array_agg += P_exact_numerator_array.at(c).at(s);
            P_exact_denominator_array_agg += P_exact_denominator_array.at(c).at(s);
            voxel_beam_count_array_agg += voxel_beam_count_array.at(c).at(s);
        }


        P_first[c] = P_first_numerator_array_agg / P_first_denominator_array_agg ;
        P_equal[c] = P_equal_numerator_array_agg / P_equal_denominator_array_agg ;
        P_intensity[c] = P_intensity_numerator_array_agg / P_intensity_denominator_array_agg ;
        P_ideal[c] = P_ideal_numerator_array_agg / P_ideal_denominator_array_agg ;
        P_exact[c] = P_exact_numerator_array_agg / P_exact_denominator_array_agg ;
        voxel_beam_count_tot[c] = voxel_beam_count_array_agg;
        if( printmessages ){
            std::cout << "Cell " << c << ", voxel_beam_count = " << voxel_beam_count_tot[c]  << std::endl;
            std::cout << "Cell " << c << ", P_first = " << P_first[c] << std::endl;
            std::cout << "Cell " << c << ", P_equal = " << P_equal[c] << std::endl;
            std::cout << "Cell " << c << ", P_intensity = " << P_intensity[c] << std::endl;
            std::cout << "Cell " << c << ", P_ideal = " << P_ideal[c] << std::endl;
            std::cout << "Cell " << c << ", P_exact = " << P_exact[c] << std::endl;
        }

        float mean_dr = 0;
        for(int j = 0; j < dr_array.at(c).size(); j++)
        {
            mean_dr += dr_array.at(c).at(j);
        }
        dr_bar[c] = mean_dr/ float(dr_array.at(c).size());
        if( printmessages ){
            std::cout << "Cell " << c << ", dr_bar = " <<  dr_bar[c] << std::endl;
        }
    } //end of loop through cells to aggregate all scans


    //---------------------- Calculate G(theta) from triangulation --------------------------//

    std::vector<float> Gtheta;
    Gtheta.resize(Ncells,0.f);

    const size_t Ntri = getTriangleCount();

    std::vector<uint> cell_tri_count;
    cell_tri_count.resize(Ncells,0);

    std::vector<float> area_sin_sum;
    area_sin_sum.resize(Ncells,0.f);

    for( size_t t=0; t<Ntri; t++ ){

        Triangulation tri = getTriangle(t);

        int cell = tri.gridcell;

        if( cell>=0 && cell<Ncells ){ //triangle is inside a grid cell

            helios::vec3 t0 = tri.vertex0;
            helios::vec3 t1 = tri.vertex1;
            helios::vec3 t2 = tri.vertex2;

            helios::vec3 v0 = t1-t0;
            helios::vec3 v1 = t2-t0;
            helios::vec3 v2 = t2-t1;

            float L0 = v0.magnitude();
            float L1 = v1.magnitude();
            float L2 = v2.magnitude();

            float S = 0.5f*(L0+L1+L2);
            float area = sqrt( S*(S-L0)*(S-L1)*(S-L2) );

            helios::vec3 normal = cross( v0, v2 );
            normal.normalize();

            helios::vec3 raydir = t0-getScanOrigin( tri.scanID );
            raydir.normalize();

            float theta = fabs(acos_safe(raydir.z));

            if( area==area ){ //in rare cases you can get area=NaN

                Gtheta.at(cell) += fabs(normal*raydir)*area*fabs(sin(theta));

                area_sin_sum.at(cell) += area*fabs(sin(theta));
                cell_tri_count.at(cell) += 1;

<<<<<<< HEAD
void LiDARcloud::calculateLeafAreaGPU_synthetic( helios::Context* context, bool beamoutput, bool fillAnalytic  ){
  
  // calculates LAD using several different methods investigated in Kent & Bailey (2021)
  // writes all voxel level variables to a file
  // optionally writes detailed information about each beam
  // unlike previous calculateLeafAreaGPU versions, this one does not set the cell leaf area variable and does not filter based on minVoxelHits argument 
  
  if( printmessages ){
    std::cout << "Calculating leaf area..." << std::endl;
  }
  
  if( !triangulationcomputed ){
      helios_runtime_error("ERROR (LiDARcloud::calculateLeafAreaGPU_synthetic): Triangulation must be performed prior to leaf area calculation. See triangulateHitPoints().");
  }
  
  if( !hitgridcellcomputed ){
    calculateHitGridCellGPU();
  }
  
  const uint Nscans = getScanCount();
  const uint Ncells = getGridCellCount();
  
  //variable aggregates over all scans where we just keep tacking hits on the end for all scans
  std::vector<std::vector<float> > dr_agg; //dr is path length through grid cell
  dr_agg.resize(Ncells);
  std::vector<float> G_agg; //G is dot product between ray direction and triangle normal that was hit (only relevant for hits)
  G_agg.resize(Ncells,0);
  std::vector<float> hit_before_agg; //hit_before corresponds to scan points that hit something before encountering a particular grid cell
  hit_before_agg.resize(Ncells,0);
  std::vector<float> hit_after_agg; //hit_after corresponds to scan points that hit something after encountering a particular grid cell (including something inside that cell)
  hit_after_agg.resize(Ncells,0);
  std::vector<float> hit_inside_agg; //hit_inside corresponds to scan points that hit something within a particular grid cell.
  hit_inside_agg.resize(Ncells,0);
  
  //average G(theta)
  std::vector<float> Gtheta_bar;
  Gtheta_bar.resize(Ncells,0.f);
  
  // nested vectors to save P calculation terms
  // cell, scan, variable, value
  std::vector<std::vector<float>>  P_first_numerator_array(Ncells);
  std::vector<std::vector<float>>  P_first_denominator_array(Ncells);
  
  std::vector<std::vector<float>>  P_sequal_numerator_array(Ncells);
  std::vector<std::vector<float>>  P_sequal_denominator_array(Ncells);
  
  std::vector<std::vector<float>>  P_equal_numerator_array(Ncells);
  std::vector<std::vector<float>>  P_equal_denominator_array(Ncells);
  
  std::vector<std::vector<float>>  P_ideal_numerator_array(Ncells);
  std::vector<std::vector<float>>  P_ideal_denominator_array(Ncells);
  
  std::vector<std::vector<float>>  P_intensity_numerator_array(Ncells);
  std::vector<std::vector<float>>  P_intensity_denominator_array(Ncells);
  
  std::vector<std::vector<float>>  P_exact_numerator_array(Ncells);
  std::vector<std::vector<float>>  P_exact_denominator_array(Ncells);
  
  std::vector<std::vector<uint>>  voxel_beam_count_array(Ncells);
  
  
  std::vector<std::vector<float>>  dr_array(Ncells);
  
  
  // r is the index of all hitpoints (all scans)
  // it is saved for the current scan in this_scan_index
  // i is the index of this_scan_index
  // so when accessing the things using getHitData(), getHitXYZ(), etc, 
  // for only one of the scans (this_scan), 
  // need to use getHitData(this_scan_index[i]) not getHitData(i)
  
  ////////////// We are going to perform all calculations on a scan-by-scan basis: loop through each scan
  for( uint s=0; s<Nscans; s++ ){
    
    if( printmessages ){
      std::cout << "------------------------SCAN = " << s << std::endl;
    }
    
    //only work with hitpoints assoicated with current scan
    std::vector<helios::vec3> this_scan_xyz;
    std::vector<uint> this_scan_index;
    for( size_t r=0; r< getHitCount(); r++ ){
      if( getHitScanID(r)==s ){
        this_scan_xyz.push_back( getHitXYZ(r) );
        this_scan_index.push_back(r);
      }
    }
    // size of the array of all the hits in this scan
    size_t Nhits = this_scan_xyz.size();
    
    if( printmessages ){
      std::cout << "Number of hitpoints associated with this scan = Nhits = " << Nhits << std::endl;
    }
    
    // count the number of beams (i.e. don't count multiple hits per beam)
    float previous_time = -1.f;
    uint Nbeams = 0;
    for(uint i=0; i < Nhits; i++)
    {
      float current_time = getHitData(this_scan_index[i], "timestamp");
      if(current_time != previous_time){
        Nbeams ++;
        previous_time = current_time;
      }
    }
    
    if( printmessages ){
      std::cout << "Number of beams associated with this scan = Nbeams = " << Nbeams << std::endl;
    }
    
    // create a vector each element of which represents a unique beam and is another vector of the hit point indices of this_scan_xyz that is associated with this beam
    float previous_beam = getHitData(this_scan_index[0], "timestamp");
    uint beam_ID = 0;
    std::vector<std::vector<uint>> beam_array(Nbeams);
    for(uint i=0; i < Nhits; i++)
    {
      float current_beam = getHitData(this_scan_index[i], "timestamp");
      
      if(current_beam == previous_beam)
      {
        beam_array.at(beam_ID).push_back(i); //ERK 
      }else{
        beam_ID ++;
        beam_array.at(beam_ID).push_back(i); //ERK
        previous_beam = current_beam;
      }
      
    }
    
    // set up GPU things for current scan
    const float3 origin = vec3tofloat3(getScanOrigin(s));
    float3* scan_xyz = (float3*)malloc( Nhits*sizeof(float3) );
    float* scan_weight = (float*)malloc( Nhits*sizeof(float) );
    
    for( size_t i=0; i<Nhits; i++ ){
      scan_xyz[i] = vec3tofloat3(this_scan_xyz.at(i));
      scan_weight[i] = 1.f;
    }
    
    float* hit_before = (float*)malloc( sizeof(float));
    float* hit_after = (float*)malloc( sizeof(float));
    float* d_hit_before;
    CUDA_CHECK_ERROR( cudaMalloc((float**)&d_hit_before, sizeof(float)) );
    float* d_hit_after;
    CUDA_CHECK_ERROR( cudaMalloc((float**)&d_hit_after, sizeof(float)) );
    
    float3* d_scan_xyz;
    CUDA_CHECK_ERROR( cudaMalloc((float3**)&d_scan_xyz, Nhits*sizeof(float3)) );
    CUDA_CHECK_ERROR( cudaMemcpy(d_scan_xyz, scan_xyz, Nhits*sizeof(float3), cudaMemcpyHostToDevice) );
    
    float* d_scan_weight;
    CUDA_CHECK_ERROR( cudaMalloc((float**)&d_scan_weight, Nhits*sizeof(float)) );
    CUDA_CHECK_ERROR( cudaMemcpy(d_scan_weight, scan_weight, Nhits*sizeof(float), cudaMemcpyHostToDevice) );
    
    float* dr = (float*)malloc( Nhits*sizeof(float));
    float* d_dr;
    CUDA_CHECK_ERROR( cudaMalloc((float**)&d_dr, Nhits*sizeof(float)) );
    
    uint* hit_location = (uint*)malloc( Nhits*sizeof(uint));
    uint* d_hit_location;
    CUDA_CHECK_ERROR( cudaMalloc((uint**)&d_hit_location, Nhits*sizeof(uint)) );
    
    
    /////////////////////////////////////////////////////////////////////
    // now loop through each voxel
    for( uint c=0; c<Ncells; c++ ){
      
      if( printmessages ){
        std::cout << "----CELL = " << c << std::endl;
      }
      
      std::ofstream file_beam;
      if( beamoutput){
        // set up header of file that outputs one row for each beam in the current scan that interacts with the current voxel
        
        file_beam.open("../beamoutput/beam_data_s_" + std::to_string(s) + "_c_" + std::to_string(c) + ".txt");
        file_beam << "scan, cell, beam, R_before, R_inside, R_after, R_miss, E_before, E_inside, E_after, E_miss, sin_theta, dr, last_dr, I_before, I_inside, I_after, I_miss"  << std::endl;
      }
      
      //load the attributes of the grid cell
      float3 center = vec3tofloat3(getCellCenter(c));
      float3 anchor = vec3tofloat3(getCellGlobalAnchor(c));
      float3 size = vec3tofloat3(getCellSize(c));
      float rotation = getCellRotation(c);
      
      CUDA_CHECK_ERROR( cudaMemset( d_hit_location, 0, Nhits*sizeof(uint)) );
      CUDA_CHECK_ERROR( cudaMemset( d_dr, 0, Nhits*sizeof(float)) );
      CUDA_CHECK_ERROR( cudaMemset( d_hit_before, 0, sizeof(float)) );
      CUDA_CHECK_ERROR( cudaMemset( d_hit_after, 0, sizeof(float)) );
      
      uint3 dimBlock = make_uint3( min(size_t(512),Nhits), 1, 1 );
      uint3 dimGrid = make_uint3( ceil(float(Nhits)/dimBlock.x), 1, 1  );
      
      if( dimBlock.x==0 && dimGrid.x==0 ){
        continue;
      }
      
      float scanner_range = 5000.0;
      intersectGridcell_synthetic <<< dimGrid, dimBlock >>>( Nhits, origin, d_scan_xyz, d_scan_weight, center, anchor, size, rotation, d_dr, d_hit_before, d_hit_after, d_hit_location, scanner_range );
      
      cudaDeviceSynchronize();
      CUDA_CHECK_ERROR( cudaPeekAtLastError() ); //if there was an error inside the kernel, it will show up here
      
      //copy results back to host
      CUDA_CHECK_ERROR( cudaMemcpy( hit_before, d_hit_before, sizeof(float), cudaMemcpyDeviceToHost));
      CUDA_CHECK_ERROR( cudaMemcpy( hit_after, d_hit_after, sizeof(float), cudaMemcpyDeviceToHost));
      CUDA_CHECK_ERROR( cudaMemcpy( dr, d_dr, Nhits*sizeof(float), cudaMemcpyDeviceToHost));
      CUDA_CHECK_ERROR( cudaMemcpy( hit_location, d_hit_location, Nhits*sizeof(uint), cudaMemcpyDeviceToHost));
      
      float P_first_numerator = 0;
      float P_first_denominator = 0;
      float P_sequal_numerator = 0;
      float P_sequal_denominator = 0;
      float P_equal_numerator = 0;
      float P_equal_denominator = 0;
      float P_intensity_numerator = 0;
      float P_intensity_denominator = 0;
      float P_ideal_numerator = 0;
      float P_ideal_denominator = 0;
      float P_exact_numerator = 0;
      float P_exact_denominator = 0;
      uint voxel_beam_count = 0;
      
      if( printmessages ){
        std::cout << "Nbeams = " << Nbeams << std::endl;
      }
      ////////////////////////// loop through each beam associated with the current scan
      for(int k = 0; k < Nbeams; k++){
        
        float R_before = 0;
        float R_inside = 0;
        float R_after = 0;
        float R_miss = 0;
        
        float I_before = 0;
        float I_inside = 0;
        float I_after = 0;
        float I_miss = 0;
        
        float E_before = 0;
        float E_inside = 0;
        float E_after = 0;
        float E_miss = 0;
        
        float sin_theta;
        float W = 0;
        float drr = 0;
        float last_drr = 0;
        
        ////////// loop through the hitpoints in the current beam to get number of rays in each location
        for(int j = 0; j < beam_array.at(k).size(); j++){
          
          // pull out the index of the current scan's current beam's current hit (which is used to access the overall hit index r through this_scan_index[i])
          uint i = beam_array.at(k).at(j);
          
          helios::vec3 direction = getHitXYZ(this_scan_index[i])-getScanOrigin(getHitScanID(this_scan_index[i]));
          direction.normalize();
          sin_theta = sin(acos_safe(direction.z));
          
          last_drr = dr[i];
          drr += dr[i];
          
          if(hit_location[i] == 1){
            R_before = R_before +  getHitData(this_scan_index[i], "nRaysHit");
            I_before = I_before + getHitData(this_scan_index[i], "intensity");
            E_before ++;
          }else if(hit_location[i] == 2){
            R_inside = R_inside +  getHitData(this_scan_index[i], "nRaysHit");
            I_inside = I_inside + getHitData(this_scan_index[i], "intensity");
            E_inside ++;
          }else if(hit_location[i] == 3){
            R_after = R_after +  getHitData(this_scan_index[i], "nRaysHit");
            I_after = I_after + getHitData(this_scan_index[i], "intensity");
            E_after ++;
            if(getHitData(this_scan_index[i], "target_index") == 0){ // if this is the first hitpoint for this beam,
              W = 1.0;
=======
>>>>>>> 21d5e22e
            }

        }
    }

    for( uint c=0; c<Ncells; c++ ){
        if( cell_tri_count[c]>0 ){
            //Gtheta[c] *= float(cell_tri_count[c])/(area_sum[c]*sin_sum[c]);
            //Gtheta[c] *= float(cell_tri_count[c])/(area_sin_sum[c]);
            Gtheta[c] *= 1.0/(area_sin_sum[c]);

            Gtheta_bar[c] += Gtheta[c]/float(Nscans);
        }
    }


    //------------------Calculate "Reference" P and also mean and variance of dr --------------------//
    // this is the value of P calculated using the reference values of LAD and Gtheta (from calculateSyntheticLeafArea, calculateSyntheticGtheta),
    // and the path length from all beams for a given cell

    // first get the reference LA and Gtheta using modified functions that save output to arrays
    std::vector<float> LA_ref = calculateSyntheticLeafArea(context);
    std::vector<float> Gtheta_ref = calculateSyntheticGtheta(context);

    std::vector<float> P_ref(Ncells);
    P_ref.resize(Ncells,0.f);

    std::vector<float> dr_bar_ref(Ncells);
    dr_bar_ref.resize(Ncells,0.f);

    std::vector<float> dr_var_ref(Ncells);
    dr_var_ref.resize(Ncells,0.f);

    for(uint c=0; c<Ncells; c++)
    {
        helios::vec3 gridsize = getCellSize(c);
        float LAD_ref = LA_ref.at(c) / (gridsize.x*gridsize.y*gridsize.z);
        float G_ref = Gtheta_ref.at(c);

        float dr_bar_tmp = 0;
        float sum_term = 0;
        for(uint j=0; j<dr_array.at(c).size(); j++)
        {
            dr_bar_tmp += dr_array.at(c).at(j);
            sum_term += exp(-1.0*LAD_ref*G_ref*dr_array.at(c).at(j));
        }
        sum_term /= float(dr_array.at(c).size());
        dr_bar_tmp /= float(dr_array.at(c).size());

        dr_bar_ref[c] = dr_bar_tmp;
        P_ref[c] = sum_term;
    }

    for(uint c=0; c<Ncells; c++)
    {
        float dr_var = 0;
        for(uint j=0; j<dr_array.at(c).size(); j++)
        {
            dr_var += pow(dr_array.at(c).at(j) - dr_bar_ref[c], 2.0);
        }
        dr_var /= float(dr_array.at(c).size());
        dr_var_ref[c] = dr_var;
    }

    if( printmessages ){
        std::cout << "finished P_ref and dr calculations" << std::endl;
    }

    //------------------ Perform inversions to get LAD using the different methods for P --------------------//

    if( printmessages ){
        std::cout << "Inverting to find LAD..." << std::flush;
    }

    // perform LAD inversion using reference Gtheta
    std::vector<float> LAD_refcheck_Gref = LAD_inversion(P_ref, Gtheta_ref, dr_array, fillAnalytic);
    std::vector<float> LAD_first_Gref = LAD_inversion(P_first, Gtheta_ref, dr_array, fillAnalytic);
    std::vector<float> LAD_equal_Gref = LAD_inversion(P_equal, Gtheta_ref, dr_array, fillAnalytic);
    std::vector<float> LAD_intensity_Gref = LAD_inversion(P_intensity, Gtheta_ref, dr_array, fillAnalytic);
    std::vector<float> LAD_ideal_Gref = LAD_inversion(P_ideal, Gtheta_ref, dr_array, fillAnalytic);
    std::vector<float> LAD_exact_Gref = LAD_inversion(P_exact, Gtheta_ref, dr_array, fillAnalytic );

    // perform LAD inversion using triangulation-estimated Gtheta
    std::vector<float> LAD_refcheck = LAD_inversion(P_ref, Gtheta, dr_array, fillAnalytic);
    std::vector<float> LAD_first = LAD_inversion(P_first, Gtheta, dr_array, fillAnalytic);
    std::vector<float> LAD_equal = LAD_inversion(P_equal, Gtheta, dr_array, fillAnalytic);
    std::vector<float> LAD_intensity = LAD_inversion(P_intensity, Gtheta, dr_array, fillAnalytic);
    std::vector<float> LAD_ideal = LAD_inversion(P_ideal, Gtheta, dr_array, fillAnalytic);
    std::vector<float> LAD_exact = LAD_inversion(P_exact, Gtheta, dr_array, fillAnalytic);

    if( printmessages ){
        std::cout << "finished LAD inversions" << std::endl;
    }

    for(uint c=0; c<Ncells; c++)
    {
        helios::vec3 grid_size = getCellSize(c);
        helios::vec3 grid_center = getCellCenter(c);

        if( printmessages ){
            std::cout << "Cell " << c << ", voxel_beam_count = " << voxel_beam_count_tot[c]  << std::endl;
            std::cout << "Cell " << c << ", P_first = " << P_first[c] << std::endl;
            std::cout << "Cell " << c << ", P_equal = " << P_equal[c] << std::endl;
            std::cout << "Cell " << c << ", P_intensity = " << P_intensity[c] << std::endl;
            std::cout << "Cell " << c << ", P_exact = " << P_exact[c] << std::endl;
            std::cout << "Cell " << c << ", P_ref = " << P_ref[c] << std::endl;

            std::cout << " " << std::endl;
            std::cout << "Cell " << c << ", Gref = " << Gtheta_ref[c] << std::endl;
            std::cout << "Cell " << c << ", Gtri = " << Gtheta[c] << std::endl;
            std::cout << " " << std::endl;
        }


        if( printmessages ){
            std::cout << "Cell " << c << ", LAD_first = " << LAD_first[c] << std::endl;
            std::cout << "Cell " << c << ", LAD_equal = " << LAD_equal[c] << std::endl;
            std::cout << "Cell " << c << ", LAD_intensity = " << LAD_intensity[c] << std::endl;
            std::cout << "Cell " << c << ", LAD_exact = " << LAD_exact[c] << std::endl;

            std::cout << " " << std::endl;

            std::cout << "Cell " << c << ", LAD_first_Gref = " << LAD_first_Gref[c] << std::endl;
            std::cout << "Cell " << c << ", LAD_equal_Gref = " << LAD_equal_Gref[c] << std::endl;
            std::cout << "Cell " << c << ", LAD_intensity_Gref = " << LAD_intensity_Gref[c] << std::endl;
            std::cout << "Cell " << c << ", LAD_exact_Gref = " << LAD_exact_Gref[c] << std::endl;

            std::cout << "Cell " << c << ", LAD_ref = " <<LA_ref[c]/(grid_size.x*grid_size.y*grid_size.z) << std::endl;

        }
    }



    // output the voxel level variables
    std::ofstream file_output;
    file_output.open("../voxeloutput/voxeloutput.txt");
    file_output << "cell, grid_center_x, grid_center_y, grid_center_z, grid_size_x, grid_size_y, grid_size_z, Nbeams, LAD_ref, G_ref, dr_bar, dr_var, P_ref, G, P_first, P_equal, P_intensity, P_ideal, P_exact, LADGref_refcheck, LADGref_first, LADGref_equal, LADGref_intensity, LADGref_ideal,LADGref_exact, LAD_refcheck, LAD_first, LAD_equal, LAD_intensity, LAD_ideal, LAD_exact"  << std::endl;

    for(uint c=0; c<Ncells; c++)
    {
        helios::vec3 grid_size = getCellSize(c);
        helios::vec3 grid_center = getCellCenter(c);

        file_output << c << "," << grid_center.x << "," << grid_center.y << "," << grid_center.z << "," << grid_size.x << "," << grid_size.y << "," << grid_size.z << "," << voxel_beam_count_tot.at(c) << "," << LA_ref[c]/(grid_size.x*grid_size.y*grid_size.z) << "," << Gtheta_ref[c] << "," <<
                    dr_bar_ref[c] << "," << dr_var_ref[c] << "," << P_ref[c] << "," << Gtheta[c] << "," << P_first[c] << "," << P_equal[c] << ","  << P_intensity[c] << "," << P_ideal[c] << "," << P_exact[c] << "," << LAD_refcheck_Gref[c] << "," << LAD_first_Gref[c] << "," << LAD_equal_Gref[c] << "," <<
                    LAD_intensity_Gref[c] << "," << LAD_ideal_Gref[c] << "," << LAD_exact_Gref[c] << "," << LAD_refcheck[c] << "," << LAD_first[c] << "," << LAD_equal[c] << "," << LAD_intensity[c] << "," << LAD_ideal[c] << "," << LAD_exact[c] << std::endl;
    }
    file_output.close();

    if( printmessages ){
        std::cout << "done." << std::endl;
    }

}

std::vector<float> LiDARcloud::LAD_inversion(std::vector<float> &P, std::vector<float> &Gtheta,
                                             std::vector<std::vector<float>> &dr_array, bool fillAnalytic){

    float etol = 5e-5;
    uint maxiter = 100;

    int Ncells = getGridCellCount();

    float error, eold, aold, tmp;

    std::vector<float> LAD(Ncells);
    LAD.resize(Ncells,0.f);

    for( uint v=0; v<Ncells; v++ ){

        //initial guesses
        float a = 0.1f;
        float h = 0.01f;

        float mean = 0.f;
        uint count=0;
        //loop through dr value for each beam
        for( int j=0; j<dr_array.at(v).size(); j++ ){
            mean += exp(-a*dr_array.at(v).at(j)*Gtheta[v]);
            count++;
        }
        mean /= float(count);
        error = fabs(mean-P[v])/P[v];

        tmp = a;
        a = a + h;

        uint iter = 0;
        while( error>etol && iter<maxiter){

            aold = tmp;
            eold = error;

            float mean = 0.f;
            uint count = 0;
            for( int j=0; j<dr_array.at(v).size(); j++ ){
                mean += exp(-a*dr_array.at(v).at(j)*Gtheta[v]);
                count ++;
            }
            assert( count!=0 );
            mean /= float(count);
            error = fabs(mean-P[v])/P[v];

            tmp = a;

            if( error==eold ){
                break;
            }

            a = fabs( (aold*error-a*eold)/(error-eold) );
            iter++;
            //  std::cout << "iter = " << iter << ", a = " << a << std::endl;
        }

        // check if the inversion failed
        if( iter>=maxiter-1 || a!=a || a>100 ){

            if(fillAnalytic)
            {

                if( printmessages ){
                    std::cout << "WARNING: LAD inversion failed for volume #" << v << ". Using average dr formulation." << std::endl;
                }

                // calculate the mean dr for the cell
                float dr_bar = 0;
                for(uint j=0; j<dr_array.at(v).size(); j++)
                {
                    dr_bar += dr_array.at(v).at(j);
                }
                dr_bar /= float(dr_array.at(v).size());

                //do the analytic solution
                a =   -log(P.at(v))/(dr_bar*Gtheta.at(v));

            }else{

                if( printmessages ){
                    std::cout << "WARNING: LAD inversion failed for volume #" << v << ". setting LAD to 999"  << std::endl;
                }

                a = 999.0;
            }
        }

        LAD[v] = a;
    }

    return LAD;
}


__global__ void LIDAR_CUDA::insideVolume( const uint Nhits, const float3* d_hit_xyz, const uint Ngridcells, const float3* d_grid_size, const float3* d_grid_center, const float3* d_grid_anchor, const float* d_grid_rotation, int* d_hit_vol ){

    uint t = blockIdx.x*blockDim.x+threadIdx.x;

    if( t>=Nhits ){
        return;
    }

    d_hit_vol[t] = -1;

    float3 hit_xyz = d_hit_xyz[t];

    for( int i=0; i<Ngridcells; i++ ){

        float3 center = d_grid_center[i];
        float3 anchor = d_grid_anchor[i];
        float3 size = d_grid_size[i];
        float rotation = d_grid_rotation[i];

        float3 origin = make_float3(0,0,0);

        float3 hit_xyz_rot = d_rotatePoint(hit_xyz-anchor,0,-rotation) + anchor;

        float3 direction = normalize(hit_xyz_rot-origin);

        float ox = origin.x; float oy = origin.y; float oz = origin.z;
        float dx = direction.x; float dy = direction.y; float dz = direction.z;

        float x0 = center.x - 0.5f*size.x; float x1 = center.x + 0.5f*size.x;
        float y0 = center.y - 0.5f*size.y; float y1 = center.y + 0.5f*size.y;
        float z0 = center.z - 0.5f*size.z; float z1 = center.z + 0.5f*size.z;

        float tx_min, ty_min, tz_min;
        float tx_max, ty_max, tz_max;

        float a = 1.0 / dx;
        if (a >= 0) {
            tx_min = (x0 - ox) * a;
            tx_max = (x1 - ox) * a;
        }
        else {
            tx_min = (x1 - ox) * a;
            tx_max = (x0 - ox) * a;
        }

        float b = 1.0 / dy;
        if (b >= 0) {
            ty_min = (y0 - oy) * b;
            ty_max = (y1 - oy) * b;
        }
        else {
            ty_min = (y1 - oy) * b;
            ty_max = (y0 - oy) * b;
        }

        float c = 1.0 / dz;
        if (c >= 0) {
            tz_min = (z0 - oz) * c;
            tz_max = (z1 - oz) * c;
        }
        else {
            tz_min = (z1 - oz) * c;
            tz_max = (z0 - oz) * c;
        }

        float t0, t1;

        // find largest entering t value

        if (tx_min > ty_min)
            t0 = tx_min;
        else
            t0 = ty_min;

        if (tz_min > t0)
            t0 = tz_min;

        // find smallest exiting t value

        if (tx_max < ty_max)
            t1 = tx_max;
        else
            t1 = ty_max;

        if (tz_max < t1)
            t1 = tz_max;

        if (t0 < t1 && t1 > 1e-6){ //Ray passed through box
            float T = magnitude(hit_xyz_rot-origin);
            if( T>=t0 && T<=t1 ){ //Ray endpoint is inside box
                d_hit_vol[t] = i;
                return;
            }
        }

    }

}

__global__ void LIDAR_CUDA::intersectBoundingBox( const size_t scanSize, const float3 origin, const float3* d_scan_xyz, const float3 bbcenter, const float3 bbsize, uint* d_boundingbox_hit ){

    size_t i = blockIdx.x*blockDim.x+threadIdx.x;

    if( i>=scanSize ){
        return;
    }

    float3 scan_xyz = d_scan_xyz[ i ];

    float3 direction = normalize( scan_xyz - origin );

    float ox = origin.x; float oy = origin.y; float oz = origin.z;
    float dx = direction.x; float dy = direction.y; float dz = direction.z;

    float x0 = bbcenter.x - 0.5f*bbsize.x; float x1 = bbcenter.x + 0.5f*bbsize.x;
    float y0 = bbcenter.y - 0.5f*bbsize.y; float y1 = bbcenter.y + 0.5f*bbsize.y;
    float z0 = bbcenter.z - 0.5f*bbsize.z; float z1 = bbcenter.z + 0.5f*bbsize.z;

    //first check if we are inside the bounding box

    if( ox>=x0 && ox<=x1 && oy>=y0 && oy<=y1 && oz>=z0 && oz<=z1 ){
        d_boundingbox_hit[ i ] = 1;
        return;
    }

    //if not inside, intersect bounding box

    float tx_min, ty_min, tz_min;
    float tx_max, ty_max, tz_max;

    float a = 1.0 / dx;
    if (a >= 0) {
        tx_min = (x0 - ox) * a;
        tx_max = (x1 - ox) * a;
    }
    else {
        tx_min = (x1 - ox) * a;
        tx_max = (x0 - ox) * a;
    }

    float b = 1.0 / dy;
    if (b >= 0) {
        ty_min = (y0 - oy) * b;
        ty_max = (y1 - oy) * b;
    }
    else {
        ty_min = (y1 - oy) * b;
        ty_max = (y0 - oy) * b;
    }

    float c = 1.0 / dz;
    if (c >= 0) {
        tz_min = (z0 - oz) * c;
        tz_max = (z1 - oz) * c;
    }
    else {
        tz_min = (z1 - oz) * c;
        tz_max = (z0 - oz) * c;
    }

    float t0, t1;

    // find largest entering t value

    if (tx_min > ty_min)
        t0 = tx_min;
    else
        t0 = ty_min;

    if (tz_min > t0)
        t0 = tz_min;

    // find smallest exiting t value

    if (tx_max < ty_max)
        t1 = tx_max;
    else
        t1 = ty_max;

    if (tz_max < t1)
        t1 = tz_max;

    if (t0 < t1 && t1 > 1e-6){ //Ray passed through box
        d_boundingbox_hit[ i ] = 1;
    }

}

__global__ void LIDAR_CUDA::intersectGridcell( const size_t Nhitsbb, const float3 origin, float3* d_scan_xyz, float* d_scan_weight, const float3 center, const float3 anchor, const float3 size, const float rotation, float* d_dr, float* hit_before, float* hit_after ){

    size_t idx = blockIdx.x*blockDim.x+threadIdx.x;

    if( idx>=Nhitsbb ){
        return;
    }

    float3 scan_xyz = d_scan_xyz[ idx ];

    //Inverse rotate the ray

    float3 origin_rot = d_rotatePoint(origin-anchor,0,-rotation) + anchor;
    float3 scan_xyz_rot = d_rotatePoint(scan_xyz-anchor,0,-rotation) + anchor;

    float3 direction = normalize(scan_xyz_rot-origin_rot);

    float ox = origin_rot.x; float oy = origin_rot.y; float oz = origin_rot.z;
    float dx = direction.x; float dy = direction.y; float dz = direction.z;

    float x0 = center.x - 0.5f*size.x; float x1 = center.x + 0.5f*size.x;
    float y0 = center.y - 0.5f*size.y; float y1 = center.y + 0.5f*size.y;
    float z0 = center.z - 0.5f*size.z; float z1 = center.z + 0.5f*size.z;

    float tx_min, ty_min, tz_min;
    float tx_max, ty_max, tz_max;

    float a = 1.0 / dx;
    if (a >= 0) {
        tx_min = (x0 - ox) * a;
        tx_max = (x1 - ox) * a;
    }
    else {
        tx_min = (x1 - ox) * a;
        tx_max = (x0 - ox) * a;
    }

    float b = 1.0 / dy;
    if (b >= 0) {
        ty_min = (y0 - oy) * b;
        ty_max = (y1 - oy) * b;
    }
    else {
        ty_min = (y1 - oy) * b;
        ty_max = (y0 - oy) * b;
    }

    float c = 1.0 / dz;
    if (c >= 0) {
        tz_min = (z0 - oz) * c;
        tz_max = (z1 - oz) * c;
    }
    else {
        tz_min = (z1 - oz) * c;
        tz_max = (z0 - oz) * c;
    }

    float t0, t1;

    // find largest entering t value

    if (tx_min > ty_min)
        t0 = tx_min;
    else
        t0 = ty_min;

    if (tz_min > t0)
        t0 = tz_min;

    // find smallest exiting t value

    if (tx_max < ty_max)
        t1 = tx_max;
    else
        t1 = ty_max;

    if (tz_max < t1)
        t1 = tz_max;

    if (t0 < t1 && t1 > 1e-6){ //Ray passed through box
        float t = magnitude( scan_xyz_rot - origin_rot );  //t-distance to hit point

        if( t>=t0 ){ //hit lies within or beyond the volume

            atomicAdd( hit_after, sin(acos_safe(dz))*d_scan_weight[idx] );

            d_dr[ idx ] = fabs(t1-t0);

        }else if( t<t0 ){ //hit lies before the volume

            atomicAdd( hit_before, sin(acos_safe(dz))*d_scan_weight[idx] );

        }

    }

}

__global__ void LIDAR_CUDA::intersectGridcell_synthetic( const size_t Nhitsbb, const float3 origin, float3* d_scan_xyz, float* d_scan_weight, const float3 center, const float3 anchor, const float3 size, const float rotation, float* d_dr, float* hit_before, float* hit_after, uint* d_hit_location, const float scanner_range ){

    size_t idx = blockIdx.x*blockDim.x+threadIdx.x;

    if( idx>=Nhitsbb ){
        return;
    }

    float3 scan_xyz = d_scan_xyz[ idx ];

    //Inverse rotate the ray

    float3 origin_rot = d_rotatePoint(origin-anchor,0,-rotation) + anchor;
    float3 scan_xyz_rot = d_rotatePoint(scan_xyz-anchor,0,-rotation) + anchor;

    float3 direction = normalize(scan_xyz_rot-origin_rot);

    float ox = origin_rot.x; float oy = origin_rot.y; float oz = origin_rot.z;
    float dx = direction.x; float dy = direction.y; float dz = direction.z;

    float x0 = center.x - 0.5f*size.x; float x1 = center.x + 0.5f*size.x;
    float y0 = center.y - 0.5f*size.y; float y1 = center.y + 0.5f*size.y;
    float z0 = center.z - 0.5f*size.z; float z1 = center.z + 0.5f*size.z;

    float tx_min, ty_min, tz_min;
    float tx_max, ty_max, tz_max;

    float a = 1.0 / dx;
    if (a >= 0) {
        tx_min = (x0 - ox) * a;
        tx_max = (x1 - ox) * a;
    }
    else {
        tx_min = (x1 - ox) * a;
        tx_max = (x0 - ox) * a;
    }

    float b = 1.0 / dy;
    if (b >= 0) {
        ty_min = (y0 - oy) * b;
        ty_max = (y1 - oy) * b;
    }
    else {
        ty_min = (y1 - oy) * b;
        ty_max = (y0 - oy) * b;
    }

    float c = 1.0 / dz;
    if (c >= 0) {
        tz_min = (z0 - oz) * c;
        tz_max = (z1 - oz) * c;
    }
    else {
        tz_min = (z1 - oz) * c;
        tz_max = (z0 - oz) * c;
    }

    float t0, t1;

    // find largest entering t value

    if (tx_min > ty_min)
        t0 = tx_min;
    else
        t0 = ty_min;

    if (tz_min > t0)
        t0 = tz_min;

    // find smallest exiting t value

    if (tx_max < ty_max)
        t1 = tx_max;
    else
        t1 = ty_max;

    if (tz_max < t1)
        t1 = tz_max;

    if (t0 < t1 && t1 > 1e-6){ //Ray passed through box
        float t = magnitude( scan_xyz_rot - origin_rot );  //t-distance to hit point

        if( t>=t0 && t<= t1 ){ //hit lies within the volume
            atomicAdd( hit_after, sin(acos_safe(dz))*d_scan_weight[idx] );
            d_hit_location[ idx ] = 2;
            d_dr[ idx ] = fabs(t1-t0);
        }else if( t > t1 && t < scanner_range){ //hit lies after the volume (but not a miss)
            d_hit_location[ idx ] = 3;
            d_dr[ idx ] = fabs(t1-t0);
        }else if( t > t1 && t >= scanner_range){ //hit lies after volume but out of range of scanner (miss)
            d_hit_location[ idx ] = 4;
            d_dr[ idx ] = fabs(t1-t0);
        }else if( t<t0 ){ //hit lies before the volume
            d_hit_location[ idx ] = 1;
            atomicAdd( hit_before, sin(acos_safe(dz))*d_scan_weight[idx] );

        }

    }

}

void LiDARcloud::trunkReconstruction(const helios::vec3 &box_center,
                                     const helios::vec3 &box_size, float Lmax, float max_aspect_ratio ){

    if( printmessages ){
        std::cout << "Performing trunk reconstruction..." << std::flush;
    }

    // ---- Determine which points are in trunk volume ---- //

    float3* d_hit_xyz;

    const uint N = getHitCount();

    float3* hit_xyz = (float3*)malloc(N * sizeof(float3)); //allocate host memory
    CUDA_CHECK_ERROR( cudaMalloc((void**)&d_hit_xyz,N*sizeof(float3)) ); //allocate device memory

    //copy scan data into the host buffer
    for( std::size_t r=0; r<N; r++ ){
        hit_xyz[r] = vec3tofloat3(getHitXYZ(r));
    }

    //copy from host to device memory
    CUDA_CHECK_ERROR( cudaMemcpy(d_hit_xyz, hit_xyz, N*sizeof(float3), cudaMemcpyHostToDevice) );

    const uint Ncells = getGridCellCount();

    float3 grid_center = vec3tofloat3(box_center);
    float3 grid_size = vec3tofloat3(box_size);
    float grid_rotation = 0;

    float3* d_grid_center;
    float3* d_grid_size;
    float* d_grid_rotation;

    CUDA_CHECK_ERROR( cudaMalloc((void**)&d_grid_center,sizeof(float3)) );
    CUDA_CHECK_ERROR( cudaMalloc((void**)&d_grid_size,sizeof(float3)) );
    CUDA_CHECK_ERROR( cudaMalloc((void**)&d_grid_rotation,sizeof(float)) );

    CUDA_CHECK_ERROR( cudaMemcpy(d_grid_center, &grid_center, sizeof(float3), cudaMemcpyHostToDevice) );
    CUDA_CHECK_ERROR( cudaMemcpy(d_grid_size, &grid_size, sizeof(float3), cudaMemcpyHostToDevice) );
    CUDA_CHECK_ERROR( cudaMemcpy(d_grid_rotation, &grid_rotation, sizeof(float), cudaMemcpyHostToDevice) );

    free(hit_xyz);

    // Result buffer
    int* hit_vol = (int*)malloc( N * sizeof(int));
    int* d_hit_vol;
    CUDA_CHECK_ERROR( cudaMalloc(&d_hit_vol,N*sizeof(int)) );

    dim3 dimBlock( 64, 1 );
    dim3 dimGrid( ceil(N/64.f) );
    insideVolume <<< dimGrid, dimBlock >>>( N, d_hit_xyz, 1, d_grid_size, d_grid_center, d_grid_center, d_grid_rotation, d_hit_vol );

    CUDA_CHECK_ERROR( cudaPeekAtLastError() );
    CUDA_CHECK_ERROR( cudaDeviceSynchronize() );

    CUDA_CHECK_ERROR( cudaMemcpy(hit_vol, d_hit_vol, N*sizeof(int), cudaMemcpyDeviceToHost) );

    CUDA_CHECK_ERROR( cudaFree(d_hit_vol) );
    CUDA_CHECK_ERROR( cudaFree(d_hit_xyz) );
    CUDA_CHECK_ERROR( cudaFree(d_grid_center) );
    CUDA_CHECK_ERROR( cudaFree(d_grid_size) );
    CUDA_CHECK_ERROR( cudaFree(d_grid_rotation) );

    // ------ Triangulate trunk points -------- //

    for( uint s=0; s< getScanCount(); s++ ){

        std::vector<int> Delaunay_inds;

        std::vector<Shx> pts;
        Shx pt;

        int count = 0;
        for( int r=0; r<N; r++ ){

            if( getHitScanID(r)==s && hit_vol[r]>=0 ){

                helios::SphericalCoord direction = getHitRaydir(r);

                //pt.id = count;
                pt.id = r;
                pt.r = direction.zenith;
                pt.c = direction.azimuth;

                pts.push_back(pt);

                Delaunay_inds.push_back(r);

                count++;

            }

        }

        std::vector<int> dupes;
        int nx = de_duplicate( pts, dupes);

        std::vector<Triad> triads;

        s_hull_pro( pts, triads );

        std::ofstream file;
        file.open("nodes.txt");

        std::ofstream filea;
        filea.open("aspect.txt");

        std::ofstream filev;
        filev.open("vertices.txt");
        for( int r=0; r<N; r++ ){
            helios::vec3 pos = getHitXYZ(r);
            filev << pos.x << " " << pos.y << " " << pos.z << std::endl;
        }
        filev.close();

        std::ofstream filed;
        filed.open("angles.txt");
        for( int r=0; r<N; r++ ){
            if( getHitScanID(r)==s && hit_vol[r]>=0 ){
                helios::SphericalCoord direction = getHitRaydir(r);
                filed << direction.zenith << " " << direction.azimuth << std::endl;
            }
        }
        filed.close();

        std::vector<Triangulation> trunk_triangles;
        for( int t=0; t<triads.size(); t++ ){

            // int ID0 = Delaunay_inds.at(triads.at(t).a);
            // int ID1 = Delaunay_inds.at(triads.at(t).b);
            // int ID2 = Delaunay_inds.at(triads.at(t).c);
            int ID0 = triads.at(t).a;
            int ID1 = triads.at(t).b;
            int ID2 = triads.at(t).c;

            helios::vec3 vertex0 = getHitXYZ( ID0 );
            helios::vec3 vertex1 = getHitXYZ( ID1 );
            helios::vec3 vertex2 = getHitXYZ( ID2 );

            helios::vec3 v;
            v=vertex0-vertex1;
            float L0 = v.magnitude();
            v=vertex0-vertex2;
            float L1 = v.magnitude();
            v=vertex1-vertex2;
            float L2 = v.magnitude();

            float aspect_ratio = fmax(fmax(L0,L1),L2)/fmin(fmin(L0,L1),L2);

            if( L0>Lmax || L1>Lmax || L2>Lmax || aspect_ratio>max_aspect_ratio ){
                continue;
            }

            helios::RGBcolor color = helios::make_RGBcolor(0,0,0);
            color.r = (hits.at(ID0).color.r + hits.at(ID1).color.r + hits.at(ID2).color.r )/3.f;
            color.g = (hits.at(ID0).color.g + hits.at(ID1).color.g + hits.at(ID2).color.g )/3.f;
            color.b = (hits.at(ID0).color.b + hits.at(ID1).color.b + hits.at(ID2).color.b )/3.f;

            Triangulation tri( s, vertex0, vertex1, vertex2, ID0, ID1, ID2, color, 0 );

            trunk_triangles.push_back(tri);

            file << ID0 << " " << ID1 << " " << ID2 << std::endl;
            filea << aspect_ratio << std::endl;

        }

        file.close();
        filea.close();

        // ------ Flood fill -------- //

        int current_group = 0;

        std::vector<std::vector<int> > nodes;
        nodes.resize(getHitCount());

        size_t Ntri = trunk_triangles.size();

        for( size_t t=0; t<Ntri; t++ ){

            Triangulation tri = trunk_triangles.at(t);

            nodes.at( tri.ID0 ).push_back(t);
            nodes.at( tri.ID1 ).push_back(t);
            nodes.at( tri.ID2 ).push_back(t);

        }

        std::vector<int> fill_flag;
        fill_flag.resize(Ntri,-1);

        for( size_t t=0; t<Ntri; t++ ){//looping through all triangles

            if( fill_flag.at(t)<0 ){

                floodfill( t, trunk_triangles, fill_flag, nodes, current_group, 0, 1e6 );

                current_group ++;

            }

        }

        std::vector<std::vector<Triangulation> > trunk_groups;

        for( size_t t=0; t<Ntri; t++ ){//looping through all triangles

            if( fill_flag.at(t)>=0 ){
                int fill_group = fill_flag.at(t);

                if( fill_group>=trunk_groups.size() ){
                    trunk_groups.resize( fill_group+1 );
                }

                trunk_groups.at(fill_group).push_back(trunk_triangles.at(t));

            }

        }

        //calculate the area of fill groups

        float max_area = 0.f;
        int max_ind = 0;
        for( size_t i=0; i<trunk_groups.size(); i++ ){

            float group_area = 0;
            for( size_t t=0; t<trunk_groups.at(i).size(); t++ ){
                float area = trunk_groups.at(i).at(t).area;
                if( area==area ){
                    group_area += area;
                }
            }

            if( group_area>max_area ){
                max_area = group_area;
                max_ind = i;
            }

        }

        reconstructed_trunk_triangles.push_back(trunk_groups.at(max_ind));

    }

    free(hit_vol);

    if( printmessages ){
        std::cout << "done." << std::endl;
    }

}

void LiDARcloud::syntheticScan( helios::Context* context ){
    syntheticScan( context, 1, 0, false, false );
}

void LiDARcloud::syntheticScan( helios::Context* context, bool scan_grid_only, bool record_misses ){
    syntheticScan( context, 1, 0, scan_grid_only, record_misses );
}

void LiDARcloud::syntheticScan( helios::Context* context, int rays_per_pulse, float pulse_distance_threshold ){
    syntheticScan( context, rays_per_pulse, pulse_distance_threshold, false, false );
}

void LiDARcloud::syntheticScan( helios::Context* context, int rays_per_pulse, float pulse_distance_threshold, bool scan_grid_only, bool record_misses ){

    int Npulse;
    if( rays_per_pulse<1 ){
        Npulse=1;
    }else{
        Npulse=rays_per_pulse;
    }

    if( printmessages ){
        if( Npulse>1 ){
            std::cout << "Performing full-waveform synthetic LiDAR scan..." << std::endl;
        }else{
            std::cout << "Performing discrete return synthetic LiDAR scan..." << std::endl;
        }
    }

    if(getScanCount() ==0 ){
        std::cout << "WARNING (syntheticScan): No scans added to the point cloud. Exiting.." << std::endl;
        return;
    }

    float miss_distance = 1001.0;  //arbitrary distance from scanner for 'miss' points

    float3 bb_center;
    float3 bb_size;

    if(scan_grid_only == false){

        //Determine bounding box for Context geometry
        helios::vec2 xbounds, ybounds, zbounds;
        context->getDomainBoundingBox(xbounds,ybounds,zbounds);
        bb_center = make_float3(xbounds.x+0.5*(xbounds.y-xbounds.x),ybounds.x+0.5*(ybounds.y-ybounds.x),zbounds.x+0.5*(zbounds.y-zbounds.x));
        bb_size = make_float3(xbounds.y-xbounds.x,ybounds.y-ybounds.x,zbounds.y-zbounds.x);

    }else{

        // Determine bounding box for voxels instead of whole domain
        helios::vec3 boxmin, boxmax;
        getGridBoundingBox(boxmin, boxmax);
        bb_center = make_float3(boxmin.x + 0.5*(boxmax.x-boxmin.x),boxmin.y + 0.5*(boxmax.y-boxmin.y),boxmin.z + 0.5*(boxmax.z-boxmin.z) );
        bb_size = make_float3(boxmax.x-boxmin.x, boxmax.y-boxmin.y, boxmax.z-boxmin.z );

    }

    //get geometry information and copy to GPU

    size_t c=0;

    std::map<std::string,int> textures;
    std::map<std::string,int2> texture_size;
    std::map<std::string,std::vector<std::vector<bool> > > texture_data;
    int tID = 0;

    std::vector<uint> UUIDs_all = context->getAllUUIDs();

    std::vector<uint> ID_mapping;

    //----- PATCHES ----- //

    //figure out how many patches
    size_t Npatches = 0;
    for( int p=0; p<UUIDs_all.size(); p++ ){
        if( context->getPrimitiveType(UUIDs_all.at(p)) == helios::PRIMITIVE_TYPE_PATCH ){
            Npatches++;
        }
    }

    ID_mapping.resize(Npatches);

    float3* patch_vertex = (float3*)malloc(4*Npatches * sizeof(float3)); //allocate host memory
    int* patch_textureID = (int*)malloc(Npatches * sizeof(int)); //allocate host memory
    float2* patch_uv = (float2*)malloc(2*Npatches * sizeof(float2)); //allocate host memory

    c=0;
    for( int p=0; p<UUIDs_all.size(); p++ ){
        uint UUID = UUIDs_all.at(p);
        if( context->getPrimitiveType(UUID) == helios::PRIMITIVE_TYPE_PATCH ){
            std::vector<helios::vec3> verts = context->getPrimitiveVertices(UUID);
            patch_vertex[4*c] = vec3tofloat3(verts.at(0));
            patch_vertex[4*c+1] = vec3tofloat3(verts.at(1));
            patch_vertex[4*c+2] = vec3tofloat3(verts.at(2));
            patch_vertex[4*c+3] = vec3tofloat3(verts.at(3));

            ID_mapping.at(c) = UUIDs_all.at(p);

            if( !context->getPrimitiveTextureFile(UUID).empty() && context->primitiveTextureHasTransparencyChannel(UUID) ){
                std::string tex = context->getPrimitiveTextureFile(UUID);
                std::map<std::string,int>::iterator it = textures.find(tex);
                if( it != textures.end() ){ //texture already exits
                    patch_textureID[c] = textures.at(tex);
                }else{ //new texture
                    patch_textureID[c] = tID;
                    textures[tex] = tID;
                    helios::int2 tsize = context->getPrimitiveTextureSize(UUID);
                    texture_size[tex] = make_int2(tsize.x,tsize.y);
                    texture_data[tex] = *context->getPrimitiveTextureTransparencyData(UUID);
                    tID++;
                }

                std::vector<helios::vec2> uv = context->getPrimitiveTextureUV(UUID);
                if( uv.size()==4 ){//custom uv coordinates
                    patch_uv[2*c] = vec2tofloat2(uv.at(1));
                    patch_uv[2*c+1] = vec2tofloat2(uv.at(3));
                }else{//default uv coordinates
                    patch_uv[2*c] = make_float2(0,0);
                    patch_uv[2*c+1] = make_float2(1,1);
                }

            }else{
                patch_textureID[c]=-1;
            }

            c++;
        }
    }

    float3* d_patch_vertex;
    CUDA_CHECK_ERROR( cudaMalloc((void**)&d_patch_vertex,4*Npatches*sizeof(float3)) ); //allocate device memory
    CUDA_CHECK_ERROR( cudaMemcpy(d_patch_vertex, patch_vertex, 4*Npatches*sizeof(float3), cudaMemcpyHostToDevice) );
    int* d_patch_textureID;
    CUDA_CHECK_ERROR( cudaMalloc((void**)&d_patch_textureID,Npatches*sizeof(int)) ); //allocate device memory
    CUDA_CHECK_ERROR( cudaMemcpy(d_patch_textureID, patch_textureID, Npatches*sizeof(int), cudaMemcpyHostToDevice) );
    float2* d_patch_uv;
    CUDA_CHECK_ERROR( cudaMalloc((void**)&d_patch_uv, 2*Npatches*sizeof(float2)) ); //allocate device memory
    CUDA_CHECK_ERROR( cudaMemcpy(d_patch_uv, patch_uv, 2*Npatches*sizeof(float2), cudaMemcpyHostToDevice) );

    //----- TRIANGLES ----- //

    //figure out how many triangles
    size_t Ntriangles = 0;
    for( int p=0; p<UUIDs_all.size(); p++ ){
        if( context->getPrimitiveType(UUIDs_all.at(p)) == helios::PRIMITIVE_TYPE_TRIANGLE ){
            Ntriangles++;
        }
    }

    ID_mapping.resize(Npatches+Ntriangles);

    float3* tri_vertex = (float3*)malloc(3*Ntriangles * sizeof(float3)); //allocate host memory
    int* tri_textureID = (int*)malloc(Ntriangles * sizeof(int)); //allocate host memory
    float2* tri_uv = (float2*)malloc(3*Ntriangles * sizeof(float2)); //allocate host memory

    c=0;
    for( int p=0; p<UUIDs_all.size(); p++ ){
        uint UUID = UUIDs_all.at(p);
        if( context->getPrimitiveType(UUID) == helios::PRIMITIVE_TYPE_TRIANGLE ){
            std::vector<helios::vec3> verts = context->getPrimitiveVertices(UUID);
            tri_vertex[3*c] = vec3tofloat3(verts.at(0));
            tri_vertex[3*c+1] = vec3tofloat3(verts.at(1));
            tri_vertex[3*c+2] = vec3tofloat3(verts.at(2));

            ID_mapping.at(Npatches+c) = UUIDs_all.at(p);

            if( !context->getPrimitiveTextureFile(UUID).empty() && context->primitiveTextureHasTransparencyChannel(UUID) ){
                std::string tex = context->getPrimitiveTextureFile(UUID);
                std::map<std::string,int>::iterator it = textures.find(tex);
                if( it != textures.end() ){ //texture already exits
                    tri_textureID[c] = textures.at(tex);
                }else{ //new texture
                    tri_textureID[c] = tID;
                    textures[tex] = tID;
                    helios::int2 tsize = context->getPrimitiveTextureSize(UUID);
                    texture_size[tex] = make_int2(tsize.x,tsize.y);
                    texture_data[tex] = *context->getPrimitiveTextureTransparencyData(UUID);
                    tID++;
                }

                std::vector<helios::vec2> uv = context->getPrimitiveTextureUV(UUID);
                assert( uv.size()==3 );
                tri_uv[3*c] = vec2tofloat2(uv.at(0));
                tri_uv[3*c+1] = vec2tofloat2(uv.at(1));
                tri_uv[3*c+2] = vec2tofloat2(uv.at(2));

            }else{
                tri_textureID[c]=-1;
            }

            c++;
        }
    }

    float3* d_tri_vertex;
    CUDA_CHECK_ERROR( cudaMalloc((void**)&d_tri_vertex,3*Ntriangles*sizeof(float3)) ); //allocate device memory
    CUDA_CHECK_ERROR( cudaMemcpy(d_tri_vertex, tri_vertex, 3*Ntriangles*sizeof(float3), cudaMemcpyHostToDevice) );
    int* d_tri_textureID;
    CUDA_CHECK_ERROR( cudaMalloc((void**)&d_tri_textureID, Ntriangles*sizeof(int)) ); //allocate device memory
    CUDA_CHECK_ERROR( cudaMemcpy(d_tri_textureID, tri_textureID, Ntriangles*sizeof(int), cudaMemcpyHostToDevice) );
    float2* d_tri_uv;
    CUDA_CHECK_ERROR( cudaMalloc((void**)&d_tri_uv,3*Ntriangles*sizeof(float2)) ); //allocate device memory
    CUDA_CHECK_ERROR( cudaMemcpy(d_tri_uv, tri_uv, 3*Ntriangles*sizeof(float2), cudaMemcpyHostToDevice) );

    //transfer texture data to GPU
    const int Ntextures = textures.size();

    int2 masksize_max = make_int2(0,0);
    for( std::map<std::string,int2>::iterator it=texture_size.begin(); it!=texture_size.end(); ++it ){
        if( it->second.x>masksize_max.x ){
            masksize_max.x=it->second.x;
        }
        if( it->second.y>masksize_max.y ){
            masksize_max.y=it->second.y;
        }
    }

    bool* maskdata = (bool*)malloc(Ntextures*masksize_max.x*masksize_max.y * sizeof(bool)); //allocate host memory
    int2* masksize = (int2*)malloc(Ntextures * sizeof(int2)); //allocate host memory

    for( std::map<std::string,int2>::iterator it=texture_size.begin(); it!=texture_size.end(); ++it ){
        std::string texture_file = it->first;

        int ID = textures.at(texture_file);

        masksize[ID] = it->second;

        int ind=0;
        for( int j=0; j<masksize_max.y; j++ ){
            for( int i=0; i<masksize_max.x; i++ ){

                if( i<texture_size.at(texture_file).x && j<texture_size.at(texture_file).y ){
                    maskdata[ID*masksize_max.x*masksize_max.y+ind] = texture_data.at(texture_file).at(j).at(i);
                }else{
                    maskdata[ID*masksize_max.x*masksize_max.y+ind] = false;
                }
                ind++;
            }
        }
    }

    bool* d_maskdata;
    CUDA_CHECK_ERROR( cudaMalloc((void**)&d_maskdata, Ntextures*masksize_max.x*masksize_max.y * sizeof(bool)) ); //allocate device memory
    CUDA_CHECK_ERROR( cudaMemcpy(d_maskdata, maskdata, Ntextures*masksize_max.x*masksize_max.y * sizeof(bool), cudaMemcpyHostToDevice) );
    int2* d_masksize;
    CUDA_CHECK_ERROR( cudaMalloc((void**)&d_masksize, Ntextures * sizeof(int2)) ); //allocate device memory
    CUDA_CHECK_ERROR( cudaMemcpy(d_masksize, masksize, Ntextures * sizeof(int2), cudaMemcpyHostToDevice) );

    for( int s=0; s< getScanCount(); s++ ){

        float3 scan_origin = vec3tofloat3(getScanOrigin(s));

        int Ntheta = getScanSizeTheta(s);
        int Nphi = getScanSizePhi(s);

        helios::vec2 thetarange = getScanRangeTheta(s);
        float thetamin = thetarange.x;
        float thetamax = thetarange.y;
        helios::vec2 phirange = getScanRangePhi(s);
        float phimin = phirange.x;
        float phimax = phirange.y;

        std::vector<std::string> column_format = getScanColumnFormat(s);

        std::vector<helios::vec3> raydir;
        raydir.resize(Ntheta*Nphi);

        for (uint j=0; j<Nphi; j++ ){
            float phi = phimin+float(j)*(phimax-phimin)/float(Nphi);
            for (uint i=0; i<Ntheta; i++ ){
                float theta_z = thetamin+float(i)*(thetamax-thetamin)/float(Ntheta);
                float theta_elev = 0.5f*M_PI-theta_z;
                helios::vec3 dir = sphere2cart(helios::make_SphericalCoord(1.f,theta_elev,phi));
                raydir.at(Ntheta*j+i) = dir;
            }
        }

        size_t N = Ntheta*Nphi;

        float3* d_hit_xyz;
        CUDA_CHECK_ERROR( cudaMalloc((void**)&d_hit_xyz,N*sizeof(float3)) ); //allocate device memory

        //copy scan data into the host buffer
        float3* hit_xyz = (float3*)malloc(N * sizeof(float3)); //allocate host memory
        for( std::size_t r=0; r<N; r++ ){
            hit_xyz[r] = scan_origin+vec3tofloat3(raydir.at(r)*10000.f);
        }

        //copy from host to device memory
        CUDA_CHECK_ERROR( cudaMemcpy(d_hit_xyz, hit_xyz, N*sizeof(float3), cudaMemcpyHostToDevice) );

        uint* bb_hit = (uint*)malloc(N * sizeof(uint)); //allocate host memory
        uint* d_bb_hit;
        CUDA_CHECK_ERROR( cudaMalloc((void**)&d_bb_hit,N*sizeof(uint)) ); //allocate device memory
        CUDA_CHECK_ERROR( cudaMemset( d_bb_hit, 0, N*sizeof(uint)) ); //initialize to zero, set equal to 1 if the ray is found to intersect bounding box

        //Launch kernel to determine which rays intersect bounding box
        uint3 dimBlock = make_uint3( 512, 1, 1 );
        uint3 dimGrid = make_uint3( ceil(float(N)/float(dimBlock.x)), 1, 1 );
        intersectBoundingBox<<< dimGrid, dimBlock >>>( N, scan_origin, d_hit_xyz, bb_center, bb_size, d_bb_hit );

        cudaDeviceSynchronize();
        CUDA_CHECK_ERROR( cudaPeekAtLastError() ); //if there was an error inside the kernel, it will show up here

        //copy hit flag back to host
        CUDA_CHECK_ERROR( cudaMemcpy(bb_hit, d_bb_hit, N*sizeof(uint), cudaMemcpyDeviceToHost) );

        CUDA_CHECK_ERROR( cudaFree(d_hit_xyz) );
        CUDA_CHECK_ERROR( cudaFree(d_bb_hit) );

        //determine how many rays hit the bounding box
        N = 0;
        float hit_out = 0;
        for( int i=0; i<Ntheta*Nphi; i++ ){
            if( bb_hit[i]==1 ){
                N++;
                helios::SphericalCoord dir = cart2sphere(raydir[i]);
                hit_out += sin(dir.zenith);
            }
        }

        if( N==0 ){
            std::cout << "WARNING: Synthetic rays did not hit any primitives." << std::endl;
            return;
        }

        //make a new array of ray directions for rays that hit bounding box
        float3* direction = (float3*)malloc(N * sizeof(float3)); //allocate host memory

        std::vector<helios::int2> pulse_scangrid_ij(N);

        int count=0;
        for( int i=0; i<Ntheta*Nphi; i++ ){
            if( bb_hit[i]==1 ){

                direction[count] = vec3tofloat3(raydir.at(i));

                int jj = floor(i/Ntheta);
                int ii = i-jj*Ntheta;
                pulse_scangrid_ij[count] = helios::make_int2(ii,jj);

                count++;
            }else if( record_misses && !scan_grid_only ){

                std::map<std::string,double> data;
                data["target_index"] = 0;
                data["target_count"] = 1;
                data["deviation"] = 0;
                data["timestamp"] = i;
                data["intensity"] = 0;
                data["distance"] = miss_distance;
                data["nRaysHit"] = rays_per_pulse;

                helios::vec3 miss_xyz = getScanOrigin(s) + miss_distance*raydir.at(i);

                addHitPoint( s, miss_xyz, helios::cart2sphere(raydir.at(i)), helios::RGB::black, data );

            }
        }
        free(bb_hit);

        float3* d_raydir;
        CUDA_CHECK_ERROR( cudaMalloc((void**)&d_raydir,N*sizeof(float3)) ); //allocate device memory
        CUDA_CHECK_ERROR( cudaMemcpy(d_raydir, direction, N*sizeof(float3), cudaMemcpyHostToDevice) );

        //Distance to intersection
        float* d_hit_t;
        CUDA_CHECK_ERROR( cudaMalloc((void**)&d_hit_t,N*Npulse*sizeof(float)) ); //allocate device memory
        float* hit_t = (float*)malloc(N*Npulse * sizeof(float)); //allocate host memory
        for( int i=0; i<N*Npulse; i++ ){
            hit_t[i] = miss_distance;
        }
        CUDA_CHECK_ERROR( cudaMemcpy(d_hit_t, hit_t, N*Npulse*sizeof(float), cudaMemcpyHostToDevice) );

        //Dot product of primitive normal and ray direction (for calculating intensity)
        float* d_hit_fnorm;
        CUDA_CHECK_ERROR( cudaMalloc((void**)&d_hit_fnorm,N*Npulse*sizeof(float)) ); //allocate device memory
        float* hit_fnorm = (float*)malloc(N*Npulse * sizeof(float)); //allocate host memory
        for( int i=0; i<N*Npulse; i++ ){
            hit_fnorm[i] = 1e6;
        }
        CUDA_CHECK_ERROR( cudaMemcpy(d_hit_fnorm, hit_fnorm, N*Npulse*sizeof(float), cudaMemcpyHostToDevice) );

        //ID of intersected primitive
        int* d_hit_ID;
        CUDA_CHECK_ERROR( cudaMalloc((void**)&d_hit_ID,N*Npulse*sizeof(int)) ); //allocate device memory
        int* hit_ID = (int*)malloc(N*Npulse * sizeof(int)); //allocate host memory
        for( int i=0; i<N*Npulse; i++ ){
            hit_ID[i] = 999999999;
        }
        CUDA_CHECK_ERROR( cudaMemcpy(d_hit_ID, hit_ID, N*Npulse*sizeof(float), cudaMemcpyHostToDevice) );

        float exit_diameter = getScanBeamExitDiameter(s);
        float beam_divergence = getScanBeamDivergence(s);

        if( Npulse>1 ){
            dimBlock = make_uint3( 128, 4, 1 );
        }else{
            dimBlock = make_uint3( 512, 1, 1 );
        }
        dimGrid = make_uint3( ceil(float(N)/float(dimBlock.x)), ceil(float(Npulse)/float(dimBlock.y)), 1 );

        //---- patch kernel ----//
        intersectPatches<<< dimGrid, dimBlock >>>( N, Npulse, scan_origin, d_raydir, exit_diameter, beam_divergence, Npatches, d_patch_vertex, d_patch_textureID, Ntextures, d_masksize, masksize_max, d_maskdata, d_patch_uv, d_hit_t, d_hit_fnorm, d_hit_ID );

        cudaDeviceSynchronize();
        CUDA_CHECK_ERROR( cudaPeekAtLastError() ); //if there was an error inside the kernel, it will show up here

        //---- triangle kernel ----//
        intersectTriangles<<< dimGrid, dimBlock >>>( N, Npulse, scan_origin, d_raydir, exit_diameter, beam_divergence, Ntriangles, Npatches, d_tri_vertex, d_tri_textureID, Ntextures, d_masksize, masksize_max, d_maskdata, d_tri_uv, d_hit_t, d_hit_fnorm, d_hit_ID );

        cudaDeviceSynchronize();
        CUDA_CHECK_ERROR( cudaPeekAtLastError() ); //if there was an error inside the kernel, it will show up here

        //copy back
        CUDA_CHECK_ERROR( cudaMemcpy(hit_t, d_hit_t, N*Npulse*sizeof(float), cudaMemcpyDeviceToHost) );
        CUDA_CHECK_ERROR( cudaMemcpy(hit_fnorm, d_hit_fnorm, N*Npulse*sizeof(float), cudaMemcpyDeviceToHost) );
        CUDA_CHECK_ERROR( cudaMemcpy(hit_ID, d_hit_ID, N*Npulse*sizeof(int), cudaMemcpyDeviceToHost) );

        size_t Nhits = 0;
        //looping over beams
        for( size_t r=0; r<N; r++ ){

            std::vector<std::vector<float> > t_pulse;
            std::vector<std::vector<float> > t_hit;

            //looping over rays in each beam
            for( size_t p=0; p<Npulse; p++ ){

                float t = hit_t[r*Npulse+p];  //distance to hit (misses t=1001.0)
                float i = hit_fnorm[r*Npulse+p]; //dot product between beam direction and primitive normal
                float ID = float(hit_ID[r*Npulse+p]);   //ID of intersected primitive

                if( record_misses || (!record_misses && t<miss_distance ) ){
                    std::vector<float> v{t,i,ID};
                    t_pulse.push_back(v);
                }

            }

            if( t_pulse.size()==1 ){ //this is discrete-return data, or we only had one hit for this pulse

                float distance = t_pulse.front().at(0);
                float intensity = t_pulse.front().at(1);
                if( distance>=0.98f*miss_distance ){
                    intensity=0.0;
                }
                float nPulseHit = 1;
                float IDmap = t_pulse.front().at(2);

                std::vector<float> v{distance,intensity,nPulseHit,IDmap};
                t_hit.push_back( v );

            }else if( t_pulse.size()>1 ){ //more than one hit for this pulse

                std::sort( t_pulse.begin(), t_pulse.end(), LIDAR_CUDA::sortcol0 );

                float t0=t_pulse.at(0).at(0);
                float d=t_pulse.at(0).at(0);
                float f=t_pulse.at(0).at(1);
                int count=1;

                //loop over rays in each beam and group into hit points
                for( size_t hit=1; hit<=t_pulse.size(); hit++ ){

                    // if the end has been reached, output the last hitpoint
                    if( hit == t_pulse.size()){

                        float distance = d/float(count);
                        float intensity = f/float(Npulse);
                        if( distance>=0.98f*miss_distance ){
                            intensity=0;
                        }
                        float nPulseHit = float(count);
                        float IDmap = t_pulse.at(hit-1).at(2);

                        //test for full misses and set those to have intensity = 1
                        if(nPulseHit == Npulse & distance >= 0.98f*miss_distance)
                        {
                            std::vector<float> v{distance, 1.0, nPulseHit, IDmap}; //included the ray count here
                            //Note: the last index of t_pulse (.at(2)) is the object identifier. We don't want object identifiers to be averaged, so we'll assign the hit identifier based on the last ray in the group
                            t_hit.push_back( v );
                        }else{
                            std::vector<float> v{distance, intensity, nPulseHit, IDmap}; //included the ray count here
                            //Note: the last index of t_pulse (.at(2)) is the object identifier. We don't want object identifiers to be averaged, so we'll assign the hit identifier based on the last ray in the group
                            t_hit.push_back( v );
                        }

                        // else if the current ray is more than the pulse threshold distance from t0,  it is part of the next hitpoint so output the previous hitpoint and reset
                    }else if( t_pulse.at(hit).at(0)-t0>pulse_distance_threshold ){

                        float distance = d/float(count);
                        float intensity = f/float(Npulse);
                        if( distance>=0.98f*miss_distance ){
                            intensity=0;
                        }
                        float nPulseHit = float(count);
                        float IDmap = t_pulse.at(hit-1).at(2);

                        //test for full misses and set those to have intensity = 1
                        if(nPulseHit == Npulse & distance >= 0.98f*miss_distance)
                        {
                            std::vector<float> v{distance, 1.0, nPulseHit, IDmap}; //included the ray count here
                            //Note: the last index of t_pulse (.at(2)) is the object identifier. We don't want object identifiers to be averaged, so we'll assign the hit identifier based on the last ray in the group
                            t_hit.push_back( v );
                        }else{
                            std::vector<float> v{distance, intensity, nPulseHit, IDmap}; //included the ray count here
                            //Note: the last index of t_pulse (.at(2)) is the object identifier. We don't want object identifiers to be averaged, so we'll assign the hit identifier based on the last ray in the group
                            t_hit.push_back( v );
                        }

                        count=1;
                        d=t_pulse.at(hit).at(0);
                        t0=t_pulse.at(hit).at(0);
                        f=t_pulse.at(hit).at(1);

                        // or else the current ray is less than pulse threshold and is part of current hitpoint; add it to the current hit point and continue on
                    }else{

                        count++;
                        d+=t_pulse.at(hit).at(0);
                        f+=t_pulse.at(hit).at(1);

                    }

                }

            }

            float average=0;
            for( size_t hit=0; hit<t_hit.size(); hit++ ){
                average+=t_hit.at(hit).at(0)/float(t_hit.size());
            }

            for( size_t hit=0; hit<t_hit.size(); hit++ ){

                std::map<std::string,double> data;
                data["target_index"] = hit;
                data["target_count"] = t_hit.size();
                data["deviation"] = fabs(t_hit.at(hit).at(0)-average);
                data["timestamp"] = pulse_scangrid_ij.at(r).y*Ntheta+pulse_scangrid_ij.at(r).x;
                data["intensity"] = t_hit.at(hit).at(1);
                data["distance"] = t_hit.at(hit).at(0);
                data["nRaysHit"] = t_hit.at(hit).at(2);

                float UUID = t_hit.at(hit).at(3);
                if( UUID>=0 && UUID<ID_mapping.size() ){
                    UUID = ID_mapping.at(int(t_hit.at(hit).at(3)));
                }

                helios::RGBcolor color = helios::RGB::red;

                if( UUID>=0 && context->doesPrimitiveExist(uint(UUID)) ){

                    color = context->getPrimitiveColor(uint(UUID));

                    if( context->doesPrimitiveDataExist(uint(UUID),"object_label") && context->getPrimitiveDataType(uint(UUID),"object_label")==helios::HELIOS_TYPE_INT ){
                        int label;
                        context->getPrimitiveData(uint(UUID),"object_label",label);
                        data["object_label"] = double(label);
                    }

                    if( context->doesPrimitiveDataExist(uint(UUID),"reflectivity_lidar") && context->getPrimitiveDataType(uint(UUID),"reflectivity_lidar")==helios::HELIOS_TYPE_FLOAT ){
                        float rho;
                        context->getPrimitiveData(uint(UUID),"reflectivity_lidar",rho);
                        data.at("intensity")*=rho;
                    }

                }

                helios::vec3 dir = helios::make_vec3(direction[r].x,direction[r].y,direction[r].z);
                helios::vec3 origin = helios::make_vec3(scan_origin.x,scan_origin.y,scan_origin.z);
                helios::vec3 p = origin+dir*t_hit.at(hit).at(0);
                addHitPoint( s, p, helios::cart2sphere(dir), color, data );

                Nhits++;
            }

        }

        CUDA_CHECK_ERROR( cudaFree(d_hit_t) );
        CUDA_CHECK_ERROR( cudaFree(d_hit_fnorm) );
        CUDA_CHECK_ERROR( cudaFree(d_hit_ID) );
        CUDA_CHECK_ERROR( cudaFree(d_raydir) );
        free(hit_xyz);
        free(direction);
        free(hit_t);
        free(hit_fnorm);
        free(hit_ID);

        if( printmessages ){
            std::cout << "Created synthetic scan #" << s << " with " << Nhits << " hit points." << std::endl;
        }

    }

    CUDA_CHECK_ERROR( cudaFree(d_patch_vertex) );
    CUDA_CHECK_ERROR( cudaFree(d_patch_textureID) );
    CUDA_CHECK_ERROR( cudaFree(d_patch_uv) );
    CUDA_CHECK_ERROR( cudaFree(d_tri_vertex) );
    CUDA_CHECK_ERROR( cudaFree(d_tri_textureID) );
    CUDA_CHECK_ERROR( cudaFree(d_tri_uv) );
    CUDA_CHECK_ERROR( cudaFree(d_maskdata) );
    CUDA_CHECK_ERROR( cudaFree(d_masksize) );
    free(patch_vertex);
    free(patch_textureID);
    free(patch_uv);
    free(tri_vertex);
    free(tri_textureID);
    free(tri_uv);
    free(maskdata);
    free(masksize);

    if( printmessages ){
        std::cout << "done." << std::endl;
    }

}

std::vector<float> LiDARcloud::calculateSyntheticLeafArea( helios::Context* context ){

    float3* d_prim_xyz;

    std::vector<uint> UUIDs_all = context->getAllUUIDs();

    const uint N = UUIDs_all.size();

    float3* prim_xyz = (float3*)malloc(N * sizeof(float3)); //allocate host memory
    CUDA_CHECK_ERROR( cudaMalloc((void**)&d_prim_xyz,N*sizeof(float3)) ); //allocate device memory

    //copy scan data into the host buffer
    for( std::size_t p=0; p<N; p++ ){
        std::vector<helios::vec3> verts = context->getPrimitiveVertices(UUIDs_all.at(p));
        prim_xyz[p] = vec3tofloat3( verts.at(0) );
    }

    //copy from host to device memory
    CUDA_CHECK_ERROR( cudaMemcpy(d_prim_xyz, prim_xyz, N*sizeof(float3), cudaMemcpyHostToDevice) );

    // ---- Grid Cells ---- //

    //! Grid cell centers on device (GPU) memory
    float3* d_grid_center;

    //! Grid cell global anchor on device (GPU) memory
    float3* d_grid_anchor;

    //! Grid sizes on device (GPU) memory
    float3* d_grid_size;

    //! Grid rotations on device (GPU) memory
    float* d_grid_rotation;

    const uint Ncells = getGridCellCount();

    float3* center = (float3*)malloc(Ncells * sizeof(float3)); //allocate host memory
    CUDA_CHECK_ERROR( cudaMalloc((void**)&d_grid_center,Ncells*sizeof(float3)) ); //allocate device memory

    float3* anchor = (float3*)malloc(Ncells * sizeof(float3)); //allocate host memory
    CUDA_CHECK_ERROR( cudaMalloc((void**)&d_grid_anchor,Ncells*sizeof(float3)) ); //allocate device memory

    float3* size = (float3*)malloc(Ncells * sizeof(float3)); //allocate host memory
    CUDA_CHECK_ERROR( cudaMalloc((void**)&d_grid_size,Ncells*sizeof(float3)) ); //allocate device memory

    float* rotation = (float*)malloc(Ncells * sizeof(float)); //allocate host memory
    CUDA_CHECK_ERROR( cudaMalloc((void**)&d_grid_rotation,Ncells*sizeof(float)) ); //allocate device memory

    //copy grid data into the host buffer
    for( int c=0; c<Ncells; c++ ){
        center[c] = vec3tofloat3(getCellCenter(c));
        anchor[c] = vec3tofloat3(getCellGlobalAnchor(c));
        size[c] = vec3tofloat3(getCellSize(c));
        rotation[c] = getCellRotation(c);
    }

    //copy from host to device memory
    CUDA_CHECK_ERROR( cudaMemcpy(d_grid_center, center, Ncells*sizeof(float3), cudaMemcpyHostToDevice) );
    CUDA_CHECK_ERROR( cudaMemcpy(d_grid_anchor, anchor, Ncells*sizeof(float3), cudaMemcpyHostToDevice) );
    CUDA_CHECK_ERROR( cudaMemcpy(d_grid_size, size, Ncells*sizeof(float3), cudaMemcpyHostToDevice) );
    CUDA_CHECK_ERROR( cudaMemcpy(d_grid_rotation, rotation, Ncells*sizeof(float), cudaMemcpyHostToDevice) );

    free(prim_xyz);
    free(center);
    free(anchor);
    free(size);
    free(rotation);

    // Result buffer
    int* prim_vol = (int*)malloc(N * sizeof(int));
    int* d_prim_vol;
    CUDA_CHECK_ERROR( cudaMalloc(&d_prim_vol,N*sizeof(int)) );

    dim3 dimBlock( 64, 1 );
    dim3 dimGrid( ceil(N/64.f) );
    insideVolume <<< dimGrid, dimBlock >>>( N, d_prim_xyz, getGridCellCount(), d_grid_size, d_grid_center, d_grid_anchor, d_grid_rotation, d_prim_vol );

    CUDA_CHECK_ERROR( cudaPeekAtLastError() );
    CUDA_CHECK_ERROR( cudaDeviceSynchronize() );

    CUDA_CHECK_ERROR( cudaMemcpy(prim_vol, d_prim_vol, N*sizeof(int), cudaMemcpyDeviceToHost) );

    std::vector<float> total_area;
    total_area.resize(Ncells,0.f);
    for( std::size_t p=0; p<N; p++ ){
        if( prim_vol[p]>=0 ){
            uint gridcell = prim_vol[p];
            total_area.at(gridcell) += context->getPrimitiveArea(UUIDs_all.at(p));
            context->setPrimitiveData(UUIDs_all.at(p),"gridCell",helios::HELIOS_TYPE_UINT,1,&gridcell);
        }
    }

    std::vector<float> output_LeafArea;
    output_LeafArea.resize(Ncells,0.f);

    for( int v=0; v<Ncells; v++ ){
        output_LeafArea.at(v) =  total_area.at(v);
        if( context->doesPrimitiveDataExist(UUIDs_all.at(v), "gridCell") ){
            context->setPrimitiveData(UUIDs_all.at(v),"synthetic_leaf_area",total_area.at(v));
        }
    }

    free(prim_vol);

    CUDA_CHECK_ERROR( cudaFree(d_prim_vol) );
    CUDA_CHECK_ERROR( cudaFree(d_prim_xyz) );
    CUDA_CHECK_ERROR( cudaFree(d_grid_center) );
    CUDA_CHECK_ERROR( cudaFree(d_grid_anchor) );
    CUDA_CHECK_ERROR( cudaFree(d_grid_size) );
    CUDA_CHECK_ERROR( cudaFree(d_grid_rotation) );

    return output_LeafArea;

}

__global__ void LIDAR_CUDA::intersectPatches( const size_t Npulse, const int rays_per_pulse, const float3 origin, float3* d_raydir, const float exit_diameter, const float beam_divergence,const int Npatches, float3* d_patch_vertex, int* d_patch_textureID, const int Ntextures, int2* d_masksize, int2 masksize_max, bool* d_maskdata, float2* d_patch_uv, float* d_hit_t, float* d_hit_fnorm, int* d_hit_ID ){

    int idx = blockIdx.x*blockDim.x+threadIdx.x;

    int subpulse = blockIdx.y*blockDim.y+threadIdx.y;

    if( idx>=Npulse || subpulse>=rays_per_pulse ){
        return;
    }

    int i_global = idx*rays_per_pulse+subpulse;

    uint seed = tea<16>(subpulse,i_global);

    float kEpsilon = 1e-6;

    float2 disk_pt = d_sampleDisk( 0.5*exit_diameter, seed );

    float3 raydir = d_sphere2cart( 1.f, 0.5*M_PI-0.5*beam_divergence*rnd(seed), 2.f*M_PI*rnd(seed) );

    float zenith = acos_safe( d_raydir[idx].z/sqrt(d_raydir[idx].x*d_raydir[idx].x+d_raydir[idx].y*d_raydir[idx].y+d_raydir[idx].z*d_raydir[idx].z) );
    float azimuth = atan2_2pi( d_raydir[idx].x, d_raydir[idx].y );
    raydir = d_rotatePoint( raydir, zenith, 0.5*M_PI-azimuth );

    float3 disk_pt3 = d_rotatePoint( make_float3(disk_pt.x,disk_pt.y,0), zenith, azimuth );

    float tmin = d_hit_t[i_global];
    float nmin = d_hit_fnorm[i_global];
    for( int p=0; p<Npatches; p++ ){

        float3 v0 = d_patch_vertex[4*p];
        float3 v1 = d_patch_vertex[4*p+1];
        float3 v2 = d_patch_vertex[4*p+2];
        float3 v3 = d_patch_vertex[4*p+3];

        float3 anchor = v0;
        float3 normal = normalize( cross( v1-v0, v2-v0 ) );

        float3 a = v1-v0;
        float3 b = v3-v0;

        float t = ((anchor - origin - disk_pt3)*normal) / (raydir*normal);

        if( t==t && t>-kEpsilon && t<tmin ){

            float3 point = origin + disk_pt3 + raydir * t;
            float3 d = point - anchor;

            float ddota = d*a;

            if (ddota > -kEpsilon && ddota < a*a ){

                float ddotb = d*b;

                if (ddotb > -kEpsilon && ddotb < b*b ){

                    if( d_patch_textureID[p]<0 ){//no texture mask

                        tmin = t;
                        nmin = fabs(normal*raydir);
                        d_hit_ID[i_global] = p;

                    }else{ //has texture mask

                        float amag = magnitude(a);
                        float bmag = magnitude(b);
                        float2 uv = make_float2( 1.f-ddota/amag/amag, ddotb/bmag/bmag );
                        int ID = d_patch_textureID[p];
                        int2 sz = d_masksize[ID];

                        float2 uvmin = d_patch_uv[2*p];
                        float2 duv;
                        duv.x = d_patch_uv[ 2*p+1 ].x - d_patch_uv[ 2*p ].x;
                        duv.y = d_patch_uv[ 2*p+1 ].y - d_patch_uv[ 2*p ].y;
                        int2 ind = make_int2( roundf(float(sz.x-1)*(uvmin.x+fabs(uv.x)*duv.x)), roundf(float(sz.y-1)*(uvmin.y+fabs(uv.y)*duv.y)) );
                        assert( ind.x>=0 && ind.x<sz.x && ind.y>=0 && ind.y<sz.y );

                        if( d_maskdata[ ID*masksize_max.x*masksize_max.y + ind.y*masksize_max.x + ind.x ] ){

                            tmin = t;
                            nmin = fabs(normal*raydir);
                            d_hit_ID[i_global] = p;

                        }

                    }

                }

            }
        }
    }

    d_hit_t[i_global] = tmin;

    d_hit_fnorm[i_global] = nmin;

}

__global__ void LIDAR_CUDA::intersectTriangles( const size_t Npulse, const int rays_per_pulse, const float3 origin, float3* d_raydir, const float exit_diameter, const float beam_divergence, const int Ntriangles, const int Npatches, float3* d_tri_vertex, int* d_tri_textureID, const int Ntextures, int2* d_masksize, const int2 masksize_max, bool* d_maskdata, float2* d_tri_uv, float* d_hit_t, float* d_hit_fnorm, int* d_hit_ID ){

    int idx = blockIdx.x*blockDim.x+threadIdx.x;

    int subpulse = blockIdx.y*blockDim.y+threadIdx.y;

    if( idx>=Npulse || subpulse>=rays_per_pulse ){
        return;
    }

    int i_global = idx*rays_per_pulse+subpulse;

    uint seed = tea<16>(subpulse,i_global);

    float kEpsilon = 1e-5;

    float2 disk_pt = d_sampleDisk( 0.5*exit_diameter, seed );

    float3 raydir = d_sphere2cart( 1.f, 0.5*M_PI-0.5*beam_divergence*rnd(seed), 2.f*M_PI*rnd(seed) );

    float zenith = acos_safe( d_raydir[idx].z/sqrt(d_raydir[idx].x*d_raydir[idx].x+d_raydir[idx].y*d_raydir[idx].y+d_raydir[idx].z*d_raydir[idx].z) );
    float azimuth = atan2_2pi( d_raydir[idx].x, d_raydir[idx].y );
    raydir = d_rotatePoint( raydir, zenith, 0.5*M_PI-azimuth );

    float3 disk_pt3 = d_rotatePoint( make_float3(disk_pt.x,disk_pt.y,0), zenith, azimuth );

    float tmin = d_hit_t[i_global];
    float nmin = d_hit_fnorm[i_global];
    for( int tri=0; tri<Ntriangles; tri++ ){

        float3 v0 = d_tri_vertex[3*tri];
        float3 v1 = d_tri_vertex[3*tri+1];
        float3 v2 = d_tri_vertex[3*tri+2];

        float a = v0.x - v1.x, b = v0.x - v2.x, c = raydir.x, d = v0.x - origin.x - disk_pt3.x;
        float e = v0.y - v1.y, f = v0.y - v2.y, g = raydir.y, h = v0.y - origin.y - disk_pt3.y;
        float i = v0.z - v1.z, j = v0.z - v2.z, k = raydir.z, l = v0.z - origin.z - disk_pt3.z;

        float m = f * k - g * j, n = h * k - g * l, p = f * l - h * j;
        float q = g * i - e * k, s = e * j - f * i;

        float inv_denom  = 1.f / (a * m + b * q + c * s);

        float e1 = d * m - b * n - c * p;
        float beta = e1 * inv_denom;

        if (beta >= -kEpsilon ){

            float r = r = e * l - h * i;
            float e2 = a * n + d * q + c * r;
            float gamma = e2 * inv_denom;

            if (gamma > -kEpsilon && beta + gamma < 1.f+kEpsilon ){

                float e3 = a * p - b * r + d * s;
                float t = e3 * inv_denom;

                if( t>kEpsilon && t<tmin ){

                    if( d_tri_textureID[tri]<0 ){//no texture mask
                        tmin = t;
                        float3 normal = normalize( cross( v1-v0, v2-v0 ) );
                        nmin = fabs(normal*raydir);
                        d_hit_ID[i_global] = Npatches+tri;
                    }else{//has texture mask

                        int ID = d_tri_textureID[tri];
                        int2 sz = d_masksize[ID];

                        float2 uv0 = d_tri_uv[tri*3];
                        float2 uv1 = d_tri_uv[tri*3+1];
                        float2 uv2 = d_tri_uv[tri*3+2];

                        float2 uv;
                        uv.x = (uv0.x + beta*(uv1.x-uv0.x) + gamma*(uv2.x-uv0.x));
                        uv.y = (uv0.y + beta*(uv1.y-uv0.y) + gamma*(uv2.y-uv0.y));

                        uint2 ind = make_uint2( roundf(float(sz.x-1)*fabs(uv.x)), roundf(float(sz.y-1)*fabs(uv.y)) );
                        assert( ind.x<sz.x && ind.y<sz.y );

                        if( d_maskdata[ ID*masksize_max.x*masksize_max.y + ind.y*masksize_max.x + ind.x ] ){
                            tmin = t;
                            float3 normal = normalize( cross( v1-v0, v2-v0 ) );
                            nmin = fabs(normal*raydir);
                            d_hit_ID[i_global] = Npatches+tri;
                        }


                    }
                }

            }
        }
    }

    d_hit_t[i_global] = tmin;

    d_hit_fnorm[i_global] = nmin;

}



void LiDARcloud::calculateLeafAreaGPU_equal_weighting(bool beamoutput, bool fillAnalytic  ){

    // calculates LAD using the equal weighting method
    // writes all voxel level variables to a file
    // unlike previous calculateLeafAreaGPU versions, this one does not set the cell leaf area variable and does not filter based on minVoxelHits argument

    if( printmessages ){
        std::cout << "Calculating leaf area..." << std::endl;
    }

    if( !triangulationcomputed ){
<<<<<<< HEAD
        helios_runtime_error("ERROR (LiDARcloud::calculateLeafAreaGPU): Triangulation must be performed prior to leaf area calculation. See triangulateHitPoints().");
=======
        helios::helios_runtime_error("ERROR (LiDARcloud::calculateLeafAreaGPU): Triangulation must be performed prior to leaf area calculation. See triangulateHitPoints().");
>>>>>>> 21d5e22e
    }

    if( !hitgridcellcomputed ){
        calculateHitGridCellGPU();
    }

    const uint Nscans = getScanCount();
    const uint Ncells = getGridCellCount();

    //variable aggregates over all scans where we just keep tacking hits on the end for all scans
    std::vector<std::vector<float> > dr_agg; //dr is path length through grid cell
    dr_agg.resize(Ncells);
    std::vector<float> G_agg; //G is dot product between ray direction and triangle normal that was hit (only relevant for hits)
    G_agg.resize(Ncells,0);
    std::vector<float> hit_before_agg; //hit_before corresponds to scan points that hit something before encountering a particular grid cell
    hit_before_agg.resize(Ncells,0);
    std::vector<float> hit_after_agg; //hit_after corresponds to scan points that hit something after encountering a particular grid cell (including something inside that cell)
    hit_after_agg.resize(Ncells,0);
    std::vector<float> hit_inside_agg; //hit_inside corresponds to scan points that hit something within a particular grid cell.
    hit_inside_agg.resize(Ncells,0);

    //average G(theta)
    std::vector<float> Gtheta_bar;
    Gtheta_bar.resize(Ncells,0.f);

    // nested vectors to save P calculation terms
    // cell, scan, variable, value
    std::vector<std::vector<float>>  P_equal_numerator_array(Ncells);
    std::vector<std::vector<float>>  P_equal_denominator_array(Ncells);

    std::vector<std::vector<uint>>  voxel_beam_count_array(Ncells);
    std::vector<std::vector<float>>  dr_array(Ncells);


    // r is the index of all hitpoints (all scans)
    // it is saved for the current scan in this_scan_index
    // i is the index of this_scan_index
    // so when accessing the things using getHitData(), getHitXYZ(), etc,
    // for only one of the scans (this_scan),
    // need to use getHitData(this_scan_index[i]) not getHitData(i)

    ////////////// We are going to perform all calculations on a scan-by-scan basis: loop through each scan
    for( uint s=0; s<Nscans; s++ ){

        if( printmessages ){
            std::cout << "------------------------SCAN = " << s << std::endl;
        }

        //only work with hitpoints associated with current scan
        std::vector<helios::vec3> this_scan_xyz;
        std::vector<uint> this_scan_index;
        for( size_t r=0; r< getHitCount(); r++ ){
            if( getHitScanID(r)==s ){
                this_scan_xyz.push_back( getHitXYZ(r) );
                this_scan_index.push_back(r);
            }
        }
        // size of the array of all the hits in this scan
        size_t Nhits = this_scan_xyz.size();

        if( printmessages ){
            std::cout << "Number of hitpoints associated with this scan = Nhits = " << Nhits << std::endl;
        }

        // count the number of beams (i.e. don't count multiple hits per beam)
        float previous_time = -1.f;
        uint Nbeams = 0;
        for(uint i=0; i < Nhits; i++)
        {
            float current_time = getHitData(this_scan_index[i], "timestamp");
            if(current_time != previous_time){
                Nbeams ++;
                previous_time = current_time;
            }
        }

        if( printmessages ){
            std::cout << "Number of beams associated with this scan = Nbeams = " << Nbeams << std::endl;
        }

        // create a vector each element of which represents a unique beam and is another vector of the hit point indices of this_scan_xyz that is associated with this beam
        float previous_beam = getHitData(this_scan_index[0], "timestamp");
        uint beam_ID = 0;
        std::vector<std::vector<uint>> beam_array(Nbeams);
        for(uint i=0; i < Nhits; i++)
        {
            float current_beam = getHitData(this_scan_index[i], "timestamp");

            if(current_beam == previous_beam)
            {
                beam_array.at(beam_ID).push_back(i); //ERK
            }else{
                beam_ID ++;
                beam_array.at(beam_ID).push_back(i); //ERK
                previous_beam = current_beam;
            }

        }

        // set up GPU things for current scan
        const float3 origin = vec3tofloat3(getScanOrigin(s));
        float3* scan_xyz = (float3*)malloc( Nhits*sizeof(float3) );
        float* scan_weight = (float*)malloc( Nhits*sizeof(float) );

        for( size_t i=0; i<Nhits; i++ ){
            scan_xyz[i] = vec3tofloat3(this_scan_xyz.at(i));
            scan_weight[i] = 1.f;
        }

        float* hit_before = (float*)malloc( sizeof(float));
        float* hit_after = (float*)malloc( sizeof(float));
        float* d_hit_before;
        CUDA_CHECK_ERROR( cudaMalloc((float**)&d_hit_before, sizeof(float)) );
        float* d_hit_after;
        CUDA_CHECK_ERROR( cudaMalloc((float**)&d_hit_after, sizeof(float)) );

        float3* d_scan_xyz;
        CUDA_CHECK_ERROR( cudaMalloc((float3**)&d_scan_xyz, Nhits*sizeof(float3)) );
        CUDA_CHECK_ERROR( cudaMemcpy(d_scan_xyz, scan_xyz, Nhits*sizeof(float3), cudaMemcpyHostToDevice) );

        float* d_scan_weight;
        CUDA_CHECK_ERROR( cudaMalloc((float**)&d_scan_weight, Nhits*sizeof(float)) );
        CUDA_CHECK_ERROR( cudaMemcpy(d_scan_weight, scan_weight, Nhits*sizeof(float), cudaMemcpyHostToDevice) );

        float* dr = (float*)malloc( Nhits*sizeof(float));
        float* d_dr;
        CUDA_CHECK_ERROR( cudaMalloc((float**)&d_dr, Nhits*sizeof(float)) );

        uint* hit_location = (uint*)malloc( Nhits*sizeof(uint));
        uint* d_hit_location;
        CUDA_CHECK_ERROR( cudaMalloc((uint**)&d_hit_location, Nhits*sizeof(uint)) );


        /////////////////////////////////////////////////////////////////////
        // now loop through each voxel
        for( uint c=0; c<Ncells; c++ ){

            if( printmessages ){
                std::cout << "----CELL = " << c << std::endl;
            }

            std::ofstream file_beam;
            if( beamoutput){
                // set up header of file that outputs one row for each beam in the current scan that interacts with the current voxel

                file_beam.open("../beamoutput/beam_data_s_" + std::to_string(s) + "_c_" + std::to_string(c) + ".txt");
                file_beam << "scan, cell, beam, E_before, E_inside, E_after, E_miss, sin_theta, dr, last_dr"  << std::endl;
            }

            //load the attributes of the grid cell
            float3 center = vec3tofloat3(getCellCenter(c));
            float3 anchor = vec3tofloat3(getCellGlobalAnchor(c));
            float3 size = vec3tofloat3(getCellSize(c));
            float rotation = getCellRotation(c);

            CUDA_CHECK_ERROR( cudaMemset( d_hit_location, 0, Nhits*sizeof(uint)) );
            CUDA_CHECK_ERROR( cudaMemset( d_dr, 0, Nhits*sizeof(float)) );
            CUDA_CHECK_ERROR( cudaMemset( d_hit_before, 0, sizeof(float)) );
            CUDA_CHECK_ERROR( cudaMemset( d_hit_after, 0, sizeof(float)) );

            uint3 dimBlock = make_uint3( min(size_t(512),Nhits), 1, 1 );
            uint3 dimGrid = make_uint3( ceil(float(Nhits)/dimBlock.x), 1, 1  );

            if( dimBlock.x==0 && dimGrid.x==0 ){
                continue;
            }

            float scanner_range = 5000.0;
            intersectGridcell_synthetic <<< dimGrid, dimBlock >>>( Nhits, origin, d_scan_xyz, d_scan_weight, center, anchor, size, rotation, d_dr, d_hit_before, d_hit_after, d_hit_location, scanner_range );

            cudaDeviceSynchronize();
            CUDA_CHECK_ERROR( cudaPeekAtLastError() ); //if there was an error inside the kernel, it will show up here

            //copy results back to host
            CUDA_CHECK_ERROR( cudaMemcpy( hit_before, d_hit_before, sizeof(float), cudaMemcpyDeviceToHost));
            CUDA_CHECK_ERROR( cudaMemcpy( hit_after, d_hit_after, sizeof(float), cudaMemcpyDeviceToHost));
            CUDA_CHECK_ERROR( cudaMemcpy( dr, d_dr, Nhits*sizeof(float), cudaMemcpyDeviceToHost));
            CUDA_CHECK_ERROR( cudaMemcpy( hit_location, d_hit_location, Nhits*sizeof(uint), cudaMemcpyDeviceToHost));

            float P_equal_numerator = 0;
            float P_equal_denominator = 0;
            uint voxel_beam_count = 0;

            if( printmessages ){
                std::cout << "Nbeams = " << Nbeams << std::endl;
            }
            ////////////////////////// loop through each beam associated with the current scan
            for(int k = 0; k < Nbeams; k++){

                float E_before = 0;
                float E_inside = 0;
                float E_after = 0;
                float E_miss = 0;

                float sin_theta;
                // float W = 0;
                float drr = 0;
                float last_drr = 0;

                ////////// loop through the hitpoints in the current beam to get number of rays in each location
                for(int j = 0; j < beam_array.at(k).size(); j++){

                    // pull out the index of the current scan's current beam's current hit (which is used to access the overall hit index r through this_scan_index[i])
                    uint i = beam_array.at(k).at(j);

                    helios::vec3 direction = getHitXYZ(this_scan_index[i])-getScanOrigin(getHitScanID(this_scan_index[i]));
                    direction.normalize();
                    sin_theta = sin(acos_safe(direction.z));

                    last_drr = dr[i];
                    drr += dr[i];

                    if(hit_location[i] == 1){
                        E_before ++;
                    }else if(hit_location[i] == 2){
                        E_inside ++;
                    }else if(hit_location[i] == 3){
                        E_after ++;
                        //   if(getHitData(this_scan_index[i], "target_index") == 0){ // if this is the first hitpoint for this beam,
                        //      W = 1.0;
                        //    }
                    }else if(hit_location[i] == 4){
                        E_miss ++;
                    } // or this hitpoint / beam did not intersect the voxel and should not be added to the total number of beams for this voxel

                } // end of loop through each hit in the current beam

                // calculate the average dr across all hitpoints for the beam (they should all be the same anyway... but just in case)
                float drrx = drr / float(beam_array.at(k).size());

                // if the path length is greater than 0 (it passes throught the current voxel), save it as an element of
                if( drrx > 0.f )
                {
                    dr_array.at(c).push_back(drrx);
                }

                if( beamoutput ){
                    // output info about the current beam to file
                    file_beam << s << "," << c << "," << k << "," << E_before << "," << E_inside << "," << E_after << "," << E_miss << "," << sin_theta << "," << drrx << "," << last_drr << std::endl;
                }

                ////////////////////////////////////////////////////////////////////////////////////////////////////////////////////////////////
                // calculate terms equal weighting P method

                // P_equal
                if(E_inside != 0 || E_after != 0){ // only count for P_equal if some hit points were inside or after the voxel
                    P_equal_numerator += (E_after / (E_before + E_inside + E_after))*sin_theta;
                    P_equal_denominator += ((E_inside + E_after) / (E_before + E_inside + E_after))*sin_theta;
                    voxel_beam_count++;
                }else if(E_inside == 0 && E_after == 0 && E_before == 0 && E_miss != 0){ // also count this beam if there is only a "hitpoint" that missed (far after the voxel)
                    P_equal_numerator += 1*sin_theta;
                    P_equal_denominator += 1*sin_theta;
                    voxel_beam_count++;
                }


            }// end of loop through all beams for the current cell

            // save results for the current cell to the arrays
            P_equal_numerator_array.at(c).push_back(P_equal_numerator);
            P_equal_denominator_array.at(c).push_back(P_equal_denominator);
            voxel_beam_count_array.at(c).push_back(voxel_beam_count);
            hit_before_agg.at(c) += *hit_before;
            hit_after_agg.at(c) += *hit_after;

            for( size_t i=0; i<Nhits; i++ ){
                if( dr[i]>0.f ){
                    dr_agg.at(c).push_back(dr[i]);
                }
            }

            file_beam.close();
        } // end of loop through all cells

        free( scan_xyz );
        free( scan_weight );
        free( dr );
        free( hit_before );
        free( hit_after );
        CUDA_CHECK_ERROR( cudaFree(d_scan_xyz) );
        CUDA_CHECK_ERROR( cudaFree(d_scan_weight) );
        CUDA_CHECK_ERROR( cudaFree(d_dr) );
        CUDA_CHECK_ERROR( cudaFree(d_hit_before) );
        CUDA_CHECK_ERROR( cudaFree(d_hit_after) );

    }//end scan loop

    std::vector<float> P_equal(Ncells);
    std::vector<uint> voxel_beam_count_tot(Ncells);
    std::vector<float> dr_bar(Ncells);

    //////////////////////////////////////////////////////////////////////////////////////////////////////////////////////////
    // now aggregate over all scans
    for( uint c=0; c<Ncells; c++ ){

        float P_equal_numerator_array_agg = 0;
        float P_equal_denominator_array_agg = 0;
        uint voxel_beam_count_array_agg=0;

        for( uint s=0; s<Nscans; s++ ){

            P_equal_numerator_array_agg += P_equal_numerator_array.at(c).at(s);
            P_equal_denominator_array_agg += P_equal_denominator_array.at(c).at(s);
            voxel_beam_count_array_agg += voxel_beam_count_array.at(c).at(s);
        }

        P_equal[c] = P_equal_numerator_array_agg / P_equal_denominator_array_agg ;
        voxel_beam_count_tot[c] = voxel_beam_count_array_agg;

        if( printmessages ){
            std::cout << "Cell " << c << ", voxel_beam_count = " << voxel_beam_count_tot[c]  << std::endl;
            std::cout << "Cell " << c << ", P_equal = " << P_equal[c] << std::endl;
        }

        float mean_dr = 0;
        for(int j = 0; j < dr_array.at(c).size(); j++)
        {
            mean_dr += dr_array.at(c).at(j);
        }
        dr_bar[c] = mean_dr/ float(dr_array.at(c).size());
        if( printmessages ){
            std::cout << "Cell " << c << ", dr_bar = " <<  dr_bar[c] << std::endl;
        }
    } //end of loop through cells to aggregate all scans


    /// old code in original calculateLeafAreaGPU_testing() ... do we need to keep this??
    //----------- Calculate number of hits in voxels -------------- //

    //figure out hits for all scans
    for( size_t r=0; r< getHitCount(); r++ ){
        if( getHitGridCell(r)>=0 ){
            helios::vec3 direction = getHitXYZ(r)-getScanOrigin(getHitScanID(r));
            direction.normalize();
            hit_inside_agg.at(getHitGridCell(r)) += sin(acos_safe(direction.z));
        }
    }

    //---------------------- Calculate G(theta) from triangulation --------------------------//

    std::vector<float> Gtheta;
    Gtheta.resize(Ncells,0.f);

    const size_t Ntri = getTriangleCount();

    std::vector<uint> cell_tri_count;
    cell_tri_count.resize(Ncells,0);

    std::vector<float> area_sin_sum;
    area_sin_sum.resize(Ncells,0.f);

    for( size_t t=0; t<Ntri; t++ ){

        Triangulation tri = getTriangle(t);
        int cell = tri.gridcell;

        if( cell>=0 && cell<Ncells ){ //triangle is inside a grid cell

            helios::vec3 t0 = tri.vertex0;
            helios::vec3 t1 = tri.vertex1;
            helios::vec3 t2 = tri.vertex2;

            helios::vec3 v0 = t1-t0;
            helios::vec3 v1 = t2-t0;
            helios::vec3 v2 = t2-t1;

            float L0 = v0.magnitude();
            float L1 = v1.magnitude();
            float L2 = v2.magnitude();

            float S = 0.5f*(L0+L1+L2);
            float area = sqrt( S*(S-L0)*(S-L1)*(S-L2) );

            helios::vec3 normal = cross( v0, v2 );
            normal.normalize();

            helios::vec3 raydir = t0-getScanOrigin( tri.scanID );
            raydir.normalize();

            float theta = fabs(acos_safe(raydir.z));

            if( area==area ){ //in rare cases you can get area=NaN

                Gtheta.at(cell) += fabs(normal*raydir)*area*fabs(sin(theta));
                area_sin_sum.at(cell) += area*fabs(sin(theta));
                cell_tri_count.at(cell) += 1;

            }

        }
    }

    for( uint c=0; c<Ncells; c++ ){
        if( cell_tri_count[c]>0 ){
            //Gtheta[c] *= float(cell_tri_count[c])/(area_sum[c]*sin_sum[c]);
            //Gtheta[c] *= float(cell_tri_count[c])/(area_sin_sum[c]);
            Gtheta[c] *= 1.0/(area_sin_sum[c]);

            Gtheta_bar[c] += Gtheta[c]/float(Nscans);
            std::cout << "Cell " << c << " Gtheta_bar = " <<  Gtheta_bar[c] << std::endl;
        }
    }


    //------------------ Perform inversions to get LAD using the different methods for P --------------------//

    if( printmessages ){
        std::cout << "Inverting to find LAD..." << std::flush;
    }

    // perform LAD inversion using triangulation-estimated Gtheta
    std::vector<float> LAD_equal = LAD_inversion(P_equal, Gtheta, dr_array, fillAnalytic);

    if( printmessages ){
        std::cout << "finished LAD inversions" << std::endl;
    }

    // output the voxel level variables
    std::ofstream file_output;
    file_output.open("../voxeloutput/voxeloutput.txt");
    file_output << "cell, grid_center_x, grid_center_y, grid_center_z, grid_size_x, grid_size_y, grid_size_z, Nbeams, dr_bar, G, P_equal, LAD_equal"  << std::endl;

    for(uint c=0; c<Ncells; c++)
    {
        helios::vec3 grid_size = getCellSize(c);
        helios::vec3 grid_center = getCellCenter(c);

        setCellLeafArea(LAD_equal[c]*grid_size.x*grid_size.y*grid_size.z,c);

        setCellGtheta( Gtheta[c], c );

        file_output << c << "," << grid_center.x << "," << grid_center.y << "," << grid_center.z << "," << grid_size.x << "," << grid_size.y << "," << grid_size.z << "," << voxel_beam_count_tot.at(c) << "," << dr_bar[c] << "," << Gtheta[c] << "," << P_equal[c] << "," << LAD_equal[c] << std::endl;
    }
    file_output.close();

    if( printmessages ){
        std::cout << "done." << std::endl;
    }

}


void LiDARcloud::calculateLeafAreaGPU_equal_weighting(bool beamoutput, bool fillAnalytic, std::vector<float> constant_G){

    // calculates LAD using the equal weighting method 
    // writes all voxel level variables to a file
    // unlike previous calculateLeafAreaGPU versions, this one does not set the cell leaf area variable and does not filter based on minVoxelHits argument 

    if( printmessages ){
        std::cout << "Calculating leaf area..." << std::endl;
    }

    if( !triangulationcomputed ){
<<<<<<< HEAD
        helios_runtime_error("ERROR (LiDARcloud::calculateLeafAreaGPU): Triangulation must be performed prior to leaf area calculation. See triangulateHitPoints().");
=======
        helios::helios_runtime_error("ERROR (LiDARcloud::calculateLeafAreaGPU): Triangulation must be performed prior to leaf area calculation. See triangulateHitPoints().");
>>>>>>> 21d5e22e
    }

    if( !hitgridcellcomputed ){
        calculateHitGridCellGPU();
    }

    const uint Nscans = getScanCount();
    const uint Ncells = getGridCellCount();

    //variable aggregates over all scans where we just keep tacking hits on the end for all scans
    std::vector<std::vector<float> > dr_agg; //dr is path length through grid cell
    dr_agg.resize(Ncells);
    std::vector<float> G_agg; //G is dot product between ray direction and triangle normal that was hit (only relevant for hits)
    G_agg.resize(Ncells,0);
    std::vector<float> hit_before_agg; //hit_before corresponds to scan points that hit something before encountering a particular grid cell
    hit_before_agg.resize(Ncells,0);
    std::vector<float> hit_after_agg; //hit_after corresponds to scan points that hit something after encountering a particular grid cell (including something inside that cell)
    hit_after_agg.resize(Ncells,0);
    std::vector<float> hit_inside_agg; //hit_inside corresponds to scan points that hit something within a particular grid cell.
    hit_inside_agg.resize(Ncells,0);

    //average G(theta)
    std::vector<float> Gtheta_bar;
    Gtheta_bar.resize(Ncells,0.f);

    // nested vectors to save P calculation terms
    // cell, scan, variable, value
    std::vector<std::vector<float>>  P_equal_numerator_array(Ncells);
    std::vector<std::vector<float>>  P_equal_denominator_array(Ncells);

    std::vector<std::vector<uint>>  voxel_beam_count_array(Ncells);
    std::vector<std::vector<float>>  dr_array(Ncells);


    // r is the index of all hitpoints (all scans)
    // it is saved for the current scan in this_scan_index
    // i is the index of this_scan_index
    // so when accessing the things using getHitData(), getHitXYZ(), etc, 
    // for only one of the scans (this_scan), 
    // need to use getHitData(this_scan_index[i]) not getHitData(i)

    ////////////// We are going to perform all calculations on a scan-by-scan basis: loop through each scan
    for( uint s=0; s<Nscans; s++ ){

        if( printmessages ){
            std::cout << "------------------------SCAN = " << s << std::endl;
        }

        //only work with hitpoints associated with current scan
        std::vector<helios::vec3> this_scan_xyz;
        std::vector<uint> this_scan_index;
        for( size_t r=0; r< getHitCount(); r++ ){
            if( getHitScanID(r)==s ){
                this_scan_xyz.push_back( getHitXYZ(r) );
                this_scan_index.push_back(r);
            }
        }
        // size of the array of all the hits in this scan
        size_t Nhits = this_scan_xyz.size();

        if( printmessages ){
            std::cout << "Number of hitpoints associated with this scan = Nhits = " << Nhits << std::endl;
        }

        // count the number of beams (i.e. don't count multiple hits per beam)
        float previous_time = -1.f;
        uint Nbeams = 0;
        for(uint i=0; i < Nhits; i++)
        {
            float current_time = getHitData(this_scan_index[i], "timestamp");
            if(current_time != previous_time){
                Nbeams ++;
                previous_time = current_time;
            }
        }

        if( printmessages ){
            std::cout << "Number of beams associated with this scan = Nbeams = " << Nbeams << std::endl;
        }

        // create a vector each element of which represents a unique beam and is another vector of the hit point indices of this_scan_xyz that is associated with this beam
        float previous_beam = getHitData(this_scan_index[0], "timestamp");
        uint beam_ID = 0;
        std::vector<std::vector<uint>> beam_array(Nbeams);
        for(uint i=0; i < Nhits; i++)
        {
            float current_beam = getHitData(this_scan_index[i], "timestamp");

            if(current_beam == previous_beam)
            {
                beam_array.at(beam_ID).push_back(i); //ERK 
            }else{
                beam_ID ++;
                beam_array.at(beam_ID).push_back(i); //ERK
                previous_beam = current_beam;
            }

        }

        // set up GPU things for current scan
        const float3 origin = vec3tofloat3(getScanOrigin(s));
        float3* scan_xyz = (float3*)malloc( Nhits*sizeof(float3) );
        float* scan_weight = (float*)malloc( Nhits*sizeof(float) );

        for( size_t i=0; i<Nhits; i++ ){
            scan_xyz[i] = vec3tofloat3(this_scan_xyz.at(i));
            scan_weight[i] = 1.f;
        }

        float* hit_before = (float*)malloc( sizeof(float));
        float* hit_after = (float*)malloc( sizeof(float));
        float* d_hit_before;
        CUDA_CHECK_ERROR( cudaMalloc((float**)&d_hit_before, sizeof(float)) );
        float* d_hit_after;
        CUDA_CHECK_ERROR( cudaMalloc((float**)&d_hit_after, sizeof(float)) );

        float3* d_scan_xyz;
        CUDA_CHECK_ERROR( cudaMalloc((float3**)&d_scan_xyz, Nhits*sizeof(float3)) );
        CUDA_CHECK_ERROR( cudaMemcpy(d_scan_xyz, scan_xyz, Nhits*sizeof(float3), cudaMemcpyHostToDevice) );

        float* d_scan_weight;
        CUDA_CHECK_ERROR( cudaMalloc((float**)&d_scan_weight, Nhits*sizeof(float)) );
        CUDA_CHECK_ERROR( cudaMemcpy(d_scan_weight, scan_weight, Nhits*sizeof(float), cudaMemcpyHostToDevice) );

        float* dr = (float*)malloc( Nhits*sizeof(float));
        float* d_dr;
        CUDA_CHECK_ERROR( cudaMalloc((float**)&d_dr, Nhits*sizeof(float)) );

        uint* hit_location = (uint*)malloc( Nhits*sizeof(uint));
        uint* d_hit_location;
        CUDA_CHECK_ERROR( cudaMalloc((uint**)&d_hit_location, Nhits*sizeof(uint)) );


        /////////////////////////////////////////////////////////////////////
        // now loop through each voxel
        for( uint c=0; c<Ncells; c++ ){

            if( printmessages ){
                std::cout << "----CELL = " << c << std::endl;
            }

            std::ofstream file_beam;
            if( beamoutput){
                // set up header of file that outputs one row for each beam in the current scan that interacts with the current voxel

                file_beam.open("../beamoutput/beam_data_s_" + std::to_string(s) + "_c_" + std::to_string(c) + ".txt");
                file_beam << "scan, cell, beam, E_before, E_inside, E_after, E_miss, sin_theta, dr, last_dr"  << std::endl;
            }

            //load the attributes of the grid cell
            float3 center = vec3tofloat3(getCellCenter(c));
            float3 anchor = vec3tofloat3(getCellGlobalAnchor(c));
            float3 size = vec3tofloat3(getCellSize(c));
            float rotation = getCellRotation(c);

            CUDA_CHECK_ERROR( cudaMemset( d_hit_location, 0, Nhits*sizeof(uint)) );
            CUDA_CHECK_ERROR( cudaMemset( d_dr, 0, Nhits*sizeof(float)) );
            CUDA_CHECK_ERROR( cudaMemset( d_hit_before, 0, sizeof(float)) );
            CUDA_CHECK_ERROR( cudaMemset( d_hit_after, 0, sizeof(float)) );

            uint3 dimBlock = make_uint3( min(size_t(512),Nhits), 1, 1 );
            uint3 dimGrid = make_uint3( ceil(float(Nhits)/dimBlock.x), 1, 1  );

            if( dimBlock.x==0 && dimGrid.x==0 ){
                continue;
            }

            float scanner_range = 5000.0;
            intersectGridcell_synthetic <<< dimGrid, dimBlock >>>( Nhits, origin, d_scan_xyz, d_scan_weight, center, anchor, size, rotation, d_dr, d_hit_before, d_hit_after, d_hit_location, scanner_range );

            cudaDeviceSynchronize();
            CUDA_CHECK_ERROR( cudaPeekAtLastError() ); //if there was an error inside the kernel, it will show up here

            //copy results back to host
            CUDA_CHECK_ERROR( cudaMemcpy( hit_before, d_hit_before, sizeof(float), cudaMemcpyDeviceToHost));
            CUDA_CHECK_ERROR( cudaMemcpy( hit_after, d_hit_after, sizeof(float), cudaMemcpyDeviceToHost));
            CUDA_CHECK_ERROR( cudaMemcpy( dr, d_dr, Nhits*sizeof(float), cudaMemcpyDeviceToHost));
            CUDA_CHECK_ERROR( cudaMemcpy( hit_location, d_hit_location, Nhits*sizeof(uint), cudaMemcpyDeviceToHost));

            float P_equal_numerator = 0;
            float P_equal_denominator = 0;
            uint voxel_beam_count = 0;

            if( printmessages ){
                std::cout << "Nbeams = " << Nbeams << std::endl;
            }
            ////////////////////////// loop through each beam associated with the current scan
            for(int k = 0; k < Nbeams; k++){

                float E_before = 0;
                float E_inside = 0;
                float E_after = 0;
                float E_miss = 0;

                float sin_theta;
                // float W = 0;
                float drr = 0;
                float last_drr = 0;

                ////////// loop through the hitpoints in the current beam to get number of rays in each location
                for(int j = 0; j < beam_array.at(k).size(); j++){

                    // pull out the index of the current scan's current beam's current hit (which is used to access the overall hit index r through this_scan_index[i])
                    uint i = beam_array.at(k).at(j);

                    helios::vec3 direction = getHitXYZ(this_scan_index[i])-getScanOrigin(getHitScanID(this_scan_index[i]));
                    direction.normalize();
                    sin_theta = sin(acos_safe(direction.z));

                    last_drr = dr[i];
                    drr += dr[i];

                    if(hit_location[i] == 1){
                        E_before ++;
                    }else if(hit_location[i] == 2){
                        E_inside ++;
                    }else if(hit_location[i] == 3){
                        E_after ++;
                        //   if(getHitData(this_scan_index[i], "target_index") == 0){ // if this is the first hitpoint for this beam,
                        //      W = 1.0;
                        //    }
                    }else if(hit_location[i] == 4){
                        E_miss ++;
                    } // or this hitpoint / beam did not intersect the voxel and should not be added to the total number of beams for this voxel

                } // end of loop through each hit in the current beam

                // calculate the average dr across all hitpoints for the beam (they should all be the same anyway... but just in case)
                float drrx = drr / float(beam_array.at(k).size());

                // if the path length is greater than 0 (it passes throught the current voxel), save it as an element of
                if( drrx > 0.f )
                {
                    dr_array.at(c).push_back(drrx);
                }

                if( beamoutput ){
                    // output info about the current beam to file
                    file_beam << s << "," << c << "," << k << "," << E_before << "," << E_inside << "," << E_after << "," << E_miss << "," << sin_theta << "," << drrx << "," << last_drr << std::endl;
                }

                ////////////////////////////////////////////////////////////////////////////////////////////////////////////////////////////////
                // calculate terms equal weighting P method

                // P_equal
                if(E_inside != 0 || E_after != 0){ // only count for P_equal if some hit points were inside or after the voxel
                    P_equal_numerator += (E_after / (E_before + E_inside + E_after))*sin_theta;
                    P_equal_denominator += ((E_inside + E_after) / (E_before + E_inside + E_after))*sin_theta;
                    voxel_beam_count++;
                }else if(E_inside == 0 && E_after == 0 && E_before == 0 && E_miss != 0){ // also count this beam if there is only a "hitpoint" that missed (far after the voxel)
                    P_equal_numerator += 1*sin_theta;
                    P_equal_denominator += 1*sin_theta;
                    voxel_beam_count++;
                }


            }// end of loop through all beams for the current cell

            // save results for the current cell to the arrays
            P_equal_numerator_array.at(c).push_back(P_equal_numerator);
            P_equal_denominator_array.at(c).push_back(P_equal_denominator);
            voxel_beam_count_array.at(c).push_back(voxel_beam_count);
            hit_before_agg.at(c) += *hit_before;
            hit_after_agg.at(c) += *hit_after;

            for( size_t i=0; i<Nhits; i++ ){
                if( dr[i]>0.f ){
                    dr_agg.at(c).push_back(dr[i]);
                }
            }

            file_beam.close();
        } // end of loop through all cells

        free( scan_xyz );
        free( scan_weight );
        free( dr );
        free( hit_before );
        free( hit_after );
        CUDA_CHECK_ERROR( cudaFree(d_scan_xyz) );
        CUDA_CHECK_ERROR( cudaFree(d_scan_weight) );
        CUDA_CHECK_ERROR( cudaFree(d_dr) );
        CUDA_CHECK_ERROR( cudaFree(d_hit_before) );
        CUDA_CHECK_ERROR( cudaFree(d_hit_after) );

    }//end scan loop

    std::vector<float> P_equal(Ncells);
    std::vector<uint> voxel_beam_count_tot(Ncells);
    std::vector<float> dr_bar(Ncells);

    //////////////////////////////////////////////////////////////////////////////////////////////////////////////////////////
    // now aggregate over all scans
    for( uint c=0; c<Ncells; c++ ){

        float P_equal_numerator_array_agg = 0;
        float P_equal_denominator_array_agg = 0;
        uint voxel_beam_count_array_agg=0;

        for( uint s=0; s<Nscans; s++ ){

            P_equal_numerator_array_agg += P_equal_numerator_array.at(c).at(s);
            P_equal_denominator_array_agg += P_equal_denominator_array.at(c).at(s);
            voxel_beam_count_array_agg += voxel_beam_count_array.at(c).at(s);
        }

        P_equal[c] = P_equal_numerator_array_agg / P_equal_denominator_array_agg ;
        voxel_beam_count_tot[c] = voxel_beam_count_array_agg;

        if( printmessages ){
            std::cout << "Cell " << c << ", voxel_beam_count = " << voxel_beam_count_tot[c]  << std::endl;
            std::cout << "Cell " << c << ", P_equal = " << P_equal[c] << std::endl;
        }

        float mean_dr = 0;
        for(int j = 0; j < dr_array.at(c).size(); j++)
        {
            mean_dr += dr_array.at(c).at(j);
        }
        dr_bar[c] = mean_dr/ float(dr_array.at(c).size());
        if( printmessages ){
            std::cout << "Cell " << c << ", dr_bar = " <<  dr_bar[c] << std::endl;
        }
    } //end of loop through cells to aggregate all scans


    /// old code in original calculateLeafAreaGPU_testing() ... do we need to keep this??
    //----------- Calculate number of hits in voxels -------------- //

    //figure out hits for all scans
    for( size_t r=0; r< getHitCount(); r++ ){
        if( getHitGridCell(r)>=0 ){
            helios::vec3 direction = getHitXYZ(r)-getScanOrigin(getHitScanID(r));
            direction.normalize();
            hit_inside_agg.at(getHitGridCell(r)) += sin(acos_safe(direction.z));
        }
    }

    //---------------------- Calculate G(theta) from triangulation --------------------------//

    std::vector<float> Gtheta;
    Gtheta.resize(Ncells,0.f);

    const size_t Ntri = getTriangleCount();

    std::vector<uint> cell_tri_count;
    cell_tri_count.resize(Ncells,0);

    std::vector<float> area_sin_sum;
    area_sin_sum.resize(Ncells,0.f);

    for( size_t t=0; t<Ntri; t++ ){

        Triangulation tri = getTriangle(t);
        int cell = tri.gridcell;

        if( cell>=0 && cell<Ncells ){ //triangle is inside a grid cell

            helios::vec3 t0 = tri.vertex0;
            helios::vec3 t1 = tri.vertex1;
            helios::vec3 t2 = tri.vertex2;

            helios::vec3 v0 = t1-t0;
            helios::vec3 v1 = t2-t0;
            helios::vec3 v2 = t2-t1;

            float L0 = v0.magnitude();
            float L1 = v1.magnitude();
            float L2 = v2.magnitude();

            float S = 0.5f*(L0+L1+L2);
            float area = sqrt( S*(S-L0)*(S-L1)*(S-L2) );

            helios::vec3 normal = cross( v0, v2 );
            normal.normalize();

            helios::vec3 raydir = t0-getScanOrigin( tri.scanID );
            raydir.normalize();

            float theta = fabs(acos_safe(raydir.z));

            if( area==area ){ //in rare cases you can get area=NaN

                Gtheta.at(cell) += fabs(normal*raydir)*area*fabs(sin(theta));
                area_sin_sum.at(cell) += area*fabs(sin(theta));
                cell_tri_count.at(cell) += 1;

            }

        }
    }

    for( uint c=0; c<Ncells; c++ ){
        if( cell_tri_count[c]>0 ){
            //Gtheta[c] *= float(cell_tri_count[c])/(area_sum[c]*sin_sum[c]);
            //Gtheta[c] *= float(cell_tri_count[c])/(area_sin_sum[c]);
            Gtheta[c] *= 1.0/(area_sin_sum[c]);

            Gtheta_bar[c] += Gtheta[c]/float(Nscans);
            std::cout << "Cell " << c << " Gtheta_bar = " <<  Gtheta_bar[c] << std::endl;
        }
    }


    //------------------ Perform inversions to get LAD using the different methods for P --------------------//

    if( printmessages ){
        std::cout << "Inverting to find LAD..." << std::flush;
    }

    // perform LAD inversion using triangulation-estimated Gtheta
    std::vector<float> LAD_equal = LAD_inversion(P_equal, Gtheta, dr_array, fillAnalytic);

    std::cout << "LAD inversion using triangulation complete" << std::endl;



    //ERK
    // std::vector<float> constant_G{0.6, 0.55, 0.5, 0.45, 0.4, 0.35};
    std::cout << "constant_G.size() = " << constant_G.size() << std::endl;

    std::vector<std::vector<float> > constant_G_LAD_equal;
    constant_G_LAD_equal.resize(constant_G.size());
    for(uint i=0;i<constant_G.size();i++)
    {
        std::vector<float> constant_G_vector(P_equal.size(), constant_G.at(i));
        // perform LAD inversion using triangulation-estimated Gtheta
        std::vector<float> LAD_equal_cg = LAD_inversion(P_equal, constant_G_vector, dr_array, fillAnalytic);
        //   std::cout << "LAD_equal_cg.size() = " << LAD_equal_cg.size() << std::endl; 
        constant_G_LAD_equal.at(i) = LAD_equal_cg;
    }

    // std::cout << "constant_G_LAD_equal.size() = " << constant_G_LAD_equal.size() << std::endl;
    //  std::cout << "constant_G_LAD_equal.at(0).size() = " << constant_G_LAD_equal.at(0).size() << std::endl;


    if( printmessages ){
        std::cout << "finished LAD inversions" << std::endl;
    }



    // output the voxel level variables
    std::ofstream file_output;
    file_output.open("../voxeloutput/voxeloutput.txt");
    file_output << "cell, grid_center_x, grid_center_y, grid_center_z, grid_size_x, grid_size_y, grid_size_z, Nbeams, dr_bar, G, P_equal, LAD_equal, ";
    for(uint i=0;i<constant_G.size();i++)
    {
        std::stringstream stream;
        stream << std::fixed << std::setprecision(2) << constant_G.at(i);
        std::string s = stream.str();
        std::string clab = "LAD_equal_constant_G_" + s;

        file_output <<  clab << ", ";
    }
    file_output << std::endl;


    std::cout << "printed labels " << std::endl;

    std::cout << "Ncells =  " << Ncells << std::endl;

    for(uint c=0; c<Ncells; c++)
    {
        helios::vec3 grid_size = getCellSize(c);
        helios::vec3 grid_center = getCellCenter(c);

        setCellLeafArea(LAD_equal[c]*grid_size.x*grid_size.y*grid_size.z,c);

        setCellGtheta( Gtheta[c], c );

        file_output << c << "," << grid_center.x << "," << grid_center.y << "," << grid_center.z << "," << grid_size.x << "," << grid_size.y << "," << grid_size.z << "," << voxel_beam_count_tot.at(c) << "," << dr_bar[c] << "," << Gtheta[c] << "," << P_equal[c] << "," << LAD_equal[c];

        for(uint i=0;i<constant_G.size();i++)
        {
            // std::cout << constant_G_LAD_equal.at(i).size() << std::endl;
            file_output << ", " << constant_G_LAD_equal.at(i).at(c);
        }
        file_output << std::endl;

    }
    file_output.close();

    if( printmessages ){
        std::cout << "done." << std::endl;
    }

}

std::vector<uint> LiDARcloud::peakFinder(std::vector<float> signal){

    for(uint i=0;i<signal.size();i++)
    {
        signal.at(i) = fabs(signal.at(i));
    }


    std::vector<uint> peakIndices;
    int peakIndex = -1;
    float peakValue = -1.0;
    float baseline = 0.0;
    // for(uint i=0;i<signal.size();i++)
    // {
    //   baseline = baseline + signal.at(i);
    // }
    // baseline = baseline/float(signal.size());
    // // baseline = 0.11;

    // std::cout << "^^^^^^^^^^^^^^^^^^^^^^^^^^^^^^^^^^^^^^^^^^" << std::endl;
    // std::cout << "signal" << std::endl;
    //

    for(int i=0;i<signal.size();i++)
    {

        if(signal.at(i) > baseline)
        {
            // std::cout << ", signal.at(i) > baseline";

            if(peakValue < 0.0 | signal.at(i) > peakValue)
            {
                peakIndex = i;
                peakValue = signal.at(i);

                // std::cout << ", new peakIndex = " << i << ", new peakValue = " << peakValue << std::endl;

            }else{
                // std::cout << std::endl;
            }

        }else if(signal.at(i) <= baseline & peakIndex > -1){

            // std::cout << ", signal.at(i) <= baseline & peakIndex > -1";


            peakIndices.push_back(peakIndex);
            peakIndex = -1;
            peakValue = -1.0;

            // std::cout << ", peakIndex added = " << peakIndex << std::endl;


        }


    }
    if(peakIndex > -1)
    {
        peakIndices.push_back(peakIndex);
    }

    return peakIndices;
}



<|MERGE_RESOLUTION|>--- conflicted
+++ resolved
@@ -900,158 +900,9 @@
 
 void LiDARcloud::calculateLeafAreaGPU( int min_voxel_hits){
 
-<<<<<<< HEAD
-  if( printmessages ){
-    std::cout << "Calculating leaf area..." << std::endl;
-  }
-    
-  if( !triangulationcomputed ){
-    helios_runtime_error("ERROR (LiDARcloud::calculateLeafAreaGPU): Triangulation must be performed prior to leaf area calculation. See triangulateHitPoints().");
-  }
-
-  if( !hitgridcellcomputed ){
-    calculateHitGridCellGPU();
-  }
-  
-  const uint Nscans = getScanCount();
-  const uint Ncells = getGridCellCount();
-
-  //variable aggregates over all scans where we just keep tacking hits on the end for all scans
-  std::vector<std::vector<float> > dr_agg; //dr is path length through grid cell
-  dr_agg.resize(Ncells);
-  std::vector<float> G_agg; //G is dot product between ray direction and triangle normal that was hit (only relevant for hits)
-  G_agg.resize(Ncells,0);
-  std::vector<float> hit_before_agg; //hit_before corresponds to scan points that hit something before encountering a particular grid cell
-  hit_before_agg.resize(Ncells,0);
-  std::vector<float> hit_after_agg; //hit_after corresponds to scan points that hit something after encountering a particular grid cell (including something inside that cell)
-  hit_after_agg.resize(Ncells,0);
-  std::vector<float> hit_inside_agg; //hit_inside corresponds to scan points that hit something within a particular grid cell.
-  hit_inside_agg.resize(Ncells,0);
-  
-  //average G(theta)
-  std::vector<float> Gtheta_bar;
-  Gtheta_bar.resize(Ncells,0.f);
-  
-  // We are going to perform all calculations on a scan-by-scan basis: loop through each scan
-  for( uint s=0; s<Nscans; s++ ){
-
-    //----------- Calculate dr and number of rays passed through voxels -------------- //
-
-    const int Nt = getScanSizeTheta(s);
-    const int Np = getScanSizePhi(s);
-    const size_t Nmisses = Nt*Np;
-
-    const float3 origin = vec3tofloat3(getScanOrigin(s));
-
-    // ----- BOUNDING BOX INTERSECTION ----- //
-    // First, we are going to perform a preliminary ray trace to filter out rays that do not intersect any grid volumes.  This will speed up calculations overall. Consider all rays in scan to start.
-
-    float3* scan_xyz = (float3*)malloc( Nmisses*sizeof(float3) );
-    float* scan_weight = (float*)malloc( Nmisses*sizeof(float) );
-    float3 xyz;
-
-    //populate misses
-    for( int j=0; j<Np; j++ ){
-      for( int i=0; i<Nt; i++ ){
-    	float3 direction = vec3tofloat3(sphere2cart(scans.at(s).rc2direction(i,j)));
-    	xyz = origin + direction*10000.f;
-  	
-    	scan_xyz[j*Nt+i] = xyz;
-
-	scan_weight[j*Nt+i] = 1.f;
-      }
-    }
-    
-    float3* d_scan_xyz;
-    CUDA_CHECK_ERROR( cudaMalloc((float3**)&d_scan_xyz, Nmisses*sizeof(float3)) );
-    CUDA_CHECK_ERROR( cudaMemcpy(d_scan_xyz, scan_xyz, Nmisses*sizeof(float3), cudaMemcpyHostToDevice) );
-
-    float* d_scan_weight;
-    CUDA_CHECK_ERROR( cudaMalloc((float**)&d_scan_weight, Nmisses*sizeof(float)) );
-    CUDA_CHECK_ERROR( cudaMemcpy(d_scan_weight, scan_weight, Nmisses*sizeof(float), cudaMemcpyHostToDevice) );
-
-    //set up an axis-aligned bounding box that encompasses all grid cells
-    uint* boundingbox_hit = (uint*)malloc( Nmisses * sizeof(uint));
-    uint* d_boundingbox_hit;
-    CUDA_CHECK_ERROR( cudaMalloc((uint**)&d_boundingbox_hit, Nmisses*sizeof(uint)) );
-    CUDA_CHECK_ERROR( cudaMemset( d_boundingbox_hit, 0, Nmisses*sizeof(uint)) ); //initialize to zero, set equal to 1 if the ray is found to intersect bounding box
-    
-    helios::vec3 gboxmin, gboxmax;
-    getGridBoundingBox( gboxmin, gboxmax );
-
-    float3 bbcenter = vec3tofloat3( gboxmin + 0.5*(gboxmax-gboxmin) );
-    float3 bbsize = vec3tofloat3( gboxmax-gboxmin );
-
-    //perform the ray-trace and mark all rays that passed through the bounding box
-    uint3 dimBlock = make_uint3( 512, 1, 1 );
-    uint3 dimGrid = make_uint3( ceil(float(Nmisses)/float(dimBlock.x)), 1, 1 );
-    intersectBoundingBox <<< dimGrid, dimBlock >>>( Nmisses, origin, d_scan_xyz, bbcenter, bbsize, d_boundingbox_hit );
-
-    cudaDeviceSynchronize();
-    CUDA_CHECK_ERROR( cudaPeekAtLastError() ); //if there was an error inside the kernel, it will show up here
-    
-    //copy results back to host
-    CUDA_CHECK_ERROR( cudaMemcpy( boundingbox_hit, d_boundingbox_hit, Nmisses*sizeof(uint), cudaMemcpyDeviceToHost));
-
-    //counting up how many points passed through bounding box
-    size_t Nmissesbb = 0;
-    for( size_t i=0; i<Nmisses; i++ ){
-      if( boundingbox_hit[i]==1 ){
-  	Nmissesbb ++;
-      }
-    }
-
-    if( Nmissesbb==0 ){
-      std::cerr << "ERROR (calculateLeafAreaGPU): No scan rays passed through grid cells.  Check that scan configuration is properly specified." << std::endl;
-      std::cerr << "Terminating leaf area calculation." << std::endl;
-      for( uint c=0; c<Ncells; c++ ){
-	setCellLeafArea(0,c);
-      }
-      return;
-    }
-    
-    CUDA_CHECK_ERROR( cudaFree(d_boundingbox_hit) );
-    CUDA_CHECK_ERROR( cudaFree(d_scan_xyz) );
-
-    // Reconfigure scan_xyz with points that do not hit the bounding box eliminated
-    float3* missesbb_xyz = (float3*)malloc( Nmissesbb*sizeof(float3) );
-    size_t miss_count=0;
-    for( size_t i=0; i<Nmisses; i++ ){
-      if( boundingbox_hit[i]==1 ){
-	missesbb_xyz[miss_count] = scan_xyz[i];
-	miss_count++;
-      }
-    }
-    CUDA_CHECK_ERROR( cudaMalloc((float3**)&d_scan_xyz, Nmissesbb*sizeof(float3)) );
-    CUDA_CHECK_ERROR( cudaMemcpy(d_scan_xyz, missesbb_xyz, Nmissesbb*sizeof(float3), cudaMemcpyHostToDevice) );
-    free( missesbb_xyz );
-    free( boundingbox_hit );
-
-    //Result buffer (path lengths through volume)
-    float* dr = (float*)malloc( Nmissesbb * sizeof(float));
-    float* d_dr;
-    CUDA_CHECK_ERROR( cudaMalloc((float**)&d_dr, Nmissesbb*sizeof(float)) );
-
-    float* hit_before = (float*)malloc( sizeof(float));
-    float* hit_after = (float*)malloc( sizeof(float));
-    float* d_hit_before;
-    float* d_hit_after;
-    CUDA_CHECK_ERROR( cudaMalloc((float**)&d_hit_before, sizeof(float)) );
-    CUDA_CHECK_ERROR( cudaMalloc((float**)&d_hit_after, sizeof(float)) );
-    
-    // Perform ray-volume intersection tests to determine volumes that rays passed through
-    for( uint c=0; c<Ncells; c++ ){
-      
-      //load the attributes of the grid cell
-      float3 center = vec3tofloat3(getCellCenter(c));
-      float3 anchor = vec3tofloat3(getCellGlobalAnchor(c));
-      float3 size = vec3tofloat3(getCellSize(c));
-      float rotation = getCellRotation(c);
-=======
     if( printmessages ){
         std::cout << "Calculating leaf area..." << std::endl;
     }
->>>>>>> 21d5e22e
 
     if( !triangulationcomputed ){
         helios::helios_runtime_error("ERROR (LiDARcloud::calculateLeafAreaGPU): Triangulation must be performed prior to leaf area calculation. See triangulateHitPoints().");
@@ -1127,48 +978,8 @@
         helios::vec3 gboxmin, gboxmax;
         getGridBoundingBox( gboxmin, gboxmax );
 
-<<<<<<< HEAD
-  if( printmessages ){
-    std::cout << "Calculating leaf area..." << std::endl;
-  }
-    
-  if( !triangulationcomputed ){
-    shelios_runtime_error("ERROR (LiDARcloud::calculateLeafAreaGPU): Triangulation must be performed prior to leaf area calculation. See triangulateHitPoints().");
-  }
-
-  if( !hitgridcellcomputed ){
-    calculateHitGridCellGPU();
-  }
-  
-  const uint Nscans = getScanCount();
-  const uint Ncells = getGridCellCount();
-
-  //variable aggregates over all scans where we just keep tacking hits on the end for all scans
-  std::vector<std::vector<float> > dr_agg; //dr is path length through grid cell
-  dr_agg.resize(Ncells);
-  std::vector<float> G_agg; //G is dot product between ray direction and triangle normal that was hit (only relevant for hits)
-  G_agg.resize(Ncells,0);
-  std::vector<float> hit_before_agg; //hit_before corresponds to scan points that hit something before encountering a particular grid cell
-  hit_before_agg.resize(Ncells,0);
-  std::vector<float> hit_after_agg; //hit_after corresponds to scan points that hit something after encountering a particular grid cell (including something inside that cell)
-  hit_after_agg.resize(Ncells,0);
-  std::vector<float> hit_inside_agg; //hit_inside corresponds to scan points that hit something within a particular grid cell.
-  hit_inside_agg.resize(Ncells,0);
-  
-  //average G(theta)
-  std::vector<float> Gtheta_bar;
-  Gtheta_bar.resize(Ncells,0.f);
-  
-  // We are going to perform all calculations on a scan-by-scan basis: loop through each scan
-  for( uint s=0; s<Nscans; s++ ){
-
-    // Perform ray-volume intersection to determine rays that intersected a leaf BEFORE passing through the volume
-
-    std::vector<helios::vec3> this_scan_xyz;
-=======
         float3 bbcenter = vec3tofloat3( gboxmin + 0.5*(gboxmax-gboxmin) );
         float3 bbsize = vec3tofloat3( gboxmax-gboxmin );
->>>>>>> 21d5e22e
 
         //perform the ray-trace and mark all rays that passed through the bounding box
         uint3 dimBlock = make_uint3( 512, 1, 1 );
@@ -2383,285 +2194,6 @@
                 area_sin_sum.at(cell) += area*fabs(sin(theta));
                 cell_tri_count.at(cell) += 1;
 
-<<<<<<< HEAD
-void LiDARcloud::calculateLeafAreaGPU_synthetic( helios::Context* context, bool beamoutput, bool fillAnalytic  ){
-  
-  // calculates LAD using several different methods investigated in Kent & Bailey (2021)
-  // writes all voxel level variables to a file
-  // optionally writes detailed information about each beam
-  // unlike previous calculateLeafAreaGPU versions, this one does not set the cell leaf area variable and does not filter based on minVoxelHits argument 
-  
-  if( printmessages ){
-    std::cout << "Calculating leaf area..." << std::endl;
-  }
-  
-  if( !triangulationcomputed ){
-      helios_runtime_error("ERROR (LiDARcloud::calculateLeafAreaGPU_synthetic): Triangulation must be performed prior to leaf area calculation. See triangulateHitPoints().");
-  }
-  
-  if( !hitgridcellcomputed ){
-    calculateHitGridCellGPU();
-  }
-  
-  const uint Nscans = getScanCount();
-  const uint Ncells = getGridCellCount();
-  
-  //variable aggregates over all scans where we just keep tacking hits on the end for all scans
-  std::vector<std::vector<float> > dr_agg; //dr is path length through grid cell
-  dr_agg.resize(Ncells);
-  std::vector<float> G_agg; //G is dot product between ray direction and triangle normal that was hit (only relevant for hits)
-  G_agg.resize(Ncells,0);
-  std::vector<float> hit_before_agg; //hit_before corresponds to scan points that hit something before encountering a particular grid cell
-  hit_before_agg.resize(Ncells,0);
-  std::vector<float> hit_after_agg; //hit_after corresponds to scan points that hit something after encountering a particular grid cell (including something inside that cell)
-  hit_after_agg.resize(Ncells,0);
-  std::vector<float> hit_inside_agg; //hit_inside corresponds to scan points that hit something within a particular grid cell.
-  hit_inside_agg.resize(Ncells,0);
-  
-  //average G(theta)
-  std::vector<float> Gtheta_bar;
-  Gtheta_bar.resize(Ncells,0.f);
-  
-  // nested vectors to save P calculation terms
-  // cell, scan, variable, value
-  std::vector<std::vector<float>>  P_first_numerator_array(Ncells);
-  std::vector<std::vector<float>>  P_first_denominator_array(Ncells);
-  
-  std::vector<std::vector<float>>  P_sequal_numerator_array(Ncells);
-  std::vector<std::vector<float>>  P_sequal_denominator_array(Ncells);
-  
-  std::vector<std::vector<float>>  P_equal_numerator_array(Ncells);
-  std::vector<std::vector<float>>  P_equal_denominator_array(Ncells);
-  
-  std::vector<std::vector<float>>  P_ideal_numerator_array(Ncells);
-  std::vector<std::vector<float>>  P_ideal_denominator_array(Ncells);
-  
-  std::vector<std::vector<float>>  P_intensity_numerator_array(Ncells);
-  std::vector<std::vector<float>>  P_intensity_denominator_array(Ncells);
-  
-  std::vector<std::vector<float>>  P_exact_numerator_array(Ncells);
-  std::vector<std::vector<float>>  P_exact_denominator_array(Ncells);
-  
-  std::vector<std::vector<uint>>  voxel_beam_count_array(Ncells);
-  
-  
-  std::vector<std::vector<float>>  dr_array(Ncells);
-  
-  
-  // r is the index of all hitpoints (all scans)
-  // it is saved for the current scan in this_scan_index
-  // i is the index of this_scan_index
-  // so when accessing the things using getHitData(), getHitXYZ(), etc, 
-  // for only one of the scans (this_scan), 
-  // need to use getHitData(this_scan_index[i]) not getHitData(i)
-  
-  ////////////// We are going to perform all calculations on a scan-by-scan basis: loop through each scan
-  for( uint s=0; s<Nscans; s++ ){
-    
-    if( printmessages ){
-      std::cout << "------------------------SCAN = " << s << std::endl;
-    }
-    
-    //only work with hitpoints assoicated with current scan
-    std::vector<helios::vec3> this_scan_xyz;
-    std::vector<uint> this_scan_index;
-    for( size_t r=0; r< getHitCount(); r++ ){
-      if( getHitScanID(r)==s ){
-        this_scan_xyz.push_back( getHitXYZ(r) );
-        this_scan_index.push_back(r);
-      }
-    }
-    // size of the array of all the hits in this scan
-    size_t Nhits = this_scan_xyz.size();
-    
-    if( printmessages ){
-      std::cout << "Number of hitpoints associated with this scan = Nhits = " << Nhits << std::endl;
-    }
-    
-    // count the number of beams (i.e. don't count multiple hits per beam)
-    float previous_time = -1.f;
-    uint Nbeams = 0;
-    for(uint i=0; i < Nhits; i++)
-    {
-      float current_time = getHitData(this_scan_index[i], "timestamp");
-      if(current_time != previous_time){
-        Nbeams ++;
-        previous_time = current_time;
-      }
-    }
-    
-    if( printmessages ){
-      std::cout << "Number of beams associated with this scan = Nbeams = " << Nbeams << std::endl;
-    }
-    
-    // create a vector each element of which represents a unique beam and is another vector of the hit point indices of this_scan_xyz that is associated with this beam
-    float previous_beam = getHitData(this_scan_index[0], "timestamp");
-    uint beam_ID = 0;
-    std::vector<std::vector<uint>> beam_array(Nbeams);
-    for(uint i=0; i < Nhits; i++)
-    {
-      float current_beam = getHitData(this_scan_index[i], "timestamp");
-      
-      if(current_beam == previous_beam)
-      {
-        beam_array.at(beam_ID).push_back(i); //ERK 
-      }else{
-        beam_ID ++;
-        beam_array.at(beam_ID).push_back(i); //ERK
-        previous_beam = current_beam;
-      }
-      
-    }
-    
-    // set up GPU things for current scan
-    const float3 origin = vec3tofloat3(getScanOrigin(s));
-    float3* scan_xyz = (float3*)malloc( Nhits*sizeof(float3) );
-    float* scan_weight = (float*)malloc( Nhits*sizeof(float) );
-    
-    for( size_t i=0; i<Nhits; i++ ){
-      scan_xyz[i] = vec3tofloat3(this_scan_xyz.at(i));
-      scan_weight[i] = 1.f;
-    }
-    
-    float* hit_before = (float*)malloc( sizeof(float));
-    float* hit_after = (float*)malloc( sizeof(float));
-    float* d_hit_before;
-    CUDA_CHECK_ERROR( cudaMalloc((float**)&d_hit_before, sizeof(float)) );
-    float* d_hit_after;
-    CUDA_CHECK_ERROR( cudaMalloc((float**)&d_hit_after, sizeof(float)) );
-    
-    float3* d_scan_xyz;
-    CUDA_CHECK_ERROR( cudaMalloc((float3**)&d_scan_xyz, Nhits*sizeof(float3)) );
-    CUDA_CHECK_ERROR( cudaMemcpy(d_scan_xyz, scan_xyz, Nhits*sizeof(float3), cudaMemcpyHostToDevice) );
-    
-    float* d_scan_weight;
-    CUDA_CHECK_ERROR( cudaMalloc((float**)&d_scan_weight, Nhits*sizeof(float)) );
-    CUDA_CHECK_ERROR( cudaMemcpy(d_scan_weight, scan_weight, Nhits*sizeof(float), cudaMemcpyHostToDevice) );
-    
-    float* dr = (float*)malloc( Nhits*sizeof(float));
-    float* d_dr;
-    CUDA_CHECK_ERROR( cudaMalloc((float**)&d_dr, Nhits*sizeof(float)) );
-    
-    uint* hit_location = (uint*)malloc( Nhits*sizeof(uint));
-    uint* d_hit_location;
-    CUDA_CHECK_ERROR( cudaMalloc((uint**)&d_hit_location, Nhits*sizeof(uint)) );
-    
-    
-    /////////////////////////////////////////////////////////////////////
-    // now loop through each voxel
-    for( uint c=0; c<Ncells; c++ ){
-      
-      if( printmessages ){
-        std::cout << "----CELL = " << c << std::endl;
-      }
-      
-      std::ofstream file_beam;
-      if( beamoutput){
-        // set up header of file that outputs one row for each beam in the current scan that interacts with the current voxel
-        
-        file_beam.open("../beamoutput/beam_data_s_" + std::to_string(s) + "_c_" + std::to_string(c) + ".txt");
-        file_beam << "scan, cell, beam, R_before, R_inside, R_after, R_miss, E_before, E_inside, E_after, E_miss, sin_theta, dr, last_dr, I_before, I_inside, I_after, I_miss"  << std::endl;
-      }
-      
-      //load the attributes of the grid cell
-      float3 center = vec3tofloat3(getCellCenter(c));
-      float3 anchor = vec3tofloat3(getCellGlobalAnchor(c));
-      float3 size = vec3tofloat3(getCellSize(c));
-      float rotation = getCellRotation(c);
-      
-      CUDA_CHECK_ERROR( cudaMemset( d_hit_location, 0, Nhits*sizeof(uint)) );
-      CUDA_CHECK_ERROR( cudaMemset( d_dr, 0, Nhits*sizeof(float)) );
-      CUDA_CHECK_ERROR( cudaMemset( d_hit_before, 0, sizeof(float)) );
-      CUDA_CHECK_ERROR( cudaMemset( d_hit_after, 0, sizeof(float)) );
-      
-      uint3 dimBlock = make_uint3( min(size_t(512),Nhits), 1, 1 );
-      uint3 dimGrid = make_uint3( ceil(float(Nhits)/dimBlock.x), 1, 1  );
-      
-      if( dimBlock.x==0 && dimGrid.x==0 ){
-        continue;
-      }
-      
-      float scanner_range = 5000.0;
-      intersectGridcell_synthetic <<< dimGrid, dimBlock >>>( Nhits, origin, d_scan_xyz, d_scan_weight, center, anchor, size, rotation, d_dr, d_hit_before, d_hit_after, d_hit_location, scanner_range );
-      
-      cudaDeviceSynchronize();
-      CUDA_CHECK_ERROR( cudaPeekAtLastError() ); //if there was an error inside the kernel, it will show up here
-      
-      //copy results back to host
-      CUDA_CHECK_ERROR( cudaMemcpy( hit_before, d_hit_before, sizeof(float), cudaMemcpyDeviceToHost));
-      CUDA_CHECK_ERROR( cudaMemcpy( hit_after, d_hit_after, sizeof(float), cudaMemcpyDeviceToHost));
-      CUDA_CHECK_ERROR( cudaMemcpy( dr, d_dr, Nhits*sizeof(float), cudaMemcpyDeviceToHost));
-      CUDA_CHECK_ERROR( cudaMemcpy( hit_location, d_hit_location, Nhits*sizeof(uint), cudaMemcpyDeviceToHost));
-      
-      float P_first_numerator = 0;
-      float P_first_denominator = 0;
-      float P_sequal_numerator = 0;
-      float P_sequal_denominator = 0;
-      float P_equal_numerator = 0;
-      float P_equal_denominator = 0;
-      float P_intensity_numerator = 0;
-      float P_intensity_denominator = 0;
-      float P_ideal_numerator = 0;
-      float P_ideal_denominator = 0;
-      float P_exact_numerator = 0;
-      float P_exact_denominator = 0;
-      uint voxel_beam_count = 0;
-      
-      if( printmessages ){
-        std::cout << "Nbeams = " << Nbeams << std::endl;
-      }
-      ////////////////////////// loop through each beam associated with the current scan
-      for(int k = 0; k < Nbeams; k++){
-        
-        float R_before = 0;
-        float R_inside = 0;
-        float R_after = 0;
-        float R_miss = 0;
-        
-        float I_before = 0;
-        float I_inside = 0;
-        float I_after = 0;
-        float I_miss = 0;
-        
-        float E_before = 0;
-        float E_inside = 0;
-        float E_after = 0;
-        float E_miss = 0;
-        
-        float sin_theta;
-        float W = 0;
-        float drr = 0;
-        float last_drr = 0;
-        
-        ////////// loop through the hitpoints in the current beam to get number of rays in each location
-        for(int j = 0; j < beam_array.at(k).size(); j++){
-          
-          // pull out the index of the current scan's current beam's current hit (which is used to access the overall hit index r through this_scan_index[i])
-          uint i = beam_array.at(k).at(j);
-          
-          helios::vec3 direction = getHitXYZ(this_scan_index[i])-getScanOrigin(getHitScanID(this_scan_index[i]));
-          direction.normalize();
-          sin_theta = sin(acos_safe(direction.z));
-          
-          last_drr = dr[i];
-          drr += dr[i];
-          
-          if(hit_location[i] == 1){
-            R_before = R_before +  getHitData(this_scan_index[i], "nRaysHit");
-            I_before = I_before + getHitData(this_scan_index[i], "intensity");
-            E_before ++;
-          }else if(hit_location[i] == 2){
-            R_inside = R_inside +  getHitData(this_scan_index[i], "nRaysHit");
-            I_inside = I_inside + getHitData(this_scan_index[i], "intensity");
-            E_inside ++;
-          }else if(hit_location[i] == 3){
-            R_after = R_after +  getHitData(this_scan_index[i], "nRaysHit");
-            I_after = I_after + getHitData(this_scan_index[i], "intensity");
-            E_after ++;
-            if(getHitData(this_scan_index[i], "target_index") == 0){ // if this is the first hitpoint for this beam,
-              W = 1.0;
-=======
->>>>>>> 21d5e22e
             }
 
         }
@@ -4505,11 +4037,7 @@
     }
 
     if( !triangulationcomputed ){
-<<<<<<< HEAD
-        helios_runtime_error("ERROR (LiDARcloud::calculateLeafAreaGPU): Triangulation must be performed prior to leaf area calculation. See triangulateHitPoints().");
-=======
         helios::helios_runtime_error("ERROR (LiDARcloud::calculateLeafAreaGPU): Triangulation must be performed prior to leaf area calculation. See triangulateHitPoints().");
->>>>>>> 21d5e22e
     }
 
     if( !hitgridcellcomputed ){
@@ -4963,11 +4491,7 @@
     }
 
     if( !triangulationcomputed ){
-<<<<<<< HEAD
-        helios_runtime_error("ERROR (LiDARcloud::calculateLeafAreaGPU): Triangulation must be performed prior to leaf area calculation. See triangulateHitPoints().");
-=======
         helios::helios_runtime_error("ERROR (LiDARcloud::calculateLeafAreaGPU): Triangulation must be performed prior to leaf area calculation. See triangulateHitPoints().");
->>>>>>> 21d5e22e
     }
 
     if( !hitgridcellcomputed ){
