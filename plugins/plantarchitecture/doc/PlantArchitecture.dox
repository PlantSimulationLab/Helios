--- conflicted
+++ resolved
@@ -261,11 +261,7 @@
 
 Nearly all parameters in the architectural model can either be specified as a constant value, or as a random variable following several pre-defined distributions.
 
-<<<<<<< HEAD
-Parameters that can be randomized have type of \ref RandomParameter_float or \ref RandomParameter_int depending on the parameter value type. If the parameters are assigned a constant value, they are set the same as a regular float or int. The \ref RandomParameter_float::val() "val()" method is used to get the value of the parameter.
-=======
 Parameters that can be randomized have type of ef RandomParameter_float or ef RandomParameter_int depending on the parameter value type. If the parameters are assigned a constant value, they are set the same as a regular float or int. The ef RandomParameter_float::val() "val()" method is used to get the value of the parameter.
->>>>>>> ed7be3e2
 
 ~~~~~~
 // Assign a constant value
@@ -289,28 +285,17 @@
 
 | Distribution | Method | Parameters |
 | ------| ------ | ------ |
-<<<<<<< HEAD
-| Uniform | \ref RandomParameter_float::uniformDistribution() "uniformDistribution()" | minimum value, maximum value |
-| Normal | \ref RandomParameter_float::normalDistribution() "normalDistribution()" | mean, standard deviation |
-| Weibull | \ref RandomParameter_float::weibullDistribution() "weibullDistribution()" | shape parameter, scale parameter |
-=======
 | Uniform | \ref RandomParameter_float::uniformDistribution(float minval, float maxval) | minimum value, maximum value |
 | Normal | \ref RandomParameter_float::normalDistribution(float mean, float std_dev) | mean, standard deviation |
 | Weibull | \ref RandomParameter_float::weibullDistribution(float shape, float scale) | shape parameter, scale parameter |
->>>>>>> ed7be3e2
 
 and for \ref RandomParameter_int are:
 
 | Distribution | Method | Parameters |
 | ------| ------ | ------ |
-<<<<<<< HEAD
-| Uniform | \ref RandomParameter_float::uniformDistribution() "uniformDistribution()" | minimum value, maximum value |
-| Discrete Values | \ref RandomParameter_int::discreteValues() "discreteValues()" | vector of discrete int values that will be randomly chosen |
-=======
 | Uniform | \ref RandomParameter_int::uniformDistribution( int minval, int maxval ) | minimum value, maximum value |
 | Discrete Values | \ref RandomParameter_int::discreteValues | vector of discrete int values that will be randomly chosen |
 
->>>>>>> ed7be3e2
 
 \section PlantArchPhytomerParams Defining the Phytomer and its Parameters
 
