/** \file "PlantLibrary.cpp" Contains routines for loading and building plant models from a library of predefined plant types.

    Copyright (C) 2016-2025 Brian Bailey

    This program is free software: you can redistribute it and/or modify
    it under the terms of the GNU General Public License as published by
    the Free Software Foundation, version 2.

    This program is distributed in the hope that it will be useful,
    but WITHOUT ANY WARRANTY; without even the implied warranty of
    MERCHANTABILITY or FITNESS FOR A PARTICULAR PURPOSE.  See the
    GNU General Public License for more details.

*/

#include "PlantArchitecture.h"

using namespace helios;

void PlantArchitecture::initializePlantModelRegistrations() {
    // Register all available plant models
    registerPlantModel("almond", [this]() { initializeAlmondTreeShoots(); }, [this](const helios::vec3 &pos) { return buildAlmondTree(pos); });

    registerPlantModel("apple", [this]() { initializeAppleTreeShoots(); }, [this](const helios::vec3 &pos) { return buildAppleTree(pos); });

    registerPlantModel("asparagus", [this]() { initializeAsparagusShoots(); }, [this](const helios::vec3 &pos) { return buildAsparagusPlant(pos); });

    registerPlantModel("bindweed", [this]() { initializeBindweedShoots(); }, [this](const helios::vec3 &pos) { return buildBindweedPlant(pos); });

    registerPlantModel("bean", [this]() { initializeBeanShoots(); }, [this](const helios::vec3 &pos) { return buildBeanPlant(pos); });

    registerPlantModel("capsicum", [this]() { initializeCapsicumShoots(); }, [this](const helios::vec3 &pos) { return buildCapsicumPlant(pos); });

    registerPlantModel("cheeseweed", [this]() { initializeCheeseweedShoots(); }, [this](const helios::vec3 &pos) { return buildCheeseweedPlant(pos); });

    registerPlantModel("cowpea", [this]() { initializeCowpeaShoots(); }, [this](const helios::vec3 &pos) { return buildCowpeaPlant(pos); });

    registerPlantModel("grapevine_VSP", [this]() { initializeGrapevineVSPShoots(); }, [this](const helios::vec3 &pos) { return buildGrapevineVSP(pos); });

    registerPlantModel("groundcherryweed", [this]() { initializeGroundCherryWeedShoots(); }, [this](const helios::vec3 &pos) { return buildGroundCherryWeedPlant(pos); });

    registerPlantModel("maize", [this]() { initializeMaizeShoots(); }, [this](const helios::vec3 &pos) { return buildMaizePlant(pos); });

    registerPlantModel("olive", [this]() { initializeOliveTreeShoots(); }, [this](const helios::vec3 &pos) { return buildOliveTree(pos); });

    registerPlantModel("pistachio", [this]() { initializePistachioTreeShoots(); }, [this](const helios::vec3 &pos) { return buildPistachioTree(pos); });

    registerPlantModel("puncturevine", [this]() { initializePuncturevineShoots(); }, [this](const helios::vec3 &pos) { return buildPuncturevinePlant(pos); });

    registerPlantModel("easternredbud", [this]() { initializeEasternRedbudShoots(); }, [this](const helios::vec3 &pos) { return buildEasternRedbudPlant(pos); });

    registerPlantModel("rice", [this]() { initializeRiceShoots(); }, [this](const helios::vec3 &pos) { return buildRicePlant(pos); });

    registerPlantModel("butterlettuce", [this]() { initializeButterLettuceShoots(); }, [this](const helios::vec3 &pos) { return buildButterLettucePlant(pos); });

    registerPlantModel("sorghum", [this]() { initializeSorghumShoots(); }, [this](const helios::vec3 &pos) { return buildSorghumPlant(pos); });

    registerPlantModel("soybean", [this]() { initializeSoybeanShoots(); }, [this](const helios::vec3 &pos) { return buildSoybeanPlant(pos); });

    registerPlantModel("strawberry", [this]() { initializeStrawberryShoots(); }, [this](const helios::vec3 &pos) { return buildStrawberryPlant(pos); });

    registerPlantModel("sugarbeet", [this]() { initializeSugarbeetShoots(); }, [this](const helios::vec3 &pos) { return buildSugarbeetPlant(pos); });

    registerPlantModel("tomato", [this]() { initializeTomatoShoots(); }, [this](const helios::vec3 &pos) { return buildTomatoPlant(pos); });

    registerPlantModel("cherrytomato", [this]() { initializeCherryTomatoShoots(); }, [this](const helios::vec3 &pos) { return buildCherryTomatoPlant(pos); });

    registerPlantModel("walnut", [this]() { initializeWalnutTreeShoots(); }, [this](const helios::vec3 &pos) { return buildWalnutTree(pos); });

    registerPlantModel("wheat", [this]() { initializeWheatShoots(); }, [this](const helios::vec3 &pos) { return buildWheatPlant(pos); });
}

void PlantArchitecture::loadPlantModelFromLibrary(const std::string &plant_label) {

    current_plant_model = plant_label;
    initializeDefaultShoots(plant_label);
}

std::vector<std::string> PlantArchitecture::getAvailablePlantModels() const {
    std::vector<std::string> models;
    models.reserve(shoot_initializers.size());
    for (const auto &pair: shoot_initializers) {
        models.push_back(pair.first);
    }
    return models;
}

uint PlantArchitecture::buildPlantInstanceFromLibrary(const helios::vec3 &base_position, float age) {

    if (current_plant_model.empty()) {
        helios_runtime_error("ERROR (PlantArchitecture::buildPlantInstanceFromLibrary): current plant model has not been initialized from library. You must call loadPlantModelFromLibrary() first.");
    }

    // Find the plant builder function
    auto builder_it = plant_builders.find(current_plant_model);
    if (builder_it == plant_builders.end()) {
        helios_runtime_error("ERROR (PlantArchitecture::buildPlantInstanceFromLibrary): plant label of " + current_plant_model + " does not exist in the library.");
    }

    // Call the builder function
    uint plantID = builder_it->second(base_position);

    plant_instances.at(plantID).plant_name = current_plant_model;

    if (age > 0) {
        advanceTime(plantID, age);
    }

    return plantID;
}

ShootParameters PlantArchitecture::getCurrentShootParameters(const std::string &shoot_type_label) {

    if (shoot_types.find(shoot_type_label) == shoot_types.end()) {
        helios_runtime_error("ERROR (PlantArchitecture::getCurrentShootParameters): shoot type label of " + shoot_type_label + " does not exist in the current shoot parameters.");
    }

    return shoot_types.at(shoot_type_label);
}

std::map<std::string, ShootParameters> PlantArchitecture::getCurrentShootParameters() {
    if (shoot_types.empty()) {
        std::cerr
                << "WARNING (PlantArchitecture::getCurrentShootParameters): No plant models have been loaded. You need to first load a plant model from the library (see loadPlantModelFromLibrary()) or manually add shoot parameters (see updateCurrentShootParameters())."
                << std::endl;
    }
    return shoot_types;
}

std::map<std::string, PhytomerParameters> PlantArchitecture::getCurrentPhytomerParameters() {
    if (shoot_types.empty()) {
        std::cerr
                << "WARNING (PlantArchitecture::getCurrentPhytomerParameters): No plant models have been loaded. You need to first load a plant model from the library (see loadPlantModelFromLibrary()) or manually add shoot parameters (see updateCurrentShootParameters())."
                << std::endl;
    }
    std::map<std::string, PhytomerParameters> phytomer_parameters;
    for (const auto &type: shoot_types) {
        phytomer_parameters[type.first] = type.second.phytomer_parameters;
    }
    return phytomer_parameters;
}

void PlantArchitecture::updateCurrentShootParameters(const std::string &shoot_type_label, const ShootParameters &params) {
    shoot_types[shoot_type_label] = params;
}

void PlantArchitecture::updateCurrentShootParameters(const std::map<std::string, ShootParameters> &params) {
    shoot_types = params;
}

void PlantArchitecture::initializeDefaultShoots(const std::string &plant_label) {

    // Find the shoot initializer function
    auto init_it = shoot_initializers.find(plant_label);
    if (init_it == shoot_initializers.end()) {
        helios_runtime_error("ERROR (PlantArchitecture::loadPlantModelFromLibrary): plant label of " + plant_label + " does not exist in the library.");
    }

    // Call the initializer function
    init_it->second();
}

void PlantArchitecture::registerPlantModel(const std::string &name, std::function<void()> shoot_init, std::function<uint(const helios::vec3 &)> plant_build) {
    shoot_initializers[name] = shoot_init;
    plant_builders[name] = plant_build;
}

void PlantArchitecture::initializeAlmondTreeShoots() {

    // ---- Leaf Prototype ---- //

    LeafPrototype leaf_prototype(context_ptr->getRandomGenerator());
    leaf_prototype.leaf_texture_file[0] = "plugins/plantarchitecture/assets/textures/AlmondLeaf.png";
    leaf_prototype.leaf_aspect_ratio = 0.33f;
    leaf_prototype.midrib_fold_fraction = 0.1f;
    leaf_prototype.longitudinal_curvature = 0.05;
    leaf_prototype.lateral_curvature = 0.1f;
    leaf_prototype.subdivisions = 1;
    leaf_prototype.unique_prototypes = 1;

    // ---- Phytomer Parameters ---- //

    PhytomerParameters phytomer_parameters_almond(context_ptr->getRandomGenerator());

    phytomer_parameters_almond.internode.pitch = 3;
    phytomer_parameters_almond.internode.phyllotactic_angle.uniformDistribution(120, 160);
    phytomer_parameters_almond.internode.radius_initial = 0.002;
    phytomer_parameters_almond.internode.length_segments = 1;
    phytomer_parameters_almond.internode.image_texture = "plugins/plantarchitecture/assets/textures/AlmondBark.jpg";
    phytomer_parameters_almond.internode.max_floral_buds_per_petiole = 1; //

    phytomer_parameters_almond.petiole.petioles_per_internode = 1;
    phytomer_parameters_almond.petiole.pitch.uniformDistribution(-145, -90);
    phytomer_parameters_almond.petiole.taper = 0.1;
    phytomer_parameters_almond.petiole.curvature = 0;
    phytomer_parameters_almond.petiole.length = 0.04;
    phytomer_parameters_almond.petiole.radius = 0.0005;
    phytomer_parameters_almond.petiole.length_segments = 1;
    phytomer_parameters_almond.petiole.radial_subdivisions = 3;
    phytomer_parameters_almond.petiole.color = make_RGBcolor(0.61, 0.5, 0.24);

    phytomer_parameters_almond.leaf.leaves_per_petiole = 1;
    phytomer_parameters_almond.leaf.roll.uniformDistribution(-10, 10);
    phytomer_parameters_almond.leaf.prototype_scale = 0.08;
    phytomer_parameters_almond.leaf.prototype = leaf_prototype;

    phytomer_parameters_almond.peduncle.length = 0.002;
    phytomer_parameters_almond.peduncle.radius = 0.0005;
    phytomer_parameters_almond.peduncle.pitch = 80;
    phytomer_parameters_almond.peduncle.roll = 90;
    phytomer_parameters_almond.peduncle.length_segments = 1;
    phytomer_parameters_almond.petiole.radial_subdivisions = 3;

    phytomer_parameters_almond.inflorescence.flowers_per_peduncle = 1;
    phytomer_parameters_almond.inflorescence.pitch = 0;
    phytomer_parameters_almond.inflorescence.roll = 0;
    phytomer_parameters_almond.inflorescence.flower_prototype_scale = 0.04;
    phytomer_parameters_almond.inflorescence.flower_prototype_function = AlmondFlowerPrototype;
    phytomer_parameters_almond.inflorescence.fruit_prototype_scale = 0.04;
    phytomer_parameters_almond.inflorescence.fruit_prototype_function = AlmondFruitPrototype;

    // ---- Shoot Parameters ---- //

    // Trunk
    ShootParameters shoot_parameters_trunk(context_ptr->getRandomGenerator());
    shoot_parameters_trunk.phytomer_parameters = phytomer_parameters_almond;
    shoot_parameters_trunk.phytomer_parameters.internode.pitch = 0;
    shoot_parameters_trunk.phytomer_parameters.internode.phyllotactic_angle = 0;
    shoot_parameters_trunk.phytomer_parameters.internode.radius_initial = 0.005;
    shoot_parameters_trunk.phytomer_parameters.internode.radial_subdivisions = 24;
    shoot_parameters_trunk.max_nodes = 20;
    shoot_parameters_trunk.girth_area_factor = 10.f;
    shoot_parameters_trunk.vegetative_bud_break_probability_min = 0;
    shoot_parameters_trunk.vegetative_bud_break_time = 0;
    shoot_parameters_trunk.tortuosity = 1;
    shoot_parameters_trunk.internode_length_max = 0.04;
    shoot_parameters_trunk.internode_length_decay_rate = 0;
    shoot_parameters_trunk.defineChildShootTypes({"scaffold"}, {1});

    // Proleptic shoots
    ShootParameters shoot_parameters_proleptic(context_ptr->getRandomGenerator());
    shoot_parameters_proleptic.phytomer_parameters = phytomer_parameters_almond;
    shoot_parameters_proleptic.phytomer_parameters.internode.color = make_RGBcolor(0.3, 0.2, 0.2);
    shoot_parameters_proleptic.phytomer_parameters.internode.radial_subdivisions = 5;
    shoot_parameters_proleptic.phytomer_parameters.phytomer_creation_function = AlmondPhytomerCreationFunction;
    shoot_parameters_proleptic.phytomer_parameters.phytomer_callback_function = AlmondPhytomerCallbackFunction;
    shoot_parameters_proleptic.max_nodes = 20;
    shoot_parameters_proleptic.max_nodes_per_season = 15;
    shoot_parameters_proleptic.phyllochron_min = 1;
    shoot_parameters_proleptic.elongation_rate_max = 0.3;
    shoot_parameters_proleptic.girth_area_factor = 8.f;
    shoot_parameters_proleptic.vegetative_bud_break_probability_min = 0.15;
    shoot_parameters_proleptic.vegetative_bud_break_probability_decay_rate = 0.6;
    shoot_parameters_proleptic.vegetative_bud_break_time = 0;
    shoot_parameters_proleptic.gravitropic_curvature = 200;
    shoot_parameters_proleptic.tortuosity = 3;
    shoot_parameters_proleptic.insertion_angle_tip.uniformDistribution(25, 30);
    shoot_parameters_proleptic.insertion_angle_decay_rate = 15;
    shoot_parameters_proleptic.internode_length_max = 0.02;
    shoot_parameters_proleptic.internode_length_min = 0.002;
    shoot_parameters_proleptic.internode_length_decay_rate = 0.002;
    shoot_parameters_proleptic.fruit_set_probability = 0.4;
    shoot_parameters_proleptic.flower_bud_break_probability = 0.3;
    shoot_parameters_proleptic.max_terminal_floral_buds = 3;
    shoot_parameters_proleptic.flowers_require_dormancy = true;
    shoot_parameters_proleptic.growth_requires_dormancy = true;
    shoot_parameters_proleptic.determinate_shoot_growth = false;
    shoot_parameters_proleptic.defineChildShootTypes({"proleptic", "sylleptic"}, {1.0, 0.});

    // Sylleptic shoots
    ShootParameters shoot_parameters_sylleptic = shoot_parameters_proleptic;
    //    shoot_parameters_sylleptic.phytomer_parameters.internode.color = RGB::red;
    shoot_parameters_sylleptic.phytomer_parameters.internode.image_texture = "";
    shoot_parameters_sylleptic.phytomer_parameters.leaf.prototype_scale = 0.12;
    shoot_parameters_sylleptic.phytomer_parameters.leaf.pitch.uniformDistribution(-45, -20);
    shoot_parameters_sylleptic.insertion_angle_tip = 0;
    shoot_parameters_sylleptic.insertion_angle_decay_rate = 0;
    shoot_parameters_sylleptic.phyllochron_min = 1;
    shoot_parameters_sylleptic.vegetative_bud_break_probability_min = 0.1;
    shoot_parameters_sylleptic.gravitropic_curvature = 600;
    shoot_parameters_sylleptic.internode_length_max = 0.02;
    shoot_parameters_sylleptic.flowers_require_dormancy = true;
    shoot_parameters_sylleptic.growth_requires_dormancy = true;
    shoot_parameters_sylleptic.defineChildShootTypes({"proleptic"}, {1.0});

    // Main scaffolds
    ShootParameters shoot_parameters_scaffold = shoot_parameters_proleptic;
    //    shoot_parameters_scaffold.phytomer_parameters.internode.color = RGB::blue;
    shoot_parameters_scaffold.phytomer_parameters.internode.radial_subdivisions = 10;
    shoot_parameters_scaffold.max_nodes = 15;
    shoot_parameters_scaffold.gravitropic_curvature = 150;
    shoot_parameters_scaffold.internode_length_max = 0.02;
    shoot_parameters_scaffold.tortuosity = 1.;
    shoot_parameters_scaffold.defineChildShootTypes({"proleptic"}, {1.0});

    defineShootType("trunk", shoot_parameters_trunk);
    defineShootType("scaffold", shoot_parameters_scaffold);
    defineShootType("proleptic", shoot_parameters_proleptic);
    defineShootType("sylleptic", shoot_parameters_sylleptic);
}

uint PlantArchitecture::buildAlmondTree(const helios::vec3 &base_position) {

    if (shoot_types.empty()) {
        // automatically initialize almond tree shoots
        initializeAlmondTreeShoots();
    }

    uint plantID = addPlantInstance(base_position, 0);

    //    enableEpicormicChildShoots(plantID,"sylleptic",0.001);

    uint uID_trunk = addBaseStemShoot(plantID, 19, make_AxisRotation(context_ptr->randu(0.f, 0.05f * M_PI), context_ptr->randu(0.f, 2.f * M_PI), 0.f * M_PI), 0.015, 0.03, 1.f, 1.f, 0, "trunk");
    appendPhytomerToShoot(plantID, uID_trunk, shoot_types.at("trunk").phytomer_parameters, 0.01, 0.01, 1, 1);

    plant_instances.at(plantID).shoot_tree.at(uID_trunk)->meristem_is_alive = false;

    auto phytomers = plant_instances.at(plantID).shoot_tree.at(uID_trunk)->phytomers;
    for (const auto &phytomer: phytomers) {
        phytomer->removeLeaf();
        phytomer->setVegetativeBudState(BUD_DEAD);
        phytomer->setFloralBudState(BUD_DEAD);
    }

    uint Nscaffolds = 4; // context_ptr->randu(4,5);

    for (int i = 0; i < Nscaffolds; i++) {
        float pitch = context_ptr->randu(deg2rad(35), deg2rad(45));
        uint uID_shoot = addChildShoot(plantID, uID_trunk, getShootNodeCount(plantID, uID_trunk) - i - 1, context_ptr->randu(7, 9), make_AxisRotation(pitch, (float(i) + context_ptr->randu(-0.2f, 0.2f)) / float(Nscaffolds) * 2 * M_PI, 0), 0.007, 0.06,
                                       1.f, 1.f, 0.5, "scaffold", 0);
    }

    makePlantDormant(plantID);

    setPlantPhenologicalThresholds(plantID, 165, -1, 3, 7, 20, 200, false);
    plant_instances.at(plantID).max_age = 1825;

    return plantID;
}

void PlantArchitecture::initializeAppleTreeShoots() {

    // ---- Leaf Prototype ---- //

    LeafPrototype leaf_prototype(context_ptr->getRandomGenerator());
    leaf_prototype.leaf_texture_file[0] = "plugins/plantarchitecture/assets/textures/AppleLeaf.png";
    leaf_prototype.leaf_aspect_ratio = 0.6f;
    leaf_prototype.midrib_fold_fraction = 0.4f;
    leaf_prototype.longitudinal_curvature = -0.3f;
    leaf_prototype.lateral_curvature = 0.1f;
    leaf_prototype.subdivisions = 3;
    leaf_prototype.unique_prototypes = 1;

    // ---- Phytomer Parameters ---- //

    PhytomerParameters phytomer_parameters_apple(context_ptr->getRandomGenerator());

    phytomer_parameters_apple.internode.pitch = 0;
    phytomer_parameters_apple.internode.phyllotactic_angle.uniformDistribution(130, 145);
    phytomer_parameters_apple.internode.radius_initial = 0.004;
    phytomer_parameters_apple.internode.length_segments = 1;
    phytomer_parameters_apple.internode.image_texture = "plugins/plantarchitecture/assets/textures/AppleBark.jpg";
    phytomer_parameters_apple.internode.max_floral_buds_per_petiole = 1;

    phytomer_parameters_apple.petiole.petioles_per_internode = 1;
    phytomer_parameters_apple.petiole.pitch.uniformDistribution(-40, -25);
    phytomer_parameters_apple.petiole.taper = 0.1;
    phytomer_parameters_apple.petiole.curvature = 0;
    phytomer_parameters_apple.petiole.length = 0.04;
    phytomer_parameters_apple.petiole.radius = 0.00075;
    phytomer_parameters_apple.petiole.length_segments = 1;
    phytomer_parameters_apple.petiole.radial_subdivisions = 3;
    phytomer_parameters_apple.petiole.color = make_RGBcolor(0.61, 0.5, 0.24);

    phytomer_parameters_apple.leaf.leaves_per_petiole = 1;
    phytomer_parameters_apple.leaf.prototype_scale = 0.12;
    phytomer_parameters_apple.leaf.prototype = leaf_prototype;

    phytomer_parameters_apple.peduncle.length = 0.04;
    phytomer_parameters_apple.peduncle.radius = 0.001;
    phytomer_parameters_apple.peduncle.pitch = 90;
    phytomer_parameters_apple.peduncle.roll = 90;
    phytomer_parameters_apple.peduncle.length_segments = 1;

    phytomer_parameters_apple.inflorescence.flowers_per_peduncle = 1;
    phytomer_parameters_apple.inflorescence.pitch = 0;
    phytomer_parameters_apple.inflorescence.roll = 0;
    phytomer_parameters_apple.inflorescence.flower_prototype_scale = 0.03;
    phytomer_parameters_apple.inflorescence.flower_prototype_function = AppleFlowerPrototype;
    phytomer_parameters_apple.inflorescence.fruit_prototype_scale = 0.1;
    phytomer_parameters_apple.inflorescence.fruit_prototype_function = AppleFruitPrototype;
    phytomer_parameters_apple.inflorescence.fruit_gravity_factor_fraction = 0.5;

    // ---- Shoot Parameters ---- //

    // Trunk
    ShootParameters shoot_parameters_trunk(context_ptr->getRandomGenerator());
    shoot_parameters_trunk.phytomer_parameters = phytomer_parameters_apple;
    shoot_parameters_trunk.phytomer_parameters.internode.phyllotactic_angle = 0;
    shoot_parameters_trunk.phytomer_parameters.internode.radius_initial = 0.01;
    shoot_parameters_trunk.phytomer_parameters.internode.radial_subdivisions = 24;
    shoot_parameters_trunk.max_nodes = 20;
    shoot_parameters_trunk.girth_area_factor = 5.f;
    shoot_parameters_trunk.vegetative_bud_break_probability_min = 0;
    shoot_parameters_trunk.vegetative_bud_break_time = 0;
    shoot_parameters_trunk.tortuosity = 1;
    shoot_parameters_trunk.internode_length_max = 0.05;
    shoot_parameters_trunk.internode_length_decay_rate = 0;
    shoot_parameters_trunk.defineChildShootTypes({"proleptic"}, {1});

    // Proleptic shoots
    ShootParameters shoot_parameters_proleptic(context_ptr->getRandomGenerator());
    shoot_parameters_proleptic.phytomer_parameters = phytomer_parameters_apple;
    shoot_parameters_proleptic.phytomer_parameters.internode.color = make_RGBcolor(0.3, 0.2, 0.2);
    shoot_parameters_proleptic.phytomer_parameters.phytomer_creation_function = ApplePhytomerCreationFunction;
    shoot_parameters_proleptic.max_nodes = 40;
    shoot_parameters_proleptic.max_nodes_per_season = 20;
    shoot_parameters_proleptic.phyllochron_min = 2.0;
    shoot_parameters_proleptic.elongation_rate_max = 0.15;
    shoot_parameters_proleptic.girth_area_factor = 5.f;
    shoot_parameters_proleptic.vegetative_bud_break_probability_min = 0.1;
    shoot_parameters_proleptic.vegetative_bud_break_probability_decay_rate = 0.4;
    shoot_parameters_proleptic.vegetative_bud_break_time = 0;
    shoot_parameters_proleptic.gravitropic_curvature.uniformDistribution(450, 500);
    shoot_parameters_proleptic.tortuosity = 3;
    shoot_parameters_proleptic.insertion_angle_tip.uniformDistribution(30, 40);
    shoot_parameters_proleptic.insertion_angle_decay_rate = 20;
    shoot_parameters_proleptic.internode_length_max = 0.04;
    shoot_parameters_proleptic.internode_length_min = 0.01;
    shoot_parameters_proleptic.internode_length_decay_rate = 0.004;
    shoot_parameters_proleptic.fruit_set_probability = 0.4;
    shoot_parameters_proleptic.flower_bud_break_probability = 0.3;
    shoot_parameters_proleptic.max_terminal_floral_buds = 1;
    shoot_parameters_proleptic.flowers_require_dormancy = true;
    shoot_parameters_proleptic.growth_requires_dormancy = true;
    shoot_parameters_proleptic.determinate_shoot_growth = false;
    shoot_parameters_proleptic.defineChildShootTypes({"proleptic"}, {1.0});

    defineShootType("trunk", shoot_parameters_trunk);
    defineShootType("proleptic", shoot_parameters_proleptic);
}

uint PlantArchitecture::buildAppleTree(const helios::vec3 &base_position) {

    if (shoot_types.empty()) {
        // automatically initialize apple tree shoots
        initializeAppleTreeShoots();
    }

    uint plantID = addPlantInstance(base_position, 0);

    uint uID_trunk = addBaseStemShoot(plantID, 19, make_AxisRotation(context_ptr->randu(0.f, 0.05f * M_PI), context_ptr->randu(0.f, 2.f * M_PI), 0.f * M_PI), 0.015, 0.04, 1.f, 1.f, 0, "trunk");
    appendPhytomerToShoot(plantID, uID_trunk, shoot_types.at("trunk").phytomer_parameters, 0, 0.01, 1, 1);

    plant_instances.at(plantID).shoot_tree.at(uID_trunk)->meristem_is_alive = false;

    auto phytomers = plant_instances.at(plantID).shoot_tree.at(uID_trunk)->phytomers;
    for (const auto &phytomer: phytomers) {
        phytomer->removeLeaf();
        phytomer->setVegetativeBudState(BUD_DEAD);
        phytomer->setFloralBudState(BUD_DEAD);
    }

    uint Nscaffolds = 4; // context_ptr->randu(4,5);

    for (int i = 0; i < Nscaffolds; i++) {
        float pitch = context_ptr->randu(deg2rad(55), deg2rad(65));
        uint uID_shoot = addChildShoot(plantID, uID_trunk, getShootNodeCount(plantID, uID_trunk) - i - 1, context_ptr->randu(7, 9), make_AxisRotation(pitch, (float(i) + context_ptr->randu(-0.2f, 0.2f)) / float(Nscaffolds) * 2 * M_PI, 0), 0.005, 0.04,
                                       1.f, 1.f, 0.5, "proleptic", 0);
    }

    makePlantDormant(plantID);

    setPlantPhenologicalThresholds(plantID, 165, -1, 3, 7, 30, 200, false);
    plant_instances.at(plantID).max_age = 1460;

    return plantID;
}

void PlantArchitecture::initializeAsparagusShoots() {

    // ---- Phytomer Parameters ---- //

    PhytomerParameters phytomer_parameters(context_ptr->getRandomGenerator());

    phytomer_parameters.internode.pitch = 1;
    phytomer_parameters.internode.phyllotactic_angle.uniformDistribution(127.5, 147.5);
    phytomer_parameters.internode.radius_initial = 0.00025;
    phytomer_parameters.internode.max_floral_buds_per_petiole = 0;
    phytomer_parameters.internode.max_vegetative_buds_per_petiole = 1;
    phytomer_parameters.internode.color = RGB::forestgreen;
    phytomer_parameters.internode.length_segments = 2;

    phytomer_parameters.petiole.petioles_per_internode = 1;
    phytomer_parameters.petiole.pitch = 90;
    phytomer_parameters.petiole.radius = 0.0001;
    phytomer_parameters.petiole.length = 0.0005;
    phytomer_parameters.petiole.taper = 0.5;
    phytomer_parameters.petiole.curvature = 0;
    phytomer_parameters.petiole.color = phytomer_parameters.internode.color;
    phytomer_parameters.petiole.length_segments = 1;
    phytomer_parameters.petiole.radial_subdivisions = 5;

    phytomer_parameters.leaf.leaves_per_petiole = 5;
    phytomer_parameters.leaf.pitch.normalDistribution(-5, 30);
    phytomer_parameters.leaf.yaw = 30;
    phytomer_parameters.leaf.roll = 0;
    phytomer_parameters.leaf.leaflet_offset = 0;
    phytomer_parameters.leaf.leaflet_scale = 0.9;
    phytomer_parameters.leaf.prototype.prototype_function = AsparagusLeafPrototype;
    phytomer_parameters.leaf.prototype_scale.uniformDistribution(0.018, 0.02);
    //    phytomer_parameters.leaf.subdivisions = 6;

    phytomer_parameters.peduncle.length = 0.17;
    phytomer_parameters.peduncle.radius = 0.0015;
    phytomer_parameters.peduncle.pitch.uniformDistribution(0, 30);
    phytomer_parameters.peduncle.roll = 90;
    phytomer_parameters.peduncle.curvature.uniformDistribution(50, 250);
    phytomer_parameters.peduncle.length_segments = 6;
    phytomer_parameters.peduncle.radial_subdivisions = 6;

    phytomer_parameters.inflorescence.flowers_per_peduncle.uniformDistribution(1, 3);
    phytomer_parameters.inflorescence.flower_offset = 0.;
    phytomer_parameters.inflorescence.pitch.uniformDistribution(50, 70);
    phytomer_parameters.inflorescence.roll.uniformDistribution(-20, 20);
    phytomer_parameters.inflorescence.flower_prototype_scale = 0.015;
    phytomer_parameters.inflorescence.fruit_prototype_scale.uniformDistribution(0.02, 0.025);
    phytomer_parameters.inflorescence.fruit_gravity_factor_fraction.uniformDistribution(0., 0.5);

    // ---- Shoot Parameters ---- //

    ShootParameters shoot_parameters(context_ptr->getRandomGenerator());
    shoot_parameters.phytomer_parameters = phytomer_parameters;
    shoot_parameters.phytomer_parameters.phytomer_creation_function = AsparagusPhytomerCreationFunction;

    shoot_parameters.max_nodes = 20;
    shoot_parameters.insertion_angle_tip.uniformDistribution(40, 70);
    //    shoot_parameters.child_insertion_angle_decay_rate = 0; (default)
    shoot_parameters.internode_length_max = 0.015;
    //    shoot_parameters.child_internode_length_min = 0.0; (default)
    //    shoot_parameters.child_internode_length_decay_rate = 0; (default)
    shoot_parameters.base_roll = 90;
    shoot_parameters.base_yaw.uniformDistribution(-20, 20);
    shoot_parameters.gravitropic_curvature = -200;

    shoot_parameters.phyllochron_min = 1;
    shoot_parameters.elongation_rate_max = 0.15;
    //    shoot_parameters.girth_growth_rate = 0.00005;
    shoot_parameters.girth_area_factor = 30;
    shoot_parameters.vegetative_bud_break_time = 5;
    shoot_parameters.vegetative_bud_break_probability_min = 0.25;
    //    shoot_parameters.max_terminal_floral_buds = 0; (default)
    //    shoot_parameters.flower_bud_break_probability.uniformDistribution(0.1, 0.2);
    shoot_parameters.fruit_set_probability = 0.;
    //    shoot_parameters.flowers_require_dormancy = false; (default)
    //    shoot_parameters.growth_requires_dormancy = false; (default)
    //    shoot_parameters.determinate_shoot_growth = true; (default)

    shoot_parameters.defineChildShootTypes({"main"}, {1.0});

    defineShootType("main", shoot_parameters);
}

uint PlantArchitecture::buildAsparagusPlant(const helios::vec3 &base_position) {

    if (shoot_types.empty()) {
        // automatically initialize asparagus plant shoots
        initializeAsparagusShoots();
    }

    uint plantID = addPlantInstance(base_position, 0);

    uint uID_stem = addBaseStemShoot(plantID, 1, make_AxisRotation(0, 0.f, 0.f), 0.0003, 0.015, 1, 0.1, 0.1, "main");

    breakPlantDormancy(plantID);

    setPlantPhenologicalThresholds(plantID, 0, -1, -1, -1, 5, 100, false);

    plant_instances.at(plantID).max_age = 20;

    return plantID;
}

void PlantArchitecture::initializeBindweedShoots() {

    // ---- Phytomer Parameters ---- //

    PhytomerParameters phytomer_parameters_bindweed(context_ptr->getRandomGenerator());

    phytomer_parameters_bindweed.internode.pitch.uniformDistribution(0, 15);
    phytomer_parameters_bindweed.internode.phyllotactic_angle = 180.f;
    phytomer_parameters_bindweed.internode.radius_initial = 0.0012;
    phytomer_parameters_bindweed.internode.color = make_RGBcolor(0.3, 0.38, 0.21);
    phytomer_parameters_bindweed.internode.length_segments = 1;

    phytomer_parameters_bindweed.petiole.petioles_per_internode = 1;
    phytomer_parameters_bindweed.petiole.pitch.uniformDistribution(80, 100);
    phytomer_parameters_bindweed.petiole.radius = 0.001;
    phytomer_parameters_bindweed.petiole.length = 0.006;
    phytomer_parameters_bindweed.petiole.taper = 0;
    phytomer_parameters_bindweed.petiole.curvature = 0;
    phytomer_parameters_bindweed.petiole.color = phytomer_parameters_bindweed.internode.color;
    phytomer_parameters_bindweed.petiole.length_segments = 1;

    phytomer_parameters_bindweed.leaf.leaves_per_petiole = 1;
    phytomer_parameters_bindweed.leaf.pitch.uniformDistribution(5, 30);
    phytomer_parameters_bindweed.leaf.yaw = 0;
    phytomer_parameters_bindweed.leaf.roll = 90;
    phytomer_parameters_bindweed.leaf.prototype_scale = 0.05;
    phytomer_parameters_bindweed.leaf.prototype.OBJ_model_file = "plugins/plantarchitecture/assets/obj/BindweedLeaf.obj";

    phytomer_parameters_bindweed.peduncle.length = 0.01;
    phytomer_parameters_bindweed.peduncle.radius = 0.0005;
    phytomer_parameters_bindweed.peduncle.color = phytomer_parameters_bindweed.internode.color;

    phytomer_parameters_bindweed.inflorescence.flowers_per_peduncle = 1;
    phytomer_parameters_bindweed.inflorescence.pitch = -90.f;
    phytomer_parameters_bindweed.inflorescence.flower_prototype_function = BindweedFlowerPrototype;
    phytomer_parameters_bindweed.inflorescence.flower_prototype_scale = 0.045;

    // ---- Shoot Parameters ---- //

    ShootParameters shoot_parameters_primary(context_ptr->getRandomGenerator());
    shoot_parameters_primary.phytomer_parameters = phytomer_parameters_bindweed;
    shoot_parameters_primary.vegetative_bud_break_probability_min = 0.15;
    shoot_parameters_primary.vegetative_bud_break_probability_decay_rate = -1.;
    shoot_parameters_primary.vegetative_bud_break_time = 3;
    shoot_parameters_primary.base_roll = 90;
    shoot_parameters_primary.phyllochron_min = 1;
    shoot_parameters_primary.elongation_rate_max = 0.25;
    shoot_parameters_primary.girth_area_factor = 0;
    shoot_parameters_primary.internode_length_max = 0.03;
    shoot_parameters_primary.internode_length_decay_rate = 0;
    shoot_parameters_primary.insertion_angle_tip.uniformDistribution(50, 80);
    shoot_parameters_primary.flowers_require_dormancy = false;
    shoot_parameters_primary.growth_requires_dormancy = false;
    shoot_parameters_primary.flower_bud_break_probability = 0.2;
    shoot_parameters_primary.determinate_shoot_growth = false;
    shoot_parameters_primary.max_nodes = 15;
    shoot_parameters_primary.gravitropic_curvature = 40;
    shoot_parameters_primary.tortuosity = 0;
    shoot_parameters_primary.defineChildShootTypes({"secondary_bindweed"}, {1.f});

    ShootParameters shoot_parameters_base = shoot_parameters_primary;
    shoot_parameters_base.phytomer_parameters = phytomer_parameters_bindweed;
    shoot_parameters_base.phytomer_parameters.internode.phyllotactic_angle.uniformDistribution(137.5 - 10, 137.5 + 10);
    shoot_parameters_base.phytomer_parameters.internode.pitch = 0;
    shoot_parameters_base.phytomer_parameters.petiole.pitch = 0;
    shoot_parameters_base.vegetative_bud_break_probability_min = 1.0;
    shoot_parameters_base.vegetative_bud_break_time = 2;
    shoot_parameters_base.phyllochron_min = 2;
    shoot_parameters_base.elongation_rate_max = 0.15;
    shoot_parameters_base.girth_area_factor = 0.f;
    shoot_parameters_base.gravitropic_curvature = 0;
    shoot_parameters_base.internode_length_max = 0.01;
    shoot_parameters_base.internode_length_decay_rate = 0;
    shoot_parameters_base.insertion_angle_tip = 95;
    shoot_parameters_base.insertion_angle_decay_rate = 0;
    shoot_parameters_base.flowers_require_dormancy = false;
    shoot_parameters_base.growth_requires_dormancy = false;
    shoot_parameters_base.flower_bud_break_probability = 0.0;
    shoot_parameters_base.max_nodes.uniformDistribution(3, 5);
    shoot_parameters_base.defineChildShootTypes({"primary_bindweed"}, {1.f});

    ShootParameters shoot_parameters_children = shoot_parameters_primary;
    shoot_parameters_children.base_roll = 0;

    defineShootType("base_bindweed", shoot_parameters_base);
    defineShootType("primary_bindweed", shoot_parameters_primary);
    defineShootType("secondary_bindweed", shoot_parameters_children);
}

uint PlantArchitecture::buildBindweedPlant(const helios::vec3 &base_position) {

    if (shoot_types.empty()) {
        // automatically initialize bindweed plant shoots
        initializeBindweedShoots();
    }

    uint plantID = addPlantInstance(base_position, 0);

    uint uID_stem = addBaseStemShoot(plantID, 3, make_AxisRotation(0, 0.f, 0.f), 0.001, 0.001, 1, 1, 0, "base_bindweed");

    breakPlantDormancy(plantID);

    setPlantPhenologicalThresholds(plantID, 0, -1, 14, -1, -1, 1000, false);

    plant_instances.at(plantID).max_age = 50;

    return plantID;
}

void PlantArchitecture::initializeBeanShoots() {

    // ---- Leaf Prototype ---- //

    LeafPrototype leaf_prototype_trifoliate(context_ptr->getRandomGenerator());
    leaf_prototype_trifoliate.leaf_texture_file[0] = "plugins/plantarchitecture/assets/textures/BeanLeaf_tip.png";
    leaf_prototype_trifoliate.leaf_texture_file[-1] = "plugins/plantarchitecture/assets/textures/BeanLeaf_left_centered.png";
    leaf_prototype_trifoliate.leaf_texture_file[1] = "plugins/plantarchitecture/assets/textures/BeanLeaf_right_centered.png";
    leaf_prototype_trifoliate.leaf_aspect_ratio = 1.f;
    leaf_prototype_trifoliate.midrib_fold_fraction = 0.2;
    leaf_prototype_trifoliate.longitudinal_curvature.uniformDistribution(-0.3f, -0.2f);
    leaf_prototype_trifoliate.lateral_curvature = -1.f;
    leaf_prototype_trifoliate.subdivisions = 6;
    leaf_prototype_trifoliate.unique_prototypes = 5;
    leaf_prototype_trifoliate.build_petiolule = true;

    LeafPrototype leaf_prototype_unifoliate = leaf_prototype_trifoliate;
    leaf_prototype_unifoliate.leaf_texture_file.clear();
    leaf_prototype_unifoliate.leaf_texture_file[0] = "plugins/plantarchitecture/assets/textures/BeanLeaf_unifoliate_centered.png";
    leaf_prototype_unifoliate.unique_prototypes = 2;

    // ---- Phytomer Parameters ---- //

    PhytomerParameters phytomer_parameters_trifoliate(context_ptr->getRandomGenerator());

    phytomer_parameters_trifoliate.internode.pitch = 20;
    phytomer_parameters_trifoliate.internode.phyllotactic_angle.uniformDistribution(145, 215);
    phytomer_parameters_trifoliate.internode.radius_initial = 0.001;
    phytomer_parameters_trifoliate.internode.max_floral_buds_per_petiole = 1;
    phytomer_parameters_trifoliate.internode.max_vegetative_buds_per_petiole = 1;
    phytomer_parameters_trifoliate.internode.color = make_RGBcolor(0.2, 0.25, 0.05);
    phytomer_parameters_trifoliate.internode.length_segments = 2;

    phytomer_parameters_trifoliate.petiole.petioles_per_internode = 1;
    phytomer_parameters_trifoliate.petiole.pitch.uniformDistribution(20, 50);
    phytomer_parameters_trifoliate.petiole.radius = 0.0015;
    phytomer_parameters_trifoliate.petiole.length.uniformDistribution(0.1, 0.14);
    phytomer_parameters_trifoliate.petiole.taper = 0.;
    phytomer_parameters_trifoliate.petiole.curvature.uniformDistribution(-100, 200);
    phytomer_parameters_trifoliate.petiole.color = make_RGBcolor(0.28, 0.35, 0.07);
    phytomer_parameters_trifoliate.petiole.length_segments = 5;
    phytomer_parameters_trifoliate.petiole.radial_subdivisions = 6;

    phytomer_parameters_trifoliate.leaf.leaves_per_petiole = 3;
    phytomer_parameters_trifoliate.leaf.pitch.normalDistribution(0, 20);
    phytomer_parameters_trifoliate.leaf.yaw = 10;
    phytomer_parameters_trifoliate.leaf.roll = -15;
    phytomer_parameters_trifoliate.leaf.leaflet_offset = 0.3;
    phytomer_parameters_trifoliate.leaf.leaflet_scale = 0.9;
    phytomer_parameters_trifoliate.leaf.prototype_scale.uniformDistribution(0.09, 0.11);
    phytomer_parameters_trifoliate.leaf.prototype = leaf_prototype_trifoliate;

    phytomer_parameters_trifoliate.peduncle.length = 0.04;
    phytomer_parameters_trifoliate.peduncle.radius = 0.00075;
    phytomer_parameters_trifoliate.peduncle.pitch.uniformDistribution(0, 40);
    phytomer_parameters_trifoliate.peduncle.roll = 90;
    phytomer_parameters_trifoliate.peduncle.curvature.uniformDistribution(-500, 500);
    phytomer_parameters_trifoliate.peduncle.color = phytomer_parameters_trifoliate.petiole.color;
    phytomer_parameters_trifoliate.peduncle.length_segments = 1;
    phytomer_parameters_trifoliate.peduncle.radial_subdivisions = 6;

    phytomer_parameters_trifoliate.inflorescence.flowers_per_peduncle.uniformDistribution(1, 4);
    phytomer_parameters_trifoliate.inflorescence.flower_offset = 0.2;
    phytomer_parameters_trifoliate.inflorescence.pitch.uniformDistribution(50, 70);
    phytomer_parameters_trifoliate.inflorescence.roll.uniformDistribution(-20, 20);
    phytomer_parameters_trifoliate.inflorescence.flower_prototype_scale = 0.03;
    phytomer_parameters_trifoliate.inflorescence.flower_prototype_function = BeanFlowerPrototype;
    phytomer_parameters_trifoliate.inflorescence.fruit_prototype_scale.uniformDistribution(0.15, 0.2);
    phytomer_parameters_trifoliate.inflorescence.fruit_prototype_function = BeanFruitPrototype;
    phytomer_parameters_trifoliate.inflorescence.fruit_gravity_factor_fraction.uniformDistribution(0.8, 1.0);

    PhytomerParameters phytomer_parameters_unifoliate = phytomer_parameters_trifoliate;
    phytomer_parameters_unifoliate.internode.pitch = 0;
    phytomer_parameters_unifoliate.internode.max_vegetative_buds_per_petiole = 1;
    phytomer_parameters_unifoliate.internode.max_floral_buds_per_petiole = 0;
    phytomer_parameters_unifoliate.petiole.petioles_per_internode = 2;
    phytomer_parameters_unifoliate.petiole.length = 0.0001;
    phytomer_parameters_unifoliate.petiole.radius = 0.0004;
    phytomer_parameters_unifoliate.petiole.pitch.uniformDistribution(50, 70);
    phytomer_parameters_unifoliate.leaf.leaves_per_petiole = 1;
    phytomer_parameters_unifoliate.leaf.prototype_scale = 0.04;
    phytomer_parameters_unifoliate.leaf.pitch.uniformDistribution(-10, 10);
    phytomer_parameters_unifoliate.leaf.prototype = leaf_prototype_unifoliate;

    // ---- Shoot Parameters ---- //

    ShootParameters shoot_parameters_trifoliate(context_ptr->getRandomGenerator());
    shoot_parameters_trifoliate.phytomer_parameters = phytomer_parameters_trifoliate;
    shoot_parameters_trifoliate.phytomer_parameters.phytomer_creation_function = BeanPhytomerCreationFunction;

    shoot_parameters_trifoliate.max_nodes = 25;
    shoot_parameters_trifoliate.insertion_angle_tip.uniformDistribution(40, 60);
    //    shoot_parameters_trifoliate.child_insertion_angle_decay_rate = 0; (default)
    shoot_parameters_trifoliate.internode_length_max = 0.025;
    //    shoot_parameters_trifoliate.child_internode_length_min = 0.0; (default)
    //    shoot_parameters_trifoliate.child_internode_length_decay_rate = 0; (default)
    shoot_parameters_trifoliate.base_roll = 90;
    shoot_parameters_trifoliate.base_yaw.uniformDistribution(-20, 20);
    shoot_parameters_trifoliate.gravitropic_curvature = 200;

    shoot_parameters_trifoliate.phyllochron_min = 2;
    shoot_parameters_trifoliate.elongation_rate_max = 0.1;
    shoot_parameters_trifoliate.girth_area_factor = 1.5f;
    shoot_parameters_trifoliate.vegetative_bud_break_time = 15;
    shoot_parameters_trifoliate.vegetative_bud_break_probability_min = 0.1;
    shoot_parameters_trifoliate.vegetative_bud_break_probability_decay_rate = -0.4;
    //    shoot_parameters_trifoliate.max_terminal_floral_buds = 0; (default)
    shoot_parameters_trifoliate.flower_bud_break_probability.uniformDistribution(0.3, 0.4);
    shoot_parameters_trifoliate.fruit_set_probability = 0.4;
    //    shoot_parameters_trifoliate.flowers_require_dormancy = false; (default)
    //    shoot_parameters_trifoliate.growth_requires_dormancy = false; (default)
    //    shoot_parameters_trifoliate.determinate_shoot_growth = true; (default)

    shoot_parameters_trifoliate.defineChildShootTypes({"trifoliate"}, {1.0});


    ShootParameters shoot_parameters_unifoliate = shoot_parameters_trifoliate;
    shoot_parameters_unifoliate.phytomer_parameters = phytomer_parameters_unifoliate;
    shoot_parameters_unifoliate.phytomer_parameters.phytomer_creation_function = nullptr;
    shoot_parameters_unifoliate.max_nodes = 1;
    shoot_parameters_unifoliate.girth_area_factor = 1.f;
    shoot_parameters_unifoliate.vegetative_bud_break_probability_min = 1.0;
    shoot_parameters_unifoliate.flower_bud_break_probability = 0;
    shoot_parameters_unifoliate.insertion_angle_tip = 50;
    shoot_parameters_unifoliate.insertion_angle_decay_rate = 0;
    shoot_parameters_unifoliate.vegetative_bud_break_time = 8;
    shoot_parameters_unifoliate.defineChildShootTypes({"trifoliate"}, {1.0});

    defineShootType("unifoliate", shoot_parameters_unifoliate);
    defineShootType("trifoliate", shoot_parameters_trifoliate);
}

uint PlantArchitecture::buildBeanPlant(const helios::vec3 &base_position) {

    if (shoot_types.empty()) {
        // automatically initialize bean plant shoots
        initializeBeanShoots();
    }

    uint plantID = addPlantInstance(base_position, 0);

    AxisRotation base_rotation = make_AxisRotation(context_ptr->randu(0.f, 0.05f * M_PI), context_ptr->randu(0.f, 2.f * M_PI), context_ptr->randu(0.f, 2.f * M_PI));
    uint uID_unifoliate = addBaseStemShoot(plantID, 1, base_rotation, 0.0005, 0.03, 0.01, 0.01, 0, "unifoliate");

    appendShoot(plantID, uID_unifoliate, 1, make_AxisRotation(0, 0, 0.5f * M_PI), shoot_types.at("trifoliate").phytomer_parameters.internode.radius_initial.val(), shoot_types.at("trifoliate").internode_length_max.val(), 0.1, 0.1, 0, "trifoliate");

    breakPlantDormancy(plantID);

    setPlantPhenologicalThresholds(plantID, 0, 40, 5, 5, 30, 1000, false);

    plant_instances.at(plantID).max_age = 365;

    return plantID;
}

void PlantArchitecture::initializeCapsicumShoots() {

    // ---- Leaf Prototype ---- //

    LeafPrototype leaf_prototype(context_ptr->getRandomGenerator());
    leaf_prototype.leaf_texture_file[0] = "plugins/plantarchitecture/assets/textures/CapsicumLeaf.png";
    leaf_prototype.leaf_aspect_ratio = 0.45f;
    leaf_prototype.midrib_fold_fraction = 0.1f;
    leaf_prototype.longitudinal_curvature.uniformDistribution(-0.15, -0.05f);
    leaf_prototype.lateral_curvature = -0.15f;
    leaf_prototype.wave_period = 0.35f;
    leaf_prototype.wave_amplitude = 0.0f;
    leaf_prototype.subdivisions = 5;
    leaf_prototype.unique_prototypes = 5;

    // ---- Phytomer Parameters ---- //

    PhytomerParameters phytomer_parameters(context_ptr->getRandomGenerator());

    phytomer_parameters.internode.pitch = 10;
    phytomer_parameters.internode.phyllotactic_angle.uniformDistribution(137.5 - 10, 137.5 + 10);
    phytomer_parameters.internode.radius_initial = 0.001;
    phytomer_parameters.internode.color = make_RGBcolor(0.213, 0.270, 0.056);
    phytomer_parameters.internode.length_segments = 1;

    phytomer_parameters.petiole.petioles_per_internode = 1;
    phytomer_parameters.petiole.pitch.uniformDistribution(-60, -40);
    phytomer_parameters.petiole.radius = 0.0001;
    phytomer_parameters.petiole.length = 0.0001;
    phytomer_parameters.petiole.taper = 1;
    phytomer_parameters.petiole.curvature = 0;
    phytomer_parameters.petiole.color = phytomer_parameters.internode.color;
    phytomer_parameters.petiole.length_segments = 1;

    phytomer_parameters.leaf.leaves_per_petiole = 1;
    phytomer_parameters.leaf.pitch = 0;
    phytomer_parameters.leaf.yaw = 10;
    phytomer_parameters.leaf.roll = 0;
    phytomer_parameters.leaf.prototype_scale.uniformDistribution(0.12, 0.15);
    phytomer_parameters.leaf.prototype = leaf_prototype;

    phytomer_parameters.peduncle.length = 0.01;
    phytomer_parameters.peduncle.radius = 0.001;
    phytomer_parameters.peduncle.pitch.uniformDistribution(10, 30);
    phytomer_parameters.peduncle.roll = 0;
    phytomer_parameters.peduncle.curvature = -700;
    phytomer_parameters.peduncle.color = phytomer_parameters.internode.color;
    phytomer_parameters.peduncle.length_segments = 3;
    phytomer_parameters.peduncle.radial_subdivisions = 6;

    phytomer_parameters.inflorescence.flowers_per_peduncle = 1;
    phytomer_parameters.inflorescence.pitch = 20;
    phytomer_parameters.inflorescence.roll.uniformDistribution(-30, 30);
    phytomer_parameters.inflorescence.flower_prototype_scale = 0.025;
    phytomer_parameters.inflorescence.flower_prototype_function = AlmondFlowerPrototype;
    phytomer_parameters.inflorescence.fruit_prototype_scale.uniformDistribution(0.12, 0.16);
    phytomer_parameters.inflorescence.fruit_prototype_function = CapsicumFruitPrototype;
    phytomer_parameters.inflorescence.fruit_gravity_factor_fraction = 0.9;
    phytomer_parameters.inflorescence.unique_prototypes = 10;

    PhytomerParameters phytomer_parameters_secondary = phytomer_parameters;

    // ---- Shoot Parameters ---- //

    ShootParameters shoot_parameters(context_ptr->getRandomGenerator());
    shoot_parameters.phytomer_parameters = phytomer_parameters;
    shoot_parameters.phytomer_parameters.phytomer_creation_function = CapsicumPhytomerCreationFunction;

    shoot_parameters.max_nodes = 30;
    shoot_parameters.insertion_angle_tip = 35;
    shoot_parameters.insertion_angle_decay_rate = 0;
    shoot_parameters.internode_length_max = 0.04;
    shoot_parameters.internode_length_min = 0.0;
    shoot_parameters.internode_length_decay_rate = 0;
    shoot_parameters.base_roll = 90;
    shoot_parameters.base_yaw.uniformDistribution(-20, 20);
    shoot_parameters.gravitropic_curvature = 300;
    shoot_parameters.tortuosity = 3;

    shoot_parameters.phyllochron_min = 3;
    shoot_parameters.elongation_rate_max = 0.1;
    shoot_parameters.girth_area_factor = 2.f;
    shoot_parameters.vegetative_bud_break_time = 30;
    shoot_parameters.vegetative_bud_break_probability_min = 0.4;
    shoot_parameters.vegetative_bud_break_probability_decay_rate = 0;
    shoot_parameters.flower_bud_break_probability = 0.5;
    shoot_parameters.fruit_set_probability = 0.05;
    shoot_parameters.flowers_require_dormancy = false;
    shoot_parameters.growth_requires_dormancy = false;
    shoot_parameters.determinate_shoot_growth = true;

    shoot_parameters.defineChildShootTypes({"secondary"}, {1.0});

    defineShootType("mainstem", shoot_parameters);

    ShootParameters shoot_parameters_secondary = shoot_parameters;
    shoot_parameters_secondary.phytomer_parameters = phytomer_parameters_secondary;
    shoot_parameters_secondary.max_nodes = 7;
    shoot_parameters_secondary.phyllochron_min = 6;
    shoot_parameters_secondary.vegetative_bud_break_probability_min = 0.2;

    defineShootType("secondary", shoot_parameters_secondary);
}

uint PlantArchitecture::buildCapsicumPlant(const helios::vec3 &base_position) {

    if (shoot_types.empty()) {
        // automatically initialize capsicum plant shoots
        initializeCapsicumShoots();
    }

    uint plantID = addPlantInstance(base_position, 0);

    AxisRotation base_rotation = make_AxisRotation(0, context_ptr->randu(0.f, 2.f * M_PI), context_ptr->randu(0.f, 2.f * M_PI));
    uint uID_stem = addBaseStemShoot(plantID, 1, base_rotation, 0.002, shoot_types.at("mainstem").internode_length_max.val(), 0.01, 0.01, 0, "mainstem");

    breakPlantDormancy(plantID);

    setPlantPhenologicalThresholds(plantID, 0, -1, -1, 75, 14, 1000, false);

    plant_instances.at(plantID).max_age = 365;

    return plantID;
}

void PlantArchitecture::initializeCheeseweedShoots() {

    // ---- Leaf Prototype ---- //

    LeafPrototype leaf_prototype(context_ptr->getRandomGenerator());
    leaf_prototype.OBJ_model_file = "plugins/plantarchitecture/assets/obj/CheeseweedLeaf.obj";

    // ---- Phytomer Parameters ---- //

    PhytomerParameters phytomer_parameters_cheeseweed(context_ptr->getRandomGenerator());

    phytomer_parameters_cheeseweed.internode.pitch = 0;
    phytomer_parameters_cheeseweed.internode.phyllotactic_angle.uniformDistribution(127.5f, 147.5);
    phytomer_parameters_cheeseweed.internode.radius_initial = 0.0005;
    phytomer_parameters_cheeseweed.internode.color = make_RGBcolor(0.60, 0.65, 0.40);
    phytomer_parameters_cheeseweed.internode.length_segments = 1;

    phytomer_parameters_cheeseweed.petiole.petioles_per_internode = 1;
    phytomer_parameters_cheeseweed.petiole.pitch.uniformDistribution(45, 75);
    phytomer_parameters_cheeseweed.petiole.radius = 0.0005;
    phytomer_parameters_cheeseweed.petiole.length.uniformDistribution(0.02, 0.06);
    phytomer_parameters_cheeseweed.petiole.taper = 0;
    phytomer_parameters_cheeseweed.petiole.curvature = -300;
    phytomer_parameters_cheeseweed.petiole.length_segments = 5;
    phytomer_parameters_cheeseweed.petiole.color = phytomer_parameters_cheeseweed.internode.color;

    phytomer_parameters_cheeseweed.leaf.leaves_per_petiole = 1;
    phytomer_parameters_cheeseweed.leaf.pitch.uniformDistribution(-30, 0);
    phytomer_parameters_cheeseweed.leaf.yaw = 0;
    phytomer_parameters_cheeseweed.leaf.roll = 0;
    phytomer_parameters_cheeseweed.leaf.prototype_scale = 0.035;
    phytomer_parameters_cheeseweed.leaf.prototype = leaf_prototype;

    // ---- Shoot Parameters ---- //

    ShootParameters shoot_parameters_base(context_ptr->getRandomGenerator());
    shoot_parameters_base.phytomer_parameters = phytomer_parameters_cheeseweed;
    shoot_parameters_base.vegetative_bud_break_probability_min = 0.2;
    shoot_parameters_base.vegetative_bud_break_time = 6;
    shoot_parameters_base.phyllochron_min = 2;
    shoot_parameters_base.elongation_rate_max = 0.1;
    shoot_parameters_base.girth_area_factor = 10.f;
    shoot_parameters_base.gravitropic_curvature = 0;
    shoot_parameters_base.internode_length_max = 0.0015;
    shoot_parameters_base.internode_length_decay_rate = 0;
    shoot_parameters_base.flowers_require_dormancy = false;
    shoot_parameters_base.growth_requires_dormancy = false;
    shoot_parameters_base.flower_bud_break_probability = 0.;
    shoot_parameters_base.max_nodes = 8;

    defineShootType("base", shoot_parameters_base);
}

uint PlantArchitecture::buildCheeseweedPlant(const helios::vec3 &base_position) {

    if (shoot_types.empty()) {
        // automatically initialize cheeseweed plant shoots
        initializeCheeseweedShoots();
    }

    uint plantID = addPlantInstance(base_position, 0);

    uint uID_stem = addBaseStemShoot(plantID, 1, make_AxisRotation(0, 0.f, 0.f), 0.0001, 0.0025, 0.1, 0.1, 0, "base");

    breakPlantDormancy(plantID);

    setPlantPhenologicalThresholds(plantID, 0, -1, -1, -1, -1, 1000, false);

    plant_instances.at(plantID).max_age = 40;

    return plantID;
}

void PlantArchitecture::initializeCowpeaShoots() {

    // ---- Leaf Prototype ---- //

    LeafPrototype leaf_prototype_trifoliate(context_ptr->getRandomGenerator());
    leaf_prototype_trifoliate.leaf_texture_file[0] = "plugins/plantarchitecture/assets/textures/CowpeaLeaf_tip_centered.png";
    leaf_prototype_trifoliate.leaf_texture_file[-1] = "plugins/plantarchitecture/assets/textures/CowpeaLeaf_left_centered.png";
    leaf_prototype_trifoliate.leaf_texture_file[1] = "plugins/plantarchitecture/assets/textures/CowpeaLeaf_right_centered.png";
    leaf_prototype_trifoliate.leaf_aspect_ratio = 0.7f;
    leaf_prototype_trifoliate.midrib_fold_fraction = 0.2;
    leaf_prototype_trifoliate.longitudinal_curvature.uniformDistribution(-0.3f, -0.1f);
    leaf_prototype_trifoliate.lateral_curvature = -0.4f;
    leaf_prototype_trifoliate.subdivisions = 6;
    leaf_prototype_trifoliate.unique_prototypes = 5;
    leaf_prototype_trifoliate.build_petiolule = true;

    LeafPrototype leaf_prototype_unifoliate = leaf_prototype_trifoliate;
    leaf_prototype_unifoliate.leaf_texture_file.clear();
    leaf_prototype_unifoliate.leaf_texture_file[0] = "plugins/plantarchitecture/assets/textures/CowpeaLeaf_unifoliate_centered.png";

    // ---- Phytomer Parameters ---- //

    PhytomerParameters phytomer_parameters_trifoliate(context_ptr->getRandomGenerator());

    phytomer_parameters_trifoliate.internode.pitch = 20;
    phytomer_parameters_trifoliate.internode.phyllotactic_angle.uniformDistribution(145, 215);
    phytomer_parameters_trifoliate.internode.radius_initial = 0.0015;
    phytomer_parameters_trifoliate.internode.max_floral_buds_per_petiole = 1;
    phytomer_parameters_trifoliate.internode.max_vegetative_buds_per_petiole = 1;
    phytomer_parameters_trifoliate.internode.color = make_RGBcolor(0.15, 0.2, 0.1);
    phytomer_parameters_trifoliate.internode.length_segments = 2;

    phytomer_parameters_trifoliate.petiole.petioles_per_internode = 1;
    phytomer_parameters_trifoliate.petiole.pitch.uniformDistribution(45, 60);
    phytomer_parameters_trifoliate.petiole.radius = 0.0018;
    phytomer_parameters_trifoliate.petiole.length.uniformDistribution(0.06, 0.08);
    phytomer_parameters_trifoliate.petiole.taper = 0.25;
<<<<<<< HEAD
    phytomer_parameters_trifoliate.petiole.curvature.uniformDistribution(-200,-50);
    phytomer_parameters_trifoliate.petiole.color = make_RGBcolor(0.2,0.25,0.06);
=======
    phytomer_parameters_trifoliate.petiole.curvature.uniformDistribution(-200, -50);
    phytomer_parameters_trifoliate.petiole.color = make_RGBcolor(0.2, 0.25, 0.06);
>>>>>>> ed7be3e2
    phytomer_parameters_trifoliate.petiole.length_segments = 5;
    phytomer_parameters_trifoliate.petiole.radial_subdivisions = 6;

    phytomer_parameters_trifoliate.leaf.leaves_per_petiole = 3;
    phytomer_parameters_trifoliate.leaf.pitch.normalDistribution(45, 20);
    phytomer_parameters_trifoliate.leaf.yaw = 10;
    phytomer_parameters_trifoliate.leaf.roll = -15;
    phytomer_parameters_trifoliate.leaf.leaflet_offset = 0.4;
    phytomer_parameters_trifoliate.leaf.leaflet_scale = 0.9;
    phytomer_parameters_trifoliate.leaf.prototype_scale.uniformDistribution(0.09, 0.12);
    phytomer_parameters_trifoliate.leaf.prototype = leaf_prototype_trifoliate;

<<<<<<< HEAD
    phytomer_parameters_trifoliate.peduncle.length.uniformDistribution(0.3,0.35);
=======
    phytomer_parameters_trifoliate.peduncle.length.uniformDistribution(0.3, 0.35);
>>>>>>> ed7be3e2
    phytomer_parameters_trifoliate.peduncle.radius = 0.003;
    phytomer_parameters_trifoliate.peduncle.pitch.uniformDistribution(0, 30);
    phytomer_parameters_trifoliate.peduncle.roll = 90;
    phytomer_parameters_trifoliate.peduncle.curvature.uniformDistribution(50, 250);
<<<<<<< HEAD
    phytomer_parameters_trifoliate.peduncle.color = make_RGBcolor(0.17,0.213,0.051);
=======
    phytomer_parameters_trifoliate.peduncle.color = make_RGBcolor(0.17, 0.213, 0.051);
>>>>>>> ed7be3e2
    phytomer_parameters_trifoliate.peduncle.length_segments = 6;
    phytomer_parameters_trifoliate.peduncle.radial_subdivisions = 6;

    phytomer_parameters_trifoliate.inflorescence.flowers_per_peduncle.uniformDistribution(1, 3);
    phytomer_parameters_trifoliate.inflorescence.flower_offset = 0.025;
    phytomer_parameters_trifoliate.inflorescence.pitch.uniformDistribution(50, 70);
    phytomer_parameters_trifoliate.inflorescence.roll.uniformDistribution(-20, 20);
    phytomer_parameters_trifoliate.inflorescence.flower_prototype_scale = 0.03;
    phytomer_parameters_trifoliate.inflorescence.flower_prototype_function = CowpeaFlowerPrototype;
    phytomer_parameters_trifoliate.inflorescence.fruit_prototype_scale.uniformDistribution(0.11, 0.13);
    phytomer_parameters_trifoliate.inflorescence.fruit_prototype_function = CowpeaFruitPrototype;
    phytomer_parameters_trifoliate.inflorescence.fruit_gravity_factor_fraction.uniformDistribution(0.5, 0.7);

    PhytomerParameters phytomer_parameters_unifoliate = phytomer_parameters_trifoliate;
    phytomer_parameters_unifoliate.internode.pitch = 0;
    phytomer_parameters_unifoliate.internode.max_vegetative_buds_per_petiole = 1;
    phytomer_parameters_unifoliate.internode.max_floral_buds_per_petiole = 0;
    phytomer_parameters_unifoliate.petiole.petioles_per_internode = 2;
    phytomer_parameters_unifoliate.petiole.length = 0.0001;
    phytomer_parameters_unifoliate.petiole.radius = 0.0004;
    phytomer_parameters_unifoliate.petiole.pitch.uniformDistribution(60, 80);
    phytomer_parameters_unifoliate.leaf.leaves_per_petiole = 1;
    phytomer_parameters_unifoliate.leaf.prototype_scale = 0.02;
    phytomer_parameters_unifoliate.leaf.pitch.uniformDistribution(-10, 10);
    phytomer_parameters_unifoliate.leaf.prototype = leaf_prototype_unifoliate;

    // ---- Shoot Parameters ---- //

    ShootParameters shoot_parameters_trifoliate(context_ptr->getRandomGenerator());
    shoot_parameters_trifoliate.phytomer_parameters = phytomer_parameters_trifoliate;
    shoot_parameters_trifoliate.phytomer_parameters.phytomer_creation_function = CowpeaPhytomerCreationFunction;

    shoot_parameters_trifoliate.max_nodes = 20;
    shoot_parameters_trifoliate.insertion_angle_tip.uniformDistribution(40, 60);
    //    shoot_parameters_trifoliate.child_insertion_angle_decay_rate = 0; (default)
    shoot_parameters_trifoliate.internode_length_max = 0.025;
    //    shoot_parameters_trifoliate.child_internode_length_min = 0.0; (default)
    //    shoot_parameters_trifoliate.child_internode_length_decay_rate = 0; (default)
    shoot_parameters_trifoliate.base_roll = 90;
    shoot_parameters_trifoliate.base_yaw.uniformDistribution(-20, 20);
    shoot_parameters_trifoliate.gravitropic_curvature = 200;

    shoot_parameters_trifoliate.phyllochron_min = 2;
    shoot_parameters_trifoliate.elongation_rate_max = 0.1;
    shoot_parameters_trifoliate.girth_area_factor = 1.5f;
    shoot_parameters_trifoliate.vegetative_bud_break_time = 10;
    shoot_parameters_trifoliate.vegetative_bud_break_probability_min = 0.2;
    shoot_parameters_trifoliate.vegetative_bud_break_probability_decay_rate = -0.4;
    //    shoot_parameters_trifoliate.max_terminal_floral_buds = 0; (default)
    shoot_parameters_trifoliate.flower_bud_break_probability.uniformDistribution(0.1, 0.15);
    shoot_parameters_trifoliate.fruit_set_probability = 0.4;
    //    shoot_parameters_trifoliate.flowers_require_dormancy = false; (default)
    //    shoot_parameters_trifoliate.growth_requires_dormancy = false; (default)
    //    shoot_parameters_trifoliate.determinate_shoot_growth = true; (default)

    shoot_parameters_trifoliate.defineChildShootTypes({"trifoliate"}, {1.0});


    ShootParameters shoot_parameters_unifoliate = shoot_parameters_trifoliate;
    shoot_parameters_unifoliate.phytomer_parameters = phytomer_parameters_unifoliate;
    shoot_parameters_unifoliate.max_nodes = 1;
    shoot_parameters_unifoliate.girth_area_factor = 1.f;
    shoot_parameters_unifoliate.vegetative_bud_break_probability_min = 1;
    shoot_parameters_unifoliate.flower_bud_break_probability = 0;
    shoot_parameters_unifoliate.insertion_angle_tip = 40;
    shoot_parameters_unifoliate.insertion_angle_decay_rate = 0;
    shoot_parameters_unifoliate.vegetative_bud_break_time = 8;
    shoot_parameters_unifoliate.defineChildShootTypes({"trifoliate"}, {1.0});

    defineShootType("unifoliate", shoot_parameters_unifoliate);
    defineShootType("trifoliate", shoot_parameters_trifoliate);
}

uint PlantArchitecture::buildCowpeaPlant(const helios::vec3 &base_position) {

    if (shoot_types.empty()) {
        // automatically initialize cowpea plant shoots
        initializeCowpeaShoots();
    }

    uint plantID = addPlantInstance(base_position, 0);

    AxisRotation base_rotation = make_AxisRotation(context_ptr->randu(0.f, 0.05f * M_PI), context_ptr->randu(0.f, 2.f * M_PI), context_ptr->randu(0.f, 2.f * M_PI));
    uint uID_unifoliate = addBaseStemShoot(plantID, 1, base_rotation, 0.0005, 0.03, 0.01, 0.01, 0, "unifoliate");

    appendShoot(plantID, uID_unifoliate, 1, make_AxisRotation(0, 0, 0.5f * M_PI), shoot_types.at("trifoliate").phytomer_parameters.internode.radius_initial.val(), shoot_types.at("trifoliate").internode_length_max.val(), 0.1, 0.1, 0, "trifoliate");

    breakPlantDormancy(plantID);

    setPlantPhenologicalThresholds(plantID, 0, 40, 5, 5, 30, 1000, false);

    plant_instances.at(plantID).max_age = 365;

    return plantID;
}

void PlantArchitecture::initializeGrapevineVSPShoots() {

    // ---- Leaf Prototype ---- //

    LeafPrototype leaf_prototype(context_ptr->getRandomGenerator());
    leaf_prototype.leaf_texture_file[0] = "plugins/plantarchitecture/assets/textures/GrapeLeaf.png";
    leaf_prototype.leaf_aspect_ratio = 1.f;
    leaf_prototype.midrib_fold_fraction = 0.3f;
    leaf_prototype.longitudinal_curvature.uniformDistribution(-0.4, 0.4);
    leaf_prototype.lateral_curvature = 0;
    leaf_prototype.wave_period = 0.3f;
    leaf_prototype.wave_amplitude = 0.1f;
    leaf_prototype.subdivisions = 5;
    leaf_prototype.unique_prototypes = 10;
    leaf_prototype.leaf_offset = make_vec3(-0.3, 0, 0);

    // ---- Phytomer Parameters ---- //

    PhytomerParameters phytomer_parameters_grapevine(context_ptr->getRandomGenerator());

    phytomer_parameters_grapevine.internode.pitch = 20;
    phytomer_parameters_grapevine.internode.phyllotactic_angle.uniformDistribution(160, 200);
    phytomer_parameters_grapevine.internode.radius_initial = 0.003;
    phytomer_parameters_grapevine.internode.color = make_RGBcolor(0.23, 0.13, 0.062);
    phytomer_parameters_grapevine.internode.length_segments = 1;
    phytomer_parameters_grapevine.internode.max_floral_buds_per_petiole = 1;
    phytomer_parameters_grapevine.internode.max_vegetative_buds_per_petiole = 1;

    phytomer_parameters_grapevine.petiole.petioles_per_internode = 1;
    phytomer_parameters_grapevine.petiole.color = make_RGBcolor(0.13, 0.066, 0.03);
    phytomer_parameters_grapevine.petiole.pitch.uniformDistribution(45, 70);
    phytomer_parameters_grapevine.petiole.radius = 0.0025;
    phytomer_parameters_grapevine.petiole.length = 0.1;
    phytomer_parameters_grapevine.petiole.taper = 0;
    phytomer_parameters_grapevine.petiole.curvature = 0;
    phytomer_parameters_grapevine.petiole.length_segments = 1;

    phytomer_parameters_grapevine.leaf.leaves_per_petiole = 1;
    phytomer_parameters_grapevine.leaf.pitch.uniformDistribution(-110, -80);
    phytomer_parameters_grapevine.leaf.yaw.uniformDistribution(-20, 20);
    phytomer_parameters_grapevine.leaf.roll.uniformDistribution(-5, 5);
    phytomer_parameters_grapevine.leaf.prototype_scale = 0.2;
    phytomer_parameters_grapevine.leaf.prototype = leaf_prototype;

    phytomer_parameters_grapevine.peduncle.length = 0.08;
    phytomer_parameters_grapevine.peduncle.pitch.uniformDistribution(50, 90);
    phytomer_parameters_grapevine.peduncle.color = make_RGBcolor(0.32, 0.05, 0.13);

    phytomer_parameters_grapevine.inflorescence.flowers_per_peduncle = 1;
    phytomer_parameters_grapevine.inflorescence.pitch = 0;
    //    phytomer_parameters_grapevine.inflorescence.flower_prototype_function = GrapevineFlowerPrototype;
    phytomer_parameters_grapevine.inflorescence.flower_prototype_scale = 0.04;
    phytomer_parameters_grapevine.inflorescence.fruit_prototype_function = GrapevineFruitPrototype;
    phytomer_parameters_grapevine.inflorescence.fruit_prototype_scale = 0.04;
    phytomer_parameters_grapevine.inflorescence.fruit_gravity_factor_fraction = 0.7;

    phytomer_parameters_grapevine.phytomer_creation_function = GrapevinePhytomerCreationFunction;
    //    phytomer_parameters_grapevine.phytomer_callback_function = GrapevinePhytomerCallbackFunction;

    // ---- Shoot Parameters ---- //

    ShootParameters shoot_parameters_main(context_ptr->getRandomGenerator());
    shoot_parameters_main.phytomer_parameters = phytomer_parameters_grapevine;
    shoot_parameters_main.vegetative_bud_break_probability_min = 0.075;
    shoot_parameters_main.vegetative_bud_break_probability_decay_rate = 1.;
    shoot_parameters_main.vegetative_bud_break_time = 30;
    shoot_parameters_main.phyllochron_min.uniformDistribution(1.75, 2.25);
    shoot_parameters_main.elongation_rate_max = 0.15;
    shoot_parameters_main.girth_area_factor = 1.f;
    shoot_parameters_main.gravitropic_curvature = 400;
    shoot_parameters_main.tortuosity = 15;
    shoot_parameters_main.internode_length_max.uniformDistribution(0.06, 0.08);
    shoot_parameters_main.internode_length_decay_rate = 0;
    shoot_parameters_main.insertion_angle_tip = 45;
    shoot_parameters_main.insertion_angle_decay_rate = 0;
    shoot_parameters_main.flowers_require_dormancy = false;
    shoot_parameters_main.growth_requires_dormancy = false;
    shoot_parameters_main.determinate_shoot_growth = false;
    shoot_parameters_main.max_terminal_floral_buds = 0;
    shoot_parameters_main.flower_bud_break_probability = 0.5;
    shoot_parameters_main.fruit_set_probability = 0.2;
    shoot_parameters_main.max_nodes = 20;
    shoot_parameters_main.base_roll.uniformDistribution(90 - 25, 90 + 25);
    shoot_parameters_main.base_yaw = 0;

    ShootParameters shoot_parameters_cane = shoot_parameters_main;
    //    shoot_parameters_cane.phytomer_parameters.internode.image_texture = "plugins/plantarchitecture/assets/textures/GrapeBark.jpg";
    shoot_parameters_cane.phytomer_parameters.internode.pitch = 0;
    shoot_parameters_cane.phytomer_parameters.internode.radial_subdivisions = 15;
    shoot_parameters_cane.phytomer_parameters.internode.max_floral_buds_per_petiole = 0;
    shoot_parameters_cane.phytomer_parameters.internode.phyllotactic_angle = 0;
    shoot_parameters_cane.insertion_angle_tip.uniformDistribution(60, 120);
    shoot_parameters_cane.girth_area_factor = 0.7f;
    shoot_parameters_cane.max_nodes = 9;
    shoot_parameters_cane.gravitropic_curvature.uniformDistribution(-20, 20);
    shoot_parameters_cane.tortuosity = 1;
    shoot_parameters_cane.gravitropic_curvature = 10;
    shoot_parameters_cane.vegetative_bud_break_probability_min = 0.9;
    shoot_parameters_cane.defineChildShootTypes({"grapevine_shoot"}, {1.f});

    ShootParameters shoot_parameters_trunk = shoot_parameters_main;
    shoot_parameters_trunk.phytomer_parameters.internode.image_texture = "plugins/plantarchitecture/assets/textures/GrapeBark.jpg";
    shoot_parameters_trunk.phytomer_parameters.internode.pitch = 0;
    shoot_parameters_trunk.phytomer_parameters.internode.phyllotactic_angle = 0;
    shoot_parameters_trunk.phytomer_parameters.internode.radius_initial = 0.05;
    shoot_parameters_trunk.phytomer_parameters.internode.radial_subdivisions = 25;
    shoot_parameters_trunk.phytomer_parameters.internode.max_floral_buds_per_petiole = 0;
    shoot_parameters_trunk.phyllochron_min = 2.5;
    shoot_parameters_trunk.insertion_angle_tip = 90;
    shoot_parameters_trunk.girth_area_factor = 0;
    shoot_parameters_trunk.max_nodes = 18;
    shoot_parameters_trunk.tortuosity = 0;
    shoot_parameters_trunk.vegetative_bud_break_probability_min = 0;
    shoot_parameters_trunk.defineChildShootTypes({"grapevine_shoot"}, {1.f});

    defineShootType("grapevine_trunk", shoot_parameters_trunk);
    defineShootType("grapevine_cane", shoot_parameters_cane);
    defineShootType("grapevine_shoot", shoot_parameters_main);
}

uint PlantArchitecture::buildGrapevineVSP(const helios::vec3 &base_position) {

    if (shoot_types.empty()) {
        // automatically initialize grapevine plant shoots
        initializeGrapevineVSPShoots();
    }

    uint plantID = addPlantInstance(base_position, 0);

    uint uID_stem = addBaseStemShoot(plantID, 8, make_AxisRotation(context_ptr->randu(0, 0.05 * M_PI), 0, 0), shoot_types.at("grapevine_trunk").phytomer_parameters.internode.radius_initial.val(), 0.1, 1, 1, 0.1, "grapevine_trunk");

    uint uID_cane_L = appendShoot(plantID, uID_stem, 8, make_AxisRotation(context_ptr->randu(float(0.45f * M_PI), 0.52f * M_PI), 0, M_PI), 0.005, 0.15, 1, 1, 0.5, "grapevine_cane");
    uint uID_cane_R = appendShoot(plantID, uID_stem, 8, make_AxisRotation(context_ptr->randu(float(0.45f * M_PI), 0.52f * M_PI), M_PI, M_PI), 0.005, 0.15, 1, 1, 0.5, "grapevine_cane");

    //    makePlantDormant(plantID);

    removeShootLeaves(plantID, uID_stem);
    removeShootLeaves(plantID, uID_cane_L);
    removeShootLeaves(plantID, uID_cane_R);

    setPlantPhenologicalThresholds(plantID, 165, -1, -1, 45, 45, 200, false);

    plant_instances.at(plantID).max_age = 365;

    return plantID;
}

void PlantArchitecture::initializeGroundCherryWeedShoots() {

    // ---- Leaf Prototype ---- //

    LeafPrototype leaf_prototype(context_ptr->getRandomGenerator());
    leaf_prototype.leaf_texture_file[0] = "plugins/plantarchitecture/assets/textures/GroundCherryLeaf.png";
    leaf_prototype.leaf_aspect_ratio.uniformDistribution(0.3, 0.5);
    leaf_prototype.midrib_fold_fraction = 0.2f;
    leaf_prototype.longitudinal_curvature = 0.1f;
    ;
    leaf_prototype.lateral_curvature = -0.3f;
    leaf_prototype.wave_period = 0.35f;
    leaf_prototype.wave_amplitude = 0.08f;
    leaf_prototype.subdivisions = 6;
    leaf_prototype.unique_prototypes = 5;

    // ---- Phytomer Parameters ---- //

    PhytomerParameters phytomer_parameters(context_ptr->getRandomGenerator());

    phytomer_parameters.internode.pitch = 5;
    phytomer_parameters.internode.phyllotactic_angle = 137.5;
    phytomer_parameters.internode.radius_initial = 0.0005;
    phytomer_parameters.internode.color = make_RGBcolor(0.213, 0.270, 0.056);
    phytomer_parameters.internode.length_segments = 1;

    phytomer_parameters.petiole.petioles_per_internode = 1;
    phytomer_parameters.petiole.pitch.uniformDistribution(45, 60);
    phytomer_parameters.petiole.radius = 0.0005;
    phytomer_parameters.petiole.length = 0.025;
    phytomer_parameters.petiole.taper = 0.15;
    phytomer_parameters.petiole.curvature.uniformDistribution(-150, -50);
    phytomer_parameters.petiole.color = phytomer_parameters.internode.color;
    phytomer_parameters.petiole.length_segments = 2;

    phytomer_parameters.leaf.leaves_per_petiole = 1;
    phytomer_parameters.leaf.pitch.uniformDistribution(-30, 5);
    phytomer_parameters.leaf.yaw = 10;
    phytomer_parameters.leaf.roll = 0;
    phytomer_parameters.leaf.prototype_scale.uniformDistribution(0.06, 0.08);
    phytomer_parameters.leaf.prototype = leaf_prototype;

    phytomer_parameters.peduncle.length = 0.01;
    phytomer_parameters.peduncle.radius = 0.001;
    phytomer_parameters.peduncle.pitch = 20;
    phytomer_parameters.peduncle.roll = 0;
    phytomer_parameters.peduncle.curvature = -700;
    phytomer_parameters.peduncle.color = phytomer_parameters.internode.color;
    phytomer_parameters.peduncle.length_segments = 2;
    phytomer_parameters.peduncle.radial_subdivisions = 6;

    phytomer_parameters.inflorescence.flowers_per_peduncle = 1;
    phytomer_parameters.inflorescence.pitch = 0;
    phytomer_parameters.inflorescence.roll.uniformDistribution(-30, 30);
    phytomer_parameters.inflorescence.flower_prototype_scale = 0.01;
    phytomer_parameters.inflorescence.flower_prototype_function = BindweedFlowerPrototype;
    phytomer_parameters.inflorescence.fruit_prototype_scale = 0.06;
    // phytomer_parameters.inflorescence.fruit_prototype_function = GroundCherryFruitPrototype;
    phytomer_parameters.inflorescence.fruit_gravity_factor_fraction = 0.75;

    // ---- Shoot Parameters ---- //

    ShootParameters shoot_parameters(context_ptr->getRandomGenerator());
    shoot_parameters.phytomer_parameters = phytomer_parameters;
    // shoot_parameters.phytomer_parameters.phytomer_creation_function = TomatoPhytomerCreationFunction;

    shoot_parameters.max_nodes = 26;
    shoot_parameters.insertion_angle_tip = 50;
    shoot_parameters.insertion_angle_decay_rate = 0;
    shoot_parameters.internode_length_max = 0.015;
    shoot_parameters.internode_length_min = 0.0;
    shoot_parameters.internode_length_decay_rate = 0;
    shoot_parameters.base_roll = 90;
    shoot_parameters.base_yaw.uniformDistribution(-20, 20);
    shoot_parameters.gravitropic_curvature = 700;
    shoot_parameters.tortuosity = 3;

    shoot_parameters.phyllochron_min = 1;
    shoot_parameters.elongation_rate_max = 0.1;
    shoot_parameters.girth_area_factor = 3.f;
    shoot_parameters.vegetative_bud_break_time = 7;
    shoot_parameters.vegetative_bud_break_probability_min = 0.2;
    shoot_parameters.vegetative_bud_break_probability_decay_rate = -0.5;
    shoot_parameters.flower_bud_break_probability = 0.25;
    shoot_parameters.fruit_set_probability = 0.5;
    shoot_parameters.flowers_require_dormancy = false;
    shoot_parameters.growth_requires_dormancy = false;
    shoot_parameters.determinate_shoot_growth = false;

    shoot_parameters.defineChildShootTypes({"mainstem"}, {1.0});

    defineShootType("mainstem", shoot_parameters);
}

uint PlantArchitecture::buildGroundCherryWeedPlant(const helios::vec3 &base_position) {

    if (shoot_types.empty()) {
        // automatically initialize ground cherry plant shoots
        initializeGroundCherryWeedShoots();
    }

    uint plantID = addPlantInstance(base_position, 0);

    AxisRotation base_rotation = make_AxisRotation(0, context_ptr->randu(0.f, 2.f * M_PI), context_ptr->randu(0.f, 2.f * M_PI));
    uint uID_stem = addBaseStemShoot(plantID, 1, base_rotation, 0.0025, 0.018, 0.01, 0.01, 0, "mainstem");

    breakPlantDormancy(plantID);

    setPlantPhenologicalThresholds(plantID, 0, 20, -1, 20, 30, 1000, false);

    plant_instances.at(plantID).max_age = 50;

    return plantID;
}

void PlantArchitecture::initializeMaizeShoots() {

    // ---- Leaf Prototype ---- //

    LeafPrototype leaf_prototype(context_ptr->getRandomGenerator());
    leaf_prototype.leaf_texture_file[0] = "plugins/plantarchitecture/assets/textures/SorghumLeaf.png";
    leaf_prototype.leaf_aspect_ratio = 0.25f;
    leaf_prototype.midrib_fold_fraction = 0.3f;
    leaf_prototype.longitudinal_curvature.uniformDistribution(-0.45, -0.3);
    leaf_prototype.lateral_curvature = -0.3f;
    ;
    leaf_prototype.petiole_roll = 0.04f;
    leaf_prototype.wave_period = 0.1f;
    leaf_prototype.wave_amplitude = 0.1f;
    leaf_prototype.leaf_buckle_length.uniformDistribution(0.4, 0.6);
    leaf_prototype.leaf_buckle_angle.uniformDistribution(40, 50);
    leaf_prototype.subdivisions = 50;
    leaf_prototype.unique_prototypes = 10;

    // ---- Phytomer Parameters ---- //

    PhytomerParameters phytomer_parameters_maize(context_ptr->getRandomGenerator());

    phytomer_parameters_maize.internode.pitch = 0;
    phytomer_parameters_maize.internode.phyllotactic_angle.uniformDistribution(170, 190);
    phytomer_parameters_maize.internode.radius_initial = 0.0075;
    phytomer_parameters_maize.internode.color = make_RGBcolor(0.126, 0.182, 0.084);
    phytomer_parameters_maize.internode.length_segments = 2;
    phytomer_parameters_maize.internode.radial_subdivisions = 10;
    phytomer_parameters_maize.internode.max_floral_buds_per_petiole = 1;
    phytomer_parameters_maize.internode.max_vegetative_buds_per_petiole = 0;

    phytomer_parameters_maize.petiole.petioles_per_internode = 1;
    phytomer_parameters_maize.petiole.pitch.uniformDistribution(-40, -20);
    phytomer_parameters_maize.petiole.radius = 0.0;
    phytomer_parameters_maize.petiole.length = 0.05;
    phytomer_parameters_maize.petiole.taper = 0;
    phytomer_parameters_maize.petiole.curvature = 0;
    phytomer_parameters_maize.petiole.length_segments = 1;

    phytomer_parameters_maize.leaf.leaves_per_petiole = 1;
    phytomer_parameters_maize.leaf.pitch = 0;
    phytomer_parameters_maize.leaf.yaw = 0;
    phytomer_parameters_maize.leaf.roll = 0;
    phytomer_parameters_maize.leaf.prototype_scale = 0.6;
    phytomer_parameters_maize.leaf.prototype = leaf_prototype;

    phytomer_parameters_maize.peduncle.length = 0.14f;
    phytomer_parameters_maize.peduncle.radius = 0.004;
    phytomer_parameters_maize.peduncle.curvature = 0;
    phytomer_parameters_maize.peduncle.color = phytomer_parameters_maize.internode.color;
    phytomer_parameters_maize.peduncle.radial_subdivisions = 6;
    phytomer_parameters_maize.peduncle.length_segments = 2;

    phytomer_parameters_maize.inflorescence.flowers_per_peduncle = 7;
    phytomer_parameters_maize.inflorescence.pitch.uniformDistribution(0, 30);
    phytomer_parameters_maize.inflorescence.roll = 0;
    phytomer_parameters_maize.inflorescence.flower_offset = 0.1;
    phytomer_parameters_maize.inflorescence.fruit_prototype_scale = 0.15;
    phytomer_parameters_maize.inflorescence.fruit_prototype_function = MaizeTasselPrototype;

    phytomer_parameters_maize.phytomer_creation_function = MaizePhytomerCreationFunction;

    // ---- Shoot Parameters ---- //

    ShootParameters shoot_parameters_mainstem(context_ptr->getRandomGenerator());
    shoot_parameters_mainstem.phytomer_parameters = phytomer_parameters_maize;
    shoot_parameters_mainstem.vegetative_bud_break_probability_min = 0.5;
    shoot_parameters_mainstem.flower_bud_break_probability = 1;
    shoot_parameters_mainstem.phyllochron_min = 2;
    shoot_parameters_mainstem.elongation_rate_max = 0.1;
    shoot_parameters_mainstem.girth_area_factor = 6.f;
    shoot_parameters_mainstem.gravitropic_curvature.uniformDistribution(-500, 0);
    shoot_parameters_mainstem.internode_length_max = 0.22;
    shoot_parameters_mainstem.tortuosity = 1.f;
    shoot_parameters_mainstem.internode_length_decay_rate = 0;
    shoot_parameters_mainstem.flowers_require_dormancy = false;
    shoot_parameters_mainstem.growth_requires_dormancy = false;
    shoot_parameters_mainstem.determinate_shoot_growth = false;
    shoot_parameters_mainstem.flower_bud_break_probability = 1.0;
    shoot_parameters_mainstem.fruit_set_probability = 1.0;
    shoot_parameters_mainstem.defineChildShootTypes({"mainstem"}, {1.0});
    shoot_parameters_mainstem.max_nodes = 17;
    shoot_parameters_mainstem.max_terminal_floral_buds = 1;

    defineShootType("mainstem", shoot_parameters_mainstem);
}

uint PlantArchitecture::buildMaizePlant(const helios::vec3 &base_position) {

    if (shoot_types.empty()) {
        // automatically initialize maize plant shoots
        initializeMaizeShoots();
    }

    uint plantID = addPlantInstance(base_position, 0);

    uint uID_stem = addBaseStemShoot(plantID, 1, make_AxisRotation(context_ptr->randu(0.f, 0.035f * M_PI), context_ptr->randu(0.f, 2.f * M_PI), context_ptr->randu(0.f, 2.f * M_PI)), 0.003, 0.08, 0.01, 0.01, 0.2, "mainstem");

    breakPlantDormancy(plantID);

    setPlantPhenologicalThresholds(plantID, 0, -1, -1, 4, 10, 1000, false);

    plant_instances.at(plantID).max_age = 365;

    return plantID;
}

void PlantArchitecture::initializeOliveTreeShoots() {

    // ---- Leaf Prototype ---- //

    LeafPrototype leaf_prototype(context_ptr->getRandomGenerator());
    leaf_prototype.prototype_function = OliveLeafPrototype;
    leaf_prototype.unique_prototypes = 1;

    // ---- Phytomer Parameters ---- //

    PhytomerParameters phytomer_parameters_olive(context_ptr->getRandomGenerator());

    phytomer_parameters_olive.internode.pitch = 0;
    phytomer_parameters_olive.internode.phyllotactic_angle.uniformDistribution(80, 100);
    phytomer_parameters_olive.internode.radius_initial = 0.002;
    phytomer_parameters_olive.internode.length_segments = 1;
    phytomer_parameters_olive.internode.image_texture = "plugins/plantarchitecture/assets/textures/OliveBark.jpg";
    phytomer_parameters_olive.internode.max_floral_buds_per_petiole = 3;

    phytomer_parameters_olive.petiole.petioles_per_internode = 2;
    phytomer_parameters_olive.petiole.pitch.uniformDistribution(-40, -20);
    phytomer_parameters_olive.petiole.taper = 0.1;
    phytomer_parameters_olive.petiole.curvature = 0;
    phytomer_parameters_olive.petiole.length = 0.01;
    phytomer_parameters_olive.petiole.radius = 0.0005;
    phytomer_parameters_olive.petiole.length_segments = 1;
    phytomer_parameters_olive.petiole.radial_subdivisions = 3;
    phytomer_parameters_olive.petiole.color = make_RGBcolor(0.61, 0.5, 0.24);

    phytomer_parameters_olive.leaf.leaves_per_petiole = 1;
    phytomer_parameters_olive.leaf.prototype_scale = 0.06;
    phytomer_parameters_olive.leaf.prototype = leaf_prototype;

    phytomer_parameters_olive.peduncle.length = 0.065;
    phytomer_parameters_olive.peduncle.radius = 0.001;
    phytomer_parameters_olive.peduncle.pitch = 60;
    phytomer_parameters_olive.peduncle.roll = 0;
    phytomer_parameters_olive.peduncle.length_segments = 1;
    phytomer_parameters_olive.peduncle.color = make_RGBcolor(0.7, 0.72, 0.7);

    phytomer_parameters_olive.inflorescence.flowers_per_peduncle = 10;
    phytomer_parameters_olive.inflorescence.flower_offset = 0.13;
    phytomer_parameters_olive.inflorescence.pitch.uniformDistribution(80, 100);
    phytomer_parameters_olive.inflorescence.roll.uniformDistribution(0, 360);
    phytomer_parameters_olive.inflorescence.flower_prototype_scale = 0.01;
    //    phytomer_parameters_olive.inflorescence.flower_prototype_function = OliveFlowerPrototype;
    phytomer_parameters_olive.inflorescence.fruit_prototype_scale = 0.025;
    phytomer_parameters_olive.inflorescence.fruit_prototype_function = OliveFruitPrototype;

    // ---- Shoot Parameters ---- //

    // Trunk
    ShootParameters shoot_parameters_trunk(context_ptr->getRandomGenerator());
    shoot_parameters_trunk.phytomer_parameters = phytomer_parameters_olive;
    shoot_parameters_trunk.phytomer_parameters.internode.phyllotactic_angle = 0;
    shoot_parameters_trunk.phytomer_parameters.internode.radius_initial = 0.015;
    shoot_parameters_trunk.phytomer_parameters.internode.radial_subdivisions = 20;
    shoot_parameters_trunk.max_nodes = 20;
    shoot_parameters_trunk.girth_area_factor = 3.f;
    shoot_parameters_trunk.vegetative_bud_break_probability_min = 0;
    shoot_parameters_trunk.vegetative_bud_break_time = 0;
    shoot_parameters_trunk.tortuosity = 1;
    shoot_parameters_trunk.internode_length_max = 0.05;
    shoot_parameters_trunk.internode_length_decay_rate = 0;
    shoot_parameters_trunk.defineChildShootTypes({"scaffold"}, {1});

    // Proleptic shoots
    ShootParameters shoot_parameters_proleptic(context_ptr->getRandomGenerator());
    shoot_parameters_proleptic.phytomer_parameters = phytomer_parameters_olive;
    //    shoot_parameters_proleptic.phytomer_parameters.phytomer_creation_function = OlivePhytomerCreationFunction;
    shoot_parameters_proleptic.phytomer_parameters.phytomer_callback_function = OlivePhytomerCallbackFunction;
    shoot_parameters_proleptic.max_nodes.uniformDistribution(16, 24);
    shoot_parameters_proleptic.max_nodes_per_season.uniformDistribution(8, 12);
    shoot_parameters_proleptic.phyllochron_min = 2.0;
    shoot_parameters_proleptic.elongation_rate_max = 0.25;
    shoot_parameters_proleptic.girth_area_factor = 5.f;
    shoot_parameters_proleptic.vegetative_bud_break_probability_min = 0.025;
    shoot_parameters_proleptic.vegetative_bud_break_probability_decay_rate = 1.0;
    shoot_parameters_proleptic.vegetative_bud_break_time = 30;
    shoot_parameters_proleptic.gravitropic_curvature.uniformDistribution(550, 650);
    shoot_parameters_proleptic.tortuosity = 5;
    shoot_parameters_proleptic.insertion_angle_tip.uniformDistribution(35, 40);
    shoot_parameters_proleptic.insertion_angle_decay_rate = 2;
    shoot_parameters_proleptic.internode_length_max = 0.05;
    shoot_parameters_proleptic.internode_length_min = 0.03;
    shoot_parameters_proleptic.internode_length_decay_rate = 0.004;
    shoot_parameters_proleptic.fruit_set_probability = 0.25;
    shoot_parameters_proleptic.flower_bud_break_probability = 0.25;
    shoot_parameters_proleptic.max_terminal_floral_buds = 4;
    shoot_parameters_proleptic.flowers_require_dormancy = true;
    shoot_parameters_proleptic.growth_requires_dormancy = true;
    shoot_parameters_proleptic.determinate_shoot_growth = false;
    shoot_parameters_proleptic.defineChildShootTypes({"proleptic"}, {1.0});

    // Main scaffolds
    ShootParameters shoot_parameters_scaffold = shoot_parameters_proleptic;
    shoot_parameters_scaffold.phytomer_parameters.internode.radial_subdivisions = 10;
    shoot_parameters_scaffold.max_nodes = 30;
    shoot_parameters_scaffold.max_nodes_per_season = 10;
    shoot_parameters_scaffold.gravitropic_curvature = 700;
    shoot_parameters_scaffold.internode_length_max = 0.04;
    shoot_parameters_scaffold.tortuosity = 3;
    shoot_parameters_scaffold.defineChildShootTypes({"proleptic"}, {1.0});

    defineShootType("trunk", shoot_parameters_trunk);
    defineShootType("scaffold", shoot_parameters_scaffold);
    defineShootType("proleptic", shoot_parameters_proleptic);
}

uint PlantArchitecture::buildOliveTree(const helios::vec3 &base_position) {

    if (shoot_types.empty()) {
        // automatically initialize olive tree shoots
        initializeOliveTreeShoots();
    }

    uint plantID = addPlantInstance(base_position, 0);

    uint uID_trunk = addBaseStemShoot(plantID, 19, make_AxisRotation(context_ptr->randu(0.f, 0.025f * M_PI), context_ptr->randu(0.f, 2.f * M_PI), context_ptr->randu(0.f, 2.f * M_PI)),
                                      shoot_types.at("trunk").phytomer_parameters.internode.radius_initial.val(), 0.01, 1.f, 1.f, 0, "trunk");
    appendPhytomerToShoot(plantID, uID_trunk, shoot_types.at("trunk").phytomer_parameters, 0, 0.01, 1, 1);

    plant_instances.at(plantID).shoot_tree.at(uID_trunk)->meristem_is_alive = false;

    auto phytomers = plant_instances.at(plantID).shoot_tree.at(uID_trunk)->phytomers;
    for (const auto &phytomer: phytomers) {
        phytomer->removeLeaf();
        phytomer->setVegetativeBudState(BUD_DEAD);
        phytomer->setFloralBudState(BUD_DEAD);
    }

    uint Nscaffolds = 4; // context_ptr->randu(4,5);

    for (int i = 0; i < Nscaffolds; i++) {
        float pitch = context_ptr->randu(deg2rad(30), deg2rad(35));
        uint uID_shoot = addChildShoot(plantID, uID_trunk, getShootNodeCount(plantID, uID_trunk) - i - 1, context_ptr->randu(5, 7), make_AxisRotation(pitch, (float(i) + context_ptr->randu(-0.2f, 0.2f)) / float(Nscaffolds) * 2 * M_PI, 0), 0.007,
                                       shoot_types.at("scaffold").internode_length_max.val(), 1.f, 1.f, 0.5, "scaffold", 0);
    }

    makePlantDormant(plantID);

    setPlantPhenologicalThresholds(plantID, 165, -1, 3, 7, 20, 200, 600, true);
    plant_instances.at(plantID).max_age = 1825;

    return plantID;
}

void PlantArchitecture::initializePistachioTreeShoots() {

    // ---- Leaf Prototype ---- //

    LeafPrototype leaf_prototype(context_ptr->getRandomGenerator());
    leaf_prototype.leaf_texture_file[0] = "plugins/plantarchitecture/assets/textures/PistachioLeaf.png";
    leaf_prototype.leaf_aspect_ratio = 0.6f;
    leaf_prototype.midrib_fold_fraction = 0.;
    leaf_prototype.longitudinal_curvature.uniformDistribution(-0.4, 0.4);
    leaf_prototype.lateral_curvature = 0.;
    leaf_prototype.wave_period = 0.3f;
    leaf_prototype.wave_amplitude = 0.1f;
    leaf_prototype.subdivisions = 3;
    leaf_prototype.unique_prototypes = 5;

    // ---- Phytomer Parameters ---- //

    PhytomerParameters phytomer_parameters_pistachio(context_ptr->getRandomGenerator());

    phytomer_parameters_pistachio.internode.pitch = 0;
    phytomer_parameters_pistachio.internode.phyllotactic_angle.uniformDistribution(160, 200);
    phytomer_parameters_pistachio.internode.radius_initial = 0.002;
    phytomer_parameters_pistachio.internode.length_segments = 1;
    phytomer_parameters_pistachio.internode.image_texture = "plugins/plantarchitecture/assets/textures/OliveBark.jpg";
    phytomer_parameters_pistachio.internode.max_floral_buds_per_petiole = 3;

    phytomer_parameters_pistachio.petiole.petioles_per_internode = 2;
    phytomer_parameters_pistachio.petiole.pitch.uniformDistribution(-60, -45);
    phytomer_parameters_pistachio.petiole.taper = 0.1;
    phytomer_parameters_pistachio.petiole.curvature.uniformDistribution(-800, 800);
    phytomer_parameters_pistachio.petiole.length = 0.075;
    phytomer_parameters_pistachio.petiole.radius = 0.001;
    phytomer_parameters_pistachio.petiole.length_segments = 1;
    phytomer_parameters_pistachio.petiole.radial_subdivisions = 3;
    phytomer_parameters_pistachio.petiole.color = make_RGBcolor(0.6, 0.6, 0.4);

    phytomer_parameters_pistachio.leaf.leaves_per_petiole = 3;
    phytomer_parameters_pistachio.leaf.prototype_scale = 0.08;
    phytomer_parameters_pistachio.leaf.leaflet_offset = 0.3;
    phytomer_parameters_pistachio.leaf.leaflet_scale = 0.75;
    phytomer_parameters_pistachio.leaf.pitch.uniformDistribution(-20, 20);
    phytomer_parameters_pistachio.leaf.roll.uniformDistribution(-20, 20);
    phytomer_parameters_pistachio.leaf.prototype = leaf_prototype;

    phytomer_parameters_pistachio.peduncle.length = 0.1;
    phytomer_parameters_pistachio.peduncle.radius = 0.001;
    phytomer_parameters_pistachio.peduncle.pitch = 60;
    phytomer_parameters_pistachio.peduncle.roll = 0;
    phytomer_parameters_pistachio.peduncle.length_segments = 1;
    phytomer_parameters_pistachio.peduncle.curvature.uniformDistribution(500, 900);
    phytomer_parameters_pistachio.peduncle.color = make_RGBcolor(0.7, 0.72, 0.7);

    phytomer_parameters_pistachio.inflorescence.flowers_per_peduncle = 16;
    phytomer_parameters_pistachio.inflorescence.flower_offset = 0.08;
    phytomer_parameters_pistachio.inflorescence.pitch.uniformDistribution(50, 70);
    phytomer_parameters_pistachio.inflorescence.roll.uniformDistribution(0, 360);
    phytomer_parameters_pistachio.inflorescence.flower_prototype_scale = 0.025;
    //    phytomer_parameters_pistachio.inflorescence.flower_prototype_function = PistachioFlowerPrototype;
    phytomer_parameters_pistachio.inflorescence.fruit_prototype_scale = 0.025;
    phytomer_parameters_pistachio.inflorescence.fruit_prototype_function = PistachioFruitPrototype;

    // ---- Shoot Parameters ---- //

    // Trunk
    ShootParameters shoot_parameters_trunk(context_ptr->getRandomGenerator());
    shoot_parameters_trunk.phytomer_parameters = phytomer_parameters_pistachio;
    shoot_parameters_trunk.phytomer_parameters.internode.phyllotactic_angle = 180;
    shoot_parameters_trunk.phytomer_parameters.internode.radius_initial = 0.015;
    shoot_parameters_trunk.phytomer_parameters.internode.radial_subdivisions = 20;
    shoot_parameters_trunk.max_nodes = 20;
    shoot_parameters_trunk.girth_area_factor = 3.f;
    shoot_parameters_trunk.vegetative_bud_break_probability_min = 0;
    shoot_parameters_trunk.vegetative_bud_break_time = 0;
    shoot_parameters_trunk.tortuosity = 1;
    shoot_parameters_trunk.internode_length_max = 0.05;
    shoot_parameters_trunk.internode_length_decay_rate = 0;
    shoot_parameters_trunk.defineChildShootTypes({"proleptic"}, {1});

    // Proleptic shoots
    ShootParameters shoot_parameters_proleptic(context_ptr->getRandomGenerator());
    shoot_parameters_proleptic.phytomer_parameters = phytomer_parameters_pistachio;
    shoot_parameters_proleptic.phytomer_parameters.phytomer_creation_function = PistachioPhytomerCreationFunction;
    shoot_parameters_proleptic.phytomer_parameters.phytomer_callback_function = PistachioPhytomerCallbackFunction;
    shoot_parameters_proleptic.max_nodes.uniformDistribution(16, 24);
    shoot_parameters_proleptic.max_nodes_per_season.uniformDistribution(8, 12);
    shoot_parameters_proleptic.phyllochron_min = 2.0;
    shoot_parameters_proleptic.elongation_rate_max = 0.25;
    shoot_parameters_proleptic.girth_area_factor = 8.f;
    shoot_parameters_proleptic.vegetative_bud_break_probability_min = 0.025;
    shoot_parameters_proleptic.vegetative_bud_break_probability_decay_rate = 0.7;
    shoot_parameters_proleptic.vegetative_bud_break_time = 0;
    shoot_parameters_proleptic.gravitropic_curvature = 500;
    shoot_parameters_proleptic.tortuosity = 10;
    shoot_parameters_proleptic.insertion_angle_tip.uniformDistribution(45, 55);
    shoot_parameters_proleptic.insertion_angle_decay_rate = 10;
    shoot_parameters_proleptic.internode_length_max = 0.06;
    shoot_parameters_proleptic.internode_length_min = 0.03;
    shoot_parameters_proleptic.internode_length_decay_rate = 0.005;
    shoot_parameters_proleptic.fruit_set_probability = 0.35;
    shoot_parameters_proleptic.flower_bud_break_probability = 0.35;
    shoot_parameters_proleptic.max_terminal_floral_buds = 4;
    shoot_parameters_proleptic.flowers_require_dormancy = true;
    shoot_parameters_proleptic.growth_requires_dormancy = true;
    shoot_parameters_proleptic.determinate_shoot_growth = false;

    defineShootType("trunk", shoot_parameters_trunk);
    defineShootType("proleptic", shoot_parameters_proleptic);
}

uint PlantArchitecture::buildPistachioTree(const helios::vec3 &base_position) {

    if (shoot_types.empty()) {
        // automatically initialize pistachio tree shoots
        initializePistachioTreeShoots();
    }

    uint plantID = addPlantInstance(base_position, 0);

    uint uID_trunk = addBaseStemShoot(plantID, 19, make_AxisRotation(context_ptr->randu(0.f, 0.05f * M_PI), context_ptr->randu(0.f, 2.f * M_PI), context_ptr->randu(0.f, 2.f * M_PI)),
                                      shoot_types.at("trunk").phytomer_parameters.internode.radius_initial.val(), 0.05, 1.f, 1.f, 0, "trunk");
    appendPhytomerToShoot(plantID, uID_trunk, shoot_types.at("trunk").phytomer_parameters, 0, 0.01, 1, 1);

    plant_instances.at(plantID).shoot_tree.at(uID_trunk)->meristem_is_alive = false;

    auto phytomers = plant_instances.at(plantID).shoot_tree.at(uID_trunk)->phytomers;
    for (const auto &phytomer: phytomers) {
        phytomer->removeLeaf();
        phytomer->setVegetativeBudState(BUD_DEAD);
        phytomer->setFloralBudState(BUD_DEAD);
    }

    uint Nscaffolds = 4; // context_ptr->randu(4,5);

    for (int i = 0; i < Nscaffolds; i++) {
        float pitch = context_ptr->randu(deg2rad(65), deg2rad(80));
        uint uID_shoot = addChildShoot(plantID, uID_trunk, getShootNodeCount(plantID, uID_trunk) - i - 1, 1, make_AxisRotation(pitch, (float(i) + context_ptr->randu(-0.1f, 0.1f)) / float(Nscaffolds) * 2 * M_PI, 0.5 * M_PI), 0.007, 0.06, 1.f, 1.f,
                                       0.5, "proleptic", 0);
    }

    makePlantDormant(plantID);

    setPlantPhenologicalThresholds(plantID, 165, -1, 3, 7, 20, 200, false);
    plant_instances.at(plantID).max_age = 1095;

    return plantID;
}

void PlantArchitecture::initializePuncturevineShoots() {

    // ---- Leaf Prototype ---- //

    LeafPrototype leaf_prototype(context_ptr->getRandomGenerator());
    leaf_prototype.leaf_texture_file[0] = "plugins/plantarchitecture/assets/textures/PuncturevineLeaf.png";
    leaf_prototype.leaf_aspect_ratio = 0.4f;
    leaf_prototype.midrib_fold_fraction = 0.2f;
    leaf_prototype.longitudinal_curvature = -0.1f;
    leaf_prototype.lateral_curvature = 0.4f;
    leaf_prototype.subdivisions = 1;
    leaf_prototype.unique_prototypes = 1;

    // ---- Phytomer Parameters ---- //

    PhytomerParameters phytomer_parameters_puncturevine(context_ptr->getRandomGenerator());

    phytomer_parameters_puncturevine.internode.pitch.uniformDistribution(0, 15);
    phytomer_parameters_puncturevine.internode.phyllotactic_angle = 180.f;
    phytomer_parameters_puncturevine.internode.radius_initial = 0.001;
    phytomer_parameters_puncturevine.internode.color = make_RGBcolor(0.28, 0.18, 0.13);
    phytomer_parameters_puncturevine.internode.length_segments = 1;

    phytomer_parameters_puncturevine.petiole.petioles_per_internode = 1;
    phytomer_parameters_puncturevine.petiole.pitch.uniformDistribution(60, 80);
    phytomer_parameters_puncturevine.petiole.radius = 0.0005;
    phytomer_parameters_puncturevine.petiole.length = 0.03;
    phytomer_parameters_puncturevine.petiole.taper = 0;
    phytomer_parameters_puncturevine.petiole.curvature = 0;
    phytomer_parameters_puncturevine.petiole.color = phytomer_parameters_puncturevine.internode.color;
    phytomer_parameters_puncturevine.petiole.length_segments = 1;

    phytomer_parameters_puncturevine.leaf.leaves_per_petiole = 11;
    phytomer_parameters_puncturevine.leaf.pitch.uniformDistribution(0, 40);
    phytomer_parameters_puncturevine.leaf.yaw = 30;
    phytomer_parameters_puncturevine.leaf.roll.uniformDistribution(-5, 5);
    phytomer_parameters_puncturevine.leaf.prototype_scale = 0.012;
    phytomer_parameters_puncturevine.leaf.leaflet_offset = 0.18;
    phytomer_parameters_puncturevine.leaf.leaflet_scale = 1;
    phytomer_parameters_puncturevine.leaf.prototype = leaf_prototype;

    phytomer_parameters_puncturevine.peduncle.length = 0.001;
    phytomer_parameters_puncturevine.peduncle.color = phytomer_parameters_puncturevine.internode.color;

    phytomer_parameters_puncturevine.inflorescence.flowers_per_peduncle = 1;
    phytomer_parameters_puncturevine.inflorescence.pitch = -90.f;
    phytomer_parameters_puncturevine.inflorescence.flower_prototype_function = PuncturevineFlowerPrototype;
    phytomer_parameters_puncturevine.inflorescence.flower_prototype_scale = 0.01;

    // ---- Shoot Parameters ---- //

    ShootParameters shoot_parameters_primary(context_ptr->getRandomGenerator());
    shoot_parameters_primary.phytomer_parameters = phytomer_parameters_puncturevine;
    shoot_parameters_primary.vegetative_bud_break_probability_min = 0.1;
    shoot_parameters_primary.vegetative_bud_break_probability_decay_rate = 1.f;
    shoot_parameters_primary.vegetative_bud_break_time = 3;
    shoot_parameters_primary.base_roll = 90;
    shoot_parameters_primary.phyllochron_min = 1;
    shoot_parameters_primary.elongation_rate_max = 0.2;
    shoot_parameters_primary.girth_area_factor = 0.f;
    shoot_parameters_primary.internode_length_max = 0.02;
    shoot_parameters_primary.internode_length_decay_rate = 0;
    shoot_parameters_primary.insertion_angle_tip.uniformDistribution(50, 80);
    shoot_parameters_primary.flowers_require_dormancy = false;
    shoot_parameters_primary.growth_requires_dormancy = false;
    shoot_parameters_primary.flower_bud_break_probability = 0.2;
    shoot_parameters_primary.determinate_shoot_growth = false;
    shoot_parameters_primary.max_nodes = 15;
    shoot_parameters_primary.gravitropic_curvature = 50;
    shoot_parameters_primary.tortuosity = 0;
    shoot_parameters_primary.defineChildShootTypes({"secondary_puncturevine"}, {1.f});

    ShootParameters shoot_parameters_base = shoot_parameters_primary;
    shoot_parameters_base.phytomer_parameters = phytomer_parameters_puncturevine;
    shoot_parameters_base.phytomer_parameters.internode.phyllotactic_angle.uniformDistribution(137.5 - 10, 137.5 + 10);
    shoot_parameters_base.phytomer_parameters.internode.pitch = 0;
    shoot_parameters_base.phytomer_parameters.petiole.pitch = 0;
    shoot_parameters_base.vegetative_bud_break_probability_min = 1;
    shoot_parameters_base.vegetative_bud_break_time = 2;
    shoot_parameters_base.phyllochron_min = 2;
    shoot_parameters_base.elongation_rate_max = 0.15;
    shoot_parameters_base.gravitropic_curvature = 0;
    shoot_parameters_base.internode_length_max = 0.01;
    shoot_parameters_base.internode_length_decay_rate = 0;
    shoot_parameters_base.insertion_angle_tip = 90;
    shoot_parameters_base.insertion_angle_decay_rate = 0;
    shoot_parameters_base.flowers_require_dormancy = false;
    shoot_parameters_base.growth_requires_dormancy = false;
    shoot_parameters_base.flower_bud_break_probability = 0.0;
    shoot_parameters_base.max_nodes.uniformDistribution(3, 5);
    shoot_parameters_base.defineChildShootTypes({"primary_puncturevine"}, {1.f});

    ShootParameters shoot_parameters_children = shoot_parameters_primary;
    shoot_parameters_children.base_roll = 0;

    defineShootType("base_puncturevine", shoot_parameters_base);
    defineShootType("primary_puncturevine", shoot_parameters_primary);
    defineShootType("secondary_puncturevine", shoot_parameters_children);
}

uint PlantArchitecture::buildPuncturevinePlant(const helios::vec3 &base_position) {

    if (shoot_types.empty()) {
        // automatically initialize puncturevine plant shoots
        initializePuncturevineShoots();
    }

    uint plantID = addPlantInstance(base_position, 0);

    uint uID_stem = addBaseStemShoot(plantID, 3, make_AxisRotation(0, 0.f, 0.f), 0.001, 0.001, 1, 1, 0, "base_puncturevine");

    breakPlantDormancy(plantID);

    plant_instances.at(plantID).max_age = 45;

    setPlantPhenologicalThresholds(plantID, 0, -1, 14, -1, -1, 1000, false);

    return plantID;
}

void PlantArchitecture::initializeEasternRedbudShoots() {

    // ---- Leaf Prototype ---- //

    LeafPrototype leaf_prototype(context_ptr->getRandomGenerator());
    leaf_prototype.leaf_texture_file[0] = "plugins/plantarchitecture/assets/textures/RedbudLeaf.png";
    leaf_prototype.leaf_aspect_ratio = 1.f;
    leaf_prototype.midrib_fold_fraction = 0.2f;
    leaf_prototype.longitudinal_curvature = -0.15f;
    leaf_prototype.lateral_curvature = -0.1f;
    leaf_prototype.wave_period = 0.3f;
    leaf_prototype.wave_amplitude = 0.025f;
    leaf_prototype.subdivisions = 5;
    leaf_prototype.unique_prototypes = 5;
    leaf_prototype.leaf_offset = make_vec3(-0.3, 0, 0);

    // ---- Phytomer Parameters ---- //

    PhytomerParameters phytomer_parameters_redbud(context_ptr->getRandomGenerator());

    phytomer_parameters_redbud.internode.pitch = 15;
    phytomer_parameters_redbud.internode.phyllotactic_angle.uniformDistribution(170, 190);
    phytomer_parameters_redbud.internode.radius_initial = 0.0015;
    phytomer_parameters_redbud.internode.image_texture = "plugins/plantarchitecture/assets/textures/WesternRedbudBark.jpg";
    phytomer_parameters_redbud.internode.color.scale(0.3);
    phytomer_parameters_redbud.internode.length_segments = 1;
    phytomer_parameters_redbud.internode.max_floral_buds_per_petiole = 5;

    phytomer_parameters_redbud.petiole.petioles_per_internode = 1;
    phytomer_parameters_redbud.petiole.color = make_RGBcolor(0.65, 0.52, 0.39);
    phytomer_parameters_redbud.petiole.pitch.uniformDistribution(20, 40);
    phytomer_parameters_redbud.petiole.radius = 0.002;
    phytomer_parameters_redbud.petiole.length = 0.075;
    phytomer_parameters_redbud.petiole.taper = 0;
    phytomer_parameters_redbud.petiole.curvature = 0;
    phytomer_parameters_redbud.petiole.length_segments = 1;

    phytomer_parameters_redbud.leaf.leaves_per_petiole = 1;
    phytomer_parameters_redbud.leaf.pitch.uniformDistribution(-110, -80);
    phytomer_parameters_redbud.leaf.yaw = 0;
    phytomer_parameters_redbud.leaf.roll.uniformDistribution(-5, 5);
    phytomer_parameters_redbud.leaf.prototype_scale = 0.1;
    phytomer_parameters_redbud.leaf.prototype = leaf_prototype;

    phytomer_parameters_redbud.peduncle.length = 0.02;
    phytomer_parameters_redbud.peduncle.pitch.uniformDistribution(50, 90);
    phytomer_parameters_redbud.peduncle.color = make_RGBcolor(0.32, 0.05, 0.13);

    phytomer_parameters_redbud.inflorescence.flowers_per_peduncle = 1;
    phytomer_parameters_redbud.inflorescence.pitch = 0;
    phytomer_parameters_redbud.inflorescence.flower_prototype_function = RedbudFlowerPrototype;
    phytomer_parameters_redbud.inflorescence.flower_prototype_scale = 0.04;
    phytomer_parameters_redbud.inflorescence.fruit_prototype_function = RedbudFruitPrototype;
    phytomer_parameters_redbud.inflorescence.fruit_prototype_scale = 0.1;
    phytomer_parameters_redbud.inflorescence.fruit_gravity_factor_fraction = 0.7;

    phytomer_parameters_redbud.phytomer_creation_function = RedbudPhytomerCreationFunction;
    phytomer_parameters_redbud.phytomer_callback_function = RedbudPhytomerCallbackFunction;

    // ---- Shoot Parameters ---- //

    ShootParameters shoot_parameters_main(context_ptr->getRandomGenerator());
    shoot_parameters_main.phytomer_parameters = phytomer_parameters_redbud;
    shoot_parameters_main.vegetative_bud_break_probability_min = 1.0;
    shoot_parameters_main.vegetative_bud_break_time = 2;
    shoot_parameters_main.phyllochron_min = 2;
    shoot_parameters_main.elongation_rate_max = 0.1;
    shoot_parameters_main.girth_area_factor = 4.f;
    shoot_parameters_main.gravitropic_curvature = 300;
    shoot_parameters_main.tortuosity = 5;
    shoot_parameters_main.internode_length_max = 0.04;
    shoot_parameters_main.internode_length_decay_rate = 0.005;
    shoot_parameters_main.internode_length_min = 0.01;
    shoot_parameters_main.insertion_angle_tip = 75;
    shoot_parameters_main.insertion_angle_decay_rate = 10;
    shoot_parameters_main.flowers_require_dormancy = true;
    shoot_parameters_main.growth_requires_dormancy = true;
    shoot_parameters_main.determinate_shoot_growth = false;
    shoot_parameters_main.max_terminal_floral_buds = 0;
    shoot_parameters_main.flower_bud_break_probability = 0.8;
    shoot_parameters_main.fruit_set_probability = 0.3;
    shoot_parameters_main.max_nodes = 25;
    shoot_parameters_main.max_nodes_per_season = 10;
    shoot_parameters_main.base_roll = 90;

    ShootParameters shoot_parameters_trunk = shoot_parameters_main;
    shoot_parameters_trunk.phytomer_parameters.internode.pitch = 0;
    shoot_parameters_trunk.phytomer_parameters.internode.radial_subdivisions = 15;
    shoot_parameters_trunk.phytomer_parameters.internode.max_floral_buds_per_petiole = 0;
    shoot_parameters_trunk.insertion_angle_tip = 60;
    shoot_parameters_trunk.max_nodes = 75;
    shoot_parameters_trunk.max_nodes_per_season = 10;
    shoot_parameters_trunk.tortuosity = 1.5;
    shoot_parameters_trunk.defineChildShootTypes({"eastern_redbud_shoot"}, {1.f});

    defineShootType("eastern_redbud_trunk", shoot_parameters_trunk);
    defineShootType("eastern_redbud_shoot", shoot_parameters_main);
}

uint PlantArchitecture::buildEasternRedbudPlant(const helios::vec3 &base_position) {

    if (shoot_types.empty()) {
        // automatically initialize redbud plant shoots
        initializeEasternRedbudShoots();
    }

    uint plantID = addPlantInstance(base_position, 0);

    uint uID_stem = addBaseStemShoot(plantID, 16, make_AxisRotation(context_ptr->randu(0, 0.1 * M_PI), context_ptr->randu(0, 2 * M_PI), context_ptr->randu(0, 2 * M_PI)), 0.0075, 0.05, 1, 1, 0.4, "eastern_redbud_trunk");

    makePlantDormant(plantID);
    breakPlantDormancy(plantID);

    // leave four vegetative buds on the trunk and remove the rest
    for (auto &phytomer: this->plant_instances.at(plantID).shoot_tree.at(uID_stem)->phytomers) {
        if (phytomer->shoot_index.x < 12) {
            for (auto &petiole: phytomer->axillary_vegetative_buds) {
                for (auto &vbud: petiole) {
                    phytomer->setVegetativeBudState(BUD_DEAD, vbud);
                }
            }
        }
    }

    setPlantPhenologicalThresholds(plantID, 165, -1, 3, 7, 30, 200, false);

    plant_instances.at(plantID).max_age = 1460;

    return plantID;
}

void PlantArchitecture::initializeRiceShoots() {

    // ---- Leaf Prototype ---- //

    LeafPrototype leaf_prototype(context_ptr->getRandomGenerator());
    leaf_prototype.leaf_texture_file[0] = "plugins/plantarchitecture/assets/textures/SorghumLeaf.png";
    leaf_prototype.leaf_aspect_ratio = 0.06f;
    leaf_prototype.midrib_fold_fraction = 0.3f;
    leaf_prototype.longitudinal_curvature.uniformDistribution(-0.2, 0);
    leaf_prototype.lateral_curvature = -0.3;
    leaf_prototype.wave_period = 0.1f;
    leaf_prototype.wave_amplitude = 0.1f;
    leaf_prototype.subdivisions = 20;
    leaf_prototype.unique_prototypes = 10;

    // ---- Phytomer Parameters ---- //

    PhytomerParameters phytomer_parameters_rice(context_ptr->getRandomGenerator());

    phytomer_parameters_rice.internode.pitch = 0;
    phytomer_parameters_rice.internode.phyllotactic_angle.uniformDistribution(67, 77);
    phytomer_parameters_rice.internode.radius_initial = 0.001;
    phytomer_parameters_rice.internode.color = make_RGBcolor(0.27, 0.31, 0.16);
    phytomer_parameters_rice.internode.length_segments = 1;
    phytomer_parameters_rice.internode.radial_subdivisions = 6;
    phytomer_parameters_rice.internode.max_floral_buds_per_petiole = 0;
    phytomer_parameters_rice.internode.max_vegetative_buds_per_petiole = 0;

    phytomer_parameters_rice.petiole.petioles_per_internode = 1;
    phytomer_parameters_rice.petiole.pitch.uniformDistribution(-40, 0);
    phytomer_parameters_rice.petiole.radius = 0.0;
    phytomer_parameters_rice.petiole.length = 0.01;
    phytomer_parameters_rice.petiole.taper = 0;
    phytomer_parameters_rice.petiole.curvature = 0;
    phytomer_parameters_rice.petiole.length_segments = 1;

    phytomer_parameters_rice.leaf.leaves_per_petiole = 1;
    phytomer_parameters_rice.leaf.pitch = 0;
    phytomer_parameters_rice.leaf.yaw = 0;
    phytomer_parameters_rice.leaf.roll = 0;
    phytomer_parameters_rice.leaf.prototype_scale = 0.15;
    phytomer_parameters_rice.leaf.prototype = leaf_prototype;

    phytomer_parameters_rice.peduncle.pitch = 0;
    phytomer_parameters_rice.peduncle.length.uniformDistribution(0.14, 0.18);
    phytomer_parameters_rice.peduncle.radius = 0.0005;
    phytomer_parameters_rice.peduncle.color = phytomer_parameters_rice.internode.color;
    phytomer_parameters_rice.peduncle.curvature.uniformDistribution(-800, -50);
    phytomer_parameters_rice.peduncle.radial_subdivisions = 6;
    phytomer_parameters_rice.peduncle.length_segments = 8;

    phytomer_parameters_rice.inflorescence.flowers_per_peduncle = 60;
    phytomer_parameters_rice.inflorescence.pitch.uniformDistribution(20, 25);
    phytomer_parameters_rice.inflorescence.roll = 0;
    phytomer_parameters_rice.inflorescence.fruit_prototype_scale = 0.008;
    phytomer_parameters_rice.inflorescence.flower_offset = 0.012;
    phytomer_parameters_rice.inflorescence.fruit_prototype_function = RiceSpikePrototype;

    //    phytomer_parameters_rice.phytomer_creation_function = RicePhytomerCreationFunction;

    // ---- Shoot Parameters ---- //

    ShootParameters shoot_parameters_mainstem(context_ptr->getRandomGenerator());
    shoot_parameters_mainstem.phytomer_parameters = phytomer_parameters_rice;
    shoot_parameters_mainstem.vegetative_bud_break_probability_min = 0;
    shoot_parameters_mainstem.flower_bud_break_probability = 1;
    shoot_parameters_mainstem.phyllochron_min = 2;
    shoot_parameters_mainstem.elongation_rate_max = 0.1;
    shoot_parameters_mainstem.girth_area_factor = 5.f;
    shoot_parameters_mainstem.gravitropic_curvature.uniformDistribution(-1000, -400);
    shoot_parameters_mainstem.internode_length_max = 0.0075;
    shoot_parameters_mainstem.internode_length_decay_rate = 0;
    shoot_parameters_mainstem.flowers_require_dormancy = false;
    shoot_parameters_mainstem.growth_requires_dormancy = false;
    shoot_parameters_mainstem.determinate_shoot_growth = false;
    shoot_parameters_mainstem.fruit_set_probability = 1.0;
    shoot_parameters_mainstem.defineChildShootTypes({"mainstem"}, {1.0});
    shoot_parameters_mainstem.max_nodes = 30;
    shoot_parameters_mainstem.max_terminal_floral_buds = 5;

    defineShootType("mainstem", shoot_parameters_mainstem);
}

uint PlantArchitecture::buildRicePlant(const helios::vec3 &base_position) {

    if (shoot_types.empty()) {
        // automatically initialize rice plant shoots
        initializeRiceShoots();
    }

    uint plantID = addPlantInstance(base_position, 0);

    uint uID_stem = addBaseStemShoot(plantID, 1, make_AxisRotation(context_ptr->randu(0.f, 0.1f * M_PI), context_ptr->randu(0.f, 2.f * M_PI), context_ptr->randu(0.f, 2.f * M_PI)), 0.001, 0.0075, 0.01, 0.01, 0, "mainstem");

    breakPlantDormancy(plantID);

    setPlantPhenologicalThresholds(plantID, 0, -1, -1, 4, 10, 1000, false);

    plant_instances.at(plantID).max_age = 365;

    return plantID;
}

void PlantArchitecture::initializeButterLettuceShoots() {

    LeafPrototype leaf_prototype(context_ptr->getRandomGenerator());
    leaf_prototype.leaf_texture_file[0] = "plugins/plantarchitecture/assets/textures/RomaineLettuceLeaf.png";
    leaf_prototype.leaf_aspect_ratio = 0.85f;
    leaf_prototype.midrib_fold_fraction = 0.2f;
    leaf_prototype.longitudinal_curvature.uniformDistribution(-0.2, 0.05);
    leaf_prototype.lateral_curvature = -0.4f;
    leaf_prototype.wave_period.uniformDistribution(0.15, 0.25);
    leaf_prototype.wave_amplitude.uniformDistribution(0.05, 0.1);
    leaf_prototype.subdivisions = 30;
    leaf_prototype.unique_prototypes = 10;

    // ---- Phytomer Parameters ---- //

    PhytomerParameters phytomer_parameters(context_ptr->getRandomGenerator());

    phytomer_parameters.internode.pitch = 0;
    phytomer_parameters.internode.phyllotactic_angle = 137.5;
    phytomer_parameters.internode.radius_initial = 0.02;
    phytomer_parameters.internode.color = make_RGBcolor(0.402, 0.423, 0.413);
    phytomer_parameters.internode.length_segments = 1;
    phytomer_parameters.internode.radial_subdivisions = 10;

    phytomer_parameters.petiole.petioles_per_internode = 1;
    phytomer_parameters.petiole.pitch.uniformDistribution(0, 30);
    phytomer_parameters.petiole.radius = 0.001;
    phytomer_parameters.petiole.length = 0.001;
    phytomer_parameters.petiole.length_segments = 1;
    phytomer_parameters.petiole.radial_subdivisions = 3;
    phytomer_parameters.petiole.color = RGB::red;

    phytomer_parameters.leaf.leaves_per_petiole = 1;
    phytomer_parameters.leaf.pitch = 10;
    phytomer_parameters.leaf.yaw = 0;
    phytomer_parameters.leaf.roll = 0;
    phytomer_parameters.leaf.prototype_scale.uniformDistribution(0.15, 0.25);
    phytomer_parameters.leaf.prototype = leaf_prototype;

    phytomer_parameters.phytomer_creation_function = ButterLettucePhytomerCreationFunction;

    // ---- Shoot Parameters ---- //

    ShootParameters shoot_parameters_mainstem(context_ptr->getRandomGenerator());
    shoot_parameters_mainstem.phytomer_parameters = phytomer_parameters;
    shoot_parameters_mainstem.vegetative_bud_break_probability_min = 0;
    shoot_parameters_mainstem.phyllochron_min = 2;
    shoot_parameters_mainstem.elongation_rate_max = 0.15;
    shoot_parameters_mainstem.girth_area_factor = 0.f;
    shoot_parameters_mainstem.gravitropic_curvature = 10;
    shoot_parameters_mainstem.internode_length_max = 0.001;
    shoot_parameters_mainstem.internode_length_decay_rate = 0;
    shoot_parameters_mainstem.flowers_require_dormancy = false;
    shoot_parameters_mainstem.growth_requires_dormancy = false;
    shoot_parameters_mainstem.flower_bud_break_probability = 0.0;
    shoot_parameters_mainstem.max_nodes = 25;

    defineShootType("mainstem", shoot_parameters_mainstem);
}

uint PlantArchitecture::buildButterLettucePlant(const helios::vec3 &base_position) {

    if (shoot_types.empty()) {
        // automatically initialize lettuce plant shoots
        initializeButterLettuceShoots();
    }

    uint plantID = addPlantInstance(base_position, 0);

    uint uID_stem = addBaseStemShoot(plantID, 3, make_AxisRotation(context_ptr->randu(0.f, 0.03f * M_PI), 0.f, context_ptr->randu(0.f, 2.f * M_PI)), 0.005, 0.001, 1, 1, 0, "mainstem");

    breakPlantDormancy(plantID);

    setPlantPhenologicalThresholds(plantID, 0, -1, -1, -1, -1, 1000, false);

    plant_instances.at(plantID).max_age = 365;

    return plantID;
}

void PlantArchitecture::initializeSorghumShoots() {

    // ---- Leaf Prototype ---- //

    LeafPrototype leaf_prototype(context_ptr->getRandomGenerator());
    leaf_prototype.leaf_texture_file[0] = "plugins/plantarchitecture/assets/textures/SorghumLeaf.png";
    leaf_prototype.leaf_aspect_ratio = 0.2f;
    leaf_prototype.midrib_fold_fraction = 0.3f;
    leaf_prototype.longitudinal_curvature.uniformDistribution(-0.4, -0.2);
    leaf_prototype.lateral_curvature = -0.3f;
    leaf_prototype.petiole_roll = 0.04f;
    leaf_prototype.wave_period = 0.1f;
    leaf_prototype.wave_amplitude = 0.1f;
    leaf_prototype.leaf_buckle_length.uniformDistribution(0.4, 0.6);
    leaf_prototype.leaf_buckle_angle.uniformDistribution(45, 55);
    leaf_prototype.subdivisions = 50;
    leaf_prototype.unique_prototypes = 10;

    // ---- Phytomer Parameters ---- //

    PhytomerParameters phytomer_parameters_sorghum(context_ptr->getRandomGenerator());

    phytomer_parameters_sorghum.internode.pitch = 0;
    phytomer_parameters_sorghum.internode.phyllotactic_angle.uniformDistribution(170, 190);
    phytomer_parameters_sorghum.internode.radius_initial = 0.003;
    phytomer_parameters_sorghum.internode.color = make_RGBcolor(0.09, 0.13, 0.06);
    phytomer_parameters_sorghum.internode.length_segments = 2;
    phytomer_parameters_sorghum.internode.radial_subdivisions = 10;
    phytomer_parameters_sorghum.internode.max_floral_buds_per_petiole = 0;
    phytomer_parameters_sorghum.internode.max_vegetative_buds_per_petiole = 0;

    phytomer_parameters_sorghum.petiole.petioles_per_internode = 1;
    phytomer_parameters_sorghum.petiole.pitch.uniformDistribution(-40, -20);
    phytomer_parameters_sorghum.petiole.radius = 0.0;
    phytomer_parameters_sorghum.petiole.length = 0.05;
    phytomer_parameters_sorghum.petiole.taper = 0;
    phytomer_parameters_sorghum.petiole.curvature = 0;
    phytomer_parameters_sorghum.petiole.length_segments = 1;

    phytomer_parameters_sorghum.leaf.leaves_per_petiole = 1;
    phytomer_parameters_sorghum.leaf.pitch = 0;
    phytomer_parameters_sorghum.leaf.yaw = 0;
    phytomer_parameters_sorghum.leaf.roll = 0;
    phytomer_parameters_sorghum.leaf.prototype_scale = 0.6;
    phytomer_parameters_sorghum.leaf.prototype = leaf_prototype;

    phytomer_parameters_sorghum.peduncle.length = 0.3;
    phytomer_parameters_sorghum.peduncle.radius = 0.008;
    phytomer_parameters_sorghum.peduncle.color = phytomer_parameters_sorghum.internode.color;
    phytomer_parameters_sorghum.peduncle.radial_subdivisions = 10;

    phytomer_parameters_sorghum.inflorescence.flowers_per_peduncle = 1;
    phytomer_parameters_sorghum.inflorescence.pitch = 0;
    phytomer_parameters_sorghum.inflorescence.roll = 0;
    phytomer_parameters_sorghum.inflorescence.fruit_prototype_scale = 0.18;
    phytomer_parameters_sorghum.inflorescence.fruit_prototype_function = SorghumPaniclePrototype;

    phytomer_parameters_sorghum.phytomer_creation_function = SorghumPhytomerCreationFunction;

    // ---- Shoot Parameters ---- //

    ShootParameters shoot_parameters_mainstem(context_ptr->getRandomGenerator());
    shoot_parameters_mainstem.phytomer_parameters = phytomer_parameters_sorghum;
    shoot_parameters_mainstem.vegetative_bud_break_probability_min = 0;
    shoot_parameters_mainstem.flower_bud_break_probability = 1;
    shoot_parameters_mainstem.phyllochron_min = 2;
    shoot_parameters_mainstem.elongation_rate_max = 0.1;
    shoot_parameters_mainstem.girth_area_factor = 5.f;
    shoot_parameters_mainstem.gravitropic_curvature.uniformDistribution(-1000, -400);
    shoot_parameters_mainstem.internode_length_max = 0.26;
    shoot_parameters_mainstem.internode_length_decay_rate = 0;
    shoot_parameters_mainstem.flowers_require_dormancy = false;
    shoot_parameters_mainstem.growth_requires_dormancy = false;
    shoot_parameters_mainstem.determinate_shoot_growth = false;
    shoot_parameters_mainstem.flower_bud_break_probability = 1.0;
    shoot_parameters_mainstem.fruit_set_probability = 1.0;
    shoot_parameters_mainstem.defineChildShootTypes({"mainstem"}, {1.0});
    shoot_parameters_mainstem.max_nodes = 16;
    shoot_parameters_mainstem.max_terminal_floral_buds = 1;

    defineShootType("mainstem", shoot_parameters_mainstem);
}

uint PlantArchitecture::buildSorghumPlant(const helios::vec3 &base_position) {

    if (shoot_types.empty()) {
        // automatically initialize sorghum plant shoots
        initializeSorghumShoots();
    }

    uint plantID = addPlantInstance(base_position - make_vec3(0, 0, 0.025), 0);

    uint uID_stem = addBaseStemShoot(plantID, 1, make_AxisRotation(context_ptr->randu(0.f, 0.075f * M_PI), context_ptr->randu(0.f, 2.f * M_PI), context_ptr->randu(0.f, 2.f * M_PI)), 0.003, 0.06, 0.01, 0.01, 0, "mainstem");

    breakPlantDormancy(plantID);

    setPlantPhenologicalThresholds(plantID, 0, -1, -1, 4, 15, 1000, false);

    plant_instances.at(plantID).max_age = 365;

    return plantID;
}

void PlantArchitecture::initializeSoybeanShoots() {

    // ---- Leaf Prototype ---- //

    LeafPrototype leaf_prototype(context_ptr->getRandomGenerator());
    leaf_prototype.leaf_texture_file[0] = "plugins/plantarchitecture/assets/textures/SoybeanLeaf.png";
    leaf_prototype.leaf_aspect_ratio = 1.f;
    leaf_prototype.midrib_fold_fraction = 0.1f;
    leaf_prototype.longitudinal_curvature.uniformDistribution(0.1, 0.2);
    leaf_prototype.lateral_curvature = 0.45;
    leaf_prototype.subdivisions = 8;
    leaf_prototype.unique_prototypes = 5;
    leaf_prototype.build_petiolule = true;

    PhytomerParameters phytomer_parameters_trifoliate(context_ptr->getRandomGenerator());

    phytomer_parameters_trifoliate.internode.pitch = 20;
    phytomer_parameters_trifoliate.internode.phyllotactic_angle.uniformDistribution(145, 215);
    phytomer_parameters_trifoliate.internode.radius_initial = 0.002;
    phytomer_parameters_trifoliate.internode.max_floral_buds_per_petiole = 1;
    phytomer_parameters_trifoliate.internode.max_vegetative_buds_per_petiole = 1;
    phytomer_parameters_trifoliate.internode.color = make_RGBcolor(0.2, 0.25, 0.05);
    phytomer_parameters_trifoliate.internode.length_segments = 5;

    phytomer_parameters_trifoliate.petiole.petioles_per_internode = 1;
    phytomer_parameters_trifoliate.petiole.pitch.uniformDistribution(15, 40);
    phytomer_parameters_trifoliate.petiole.radius = 0.002;
    phytomer_parameters_trifoliate.petiole.length.uniformDistribution(0.12, 0.16);
    phytomer_parameters_trifoliate.petiole.taper = 0.25;
    phytomer_parameters_trifoliate.petiole.curvature.uniformDistribution(-250, 50);
    phytomer_parameters_trifoliate.petiole.color = phytomer_parameters_trifoliate.internode.color;
    phytomer_parameters_trifoliate.petiole.length_segments = 5;
    phytomer_parameters_trifoliate.petiole.radial_subdivisions = 6;

    phytomer_parameters_trifoliate.leaf.leaves_per_petiole = 3;
    phytomer_parameters_trifoliate.leaf.pitch.uniformDistribution(-30, 10);
    phytomer_parameters_trifoliate.leaf.yaw = 10;
    phytomer_parameters_trifoliate.leaf.roll.uniformDistribution(-25, 5);
    phytomer_parameters_trifoliate.leaf.leaflet_offset = 0.5;
    phytomer_parameters_trifoliate.leaf.leaflet_scale = 0.9;
    phytomer_parameters_trifoliate.leaf.prototype_scale.uniformDistribution(0.1, 0.14);
    phytomer_parameters_trifoliate.leaf.prototype = leaf_prototype;

    phytomer_parameters_trifoliate.peduncle.length = 0.01;
    phytomer_parameters_trifoliate.peduncle.radius = 0.0005;
    phytomer_parameters_trifoliate.peduncle.pitch.uniformDistribution(0, 40);
    phytomer_parameters_trifoliate.peduncle.roll = 90;
    phytomer_parameters_trifoliate.peduncle.curvature.uniformDistribution(-500, 500);
    phytomer_parameters_trifoliate.peduncle.color = phytomer_parameters_trifoliate.internode.color;
    phytomer_parameters_trifoliate.peduncle.length_segments = 1;
    phytomer_parameters_trifoliate.peduncle.radial_subdivisions = 6;

    phytomer_parameters_trifoliate.inflorescence.flowers_per_peduncle.uniformDistribution(1, 4);
    phytomer_parameters_trifoliate.inflorescence.flower_offset = 0.2;
    phytomer_parameters_trifoliate.inflorescence.pitch.uniformDistribution(50, 70);
    phytomer_parameters_trifoliate.inflorescence.roll.uniformDistribution(-20, 20);
    phytomer_parameters_trifoliate.inflorescence.flower_prototype_scale = 0.015;
    phytomer_parameters_trifoliate.inflorescence.flower_prototype_function = SoybeanFlowerPrototype;
    phytomer_parameters_trifoliate.inflorescence.fruit_prototype_scale.uniformDistribution(0.1, 0.12);
    phytomer_parameters_trifoliate.inflorescence.fruit_prototype_function = SoybeanFruitPrototype;
    phytomer_parameters_trifoliate.inflorescence.fruit_gravity_factor_fraction.uniformDistribution(0.8, 1.0);

    PhytomerParameters phytomer_parameters_unifoliate = phytomer_parameters_trifoliate;
    phytomer_parameters_unifoliate.internode.pitch = 0;
    phytomer_parameters_unifoliate.internode.max_vegetative_buds_per_petiole = 0;
    phytomer_parameters_unifoliate.internode.max_floral_buds_per_petiole = 0;
    phytomer_parameters_unifoliate.petiole.petioles_per_internode = 2;
    phytomer_parameters_unifoliate.petiole.length = 0.01;
    phytomer_parameters_unifoliate.petiole.radius = 0.001;
    phytomer_parameters_unifoliate.petiole.pitch.uniformDistribution(60, 80);
    phytomer_parameters_unifoliate.leaf.leaves_per_petiole = 1;
    phytomer_parameters_unifoliate.leaf.prototype_scale = 0.02;
    phytomer_parameters_unifoliate.leaf.pitch.uniformDistribution(-10, 10);
    phytomer_parameters_unifoliate.leaf.prototype = leaf_prototype;

    // ---- Shoot Parameters ---- //

    ShootParameters shoot_parameters_trifoliate(context_ptr->getRandomGenerator());
    shoot_parameters_trifoliate.phytomer_parameters = phytomer_parameters_trifoliate;
    shoot_parameters_trifoliate.phytomer_parameters.phytomer_creation_function = BeanPhytomerCreationFunction;

    shoot_parameters_trifoliate.max_nodes = 25;
    shoot_parameters_trifoliate.insertion_angle_tip.uniformDistribution(20, 30);
    //    shoot_parameters_trifoliate.child_insertion_angle_decay_rate = 0; (default)
    shoot_parameters_trifoliate.internode_length_max = 0.035;
    //    shoot_parameters_trifoliate.child_internode_length_min = 0.0; (default)
    //    shoot_parameters_trifoliate.child_internode_length_decay_rate = 0; (default)
    shoot_parameters_trifoliate.base_roll = 90;
    shoot_parameters_trifoliate.base_yaw.uniformDistribution(-20, 20);
    shoot_parameters_trifoliate.gravitropic_curvature = 400;

    shoot_parameters_trifoliate.phyllochron_min = 2;
    shoot_parameters_trifoliate.elongation_rate_max = 0.1;
    shoot_parameters_trifoliate.girth_area_factor = 2.f;
    shoot_parameters_trifoliate.vegetative_bud_break_time = 15;
    shoot_parameters_trifoliate.vegetative_bud_break_probability_min = 0.05;
    shoot_parameters_trifoliate.vegetative_bud_break_probability_decay_rate = 0.6;
    //    shoot_parameters_trifoliate.max_terminal_floral_buds = 0; (default)
    shoot_parameters_trifoliate.flower_bud_break_probability.uniformDistribution(0.8, 1.0);
    shoot_parameters_trifoliate.fruit_set_probability = 0.4;
    //    shoot_parameters_trifoliate.flowers_require_dormancy = false; (default)
    //    shoot_parameters_trifoliate.growth_requires_dormancy = false; (default)
    //    shoot_parameters_trifoliate.determinate_shoot_growth = true; (default)

    shoot_parameters_trifoliate.defineChildShootTypes({"trifoliate"}, {1.0});


    ShootParameters shoot_parameters_unifoliate = shoot_parameters_trifoliate;
    shoot_parameters_unifoliate.phytomer_parameters = phytomer_parameters_unifoliate;
    shoot_parameters_unifoliate.max_nodes = 1;
    shoot_parameters_unifoliate.flower_bud_break_probability = 0;
    shoot_parameters_unifoliate.insertion_angle_tip = 0;
    shoot_parameters_unifoliate.insertion_angle_decay_rate = 0;
    shoot_parameters_unifoliate.vegetative_bud_break_time = 8;
    shoot_parameters_unifoliate.defineChildShootTypes({"trifoliate"}, {1.0});

    defineShootType("unifoliate", shoot_parameters_unifoliate);
    defineShootType("trifoliate", shoot_parameters_trifoliate);
}

uint PlantArchitecture::buildSoybeanPlant(const helios::vec3 &base_position) {

    if (shoot_types.empty()) {
        // automatically initialize bean plant shoots
        initializeSoybeanShoots();
    }

    uint plantID = addPlantInstance(base_position, 0);

    AxisRotation base_rotation = make_AxisRotation(context_ptr->randu(0.f, 0.05f * M_PI), context_ptr->randu(0.f, 2.f * M_PI), context_ptr->randu(0.f, 2.f * M_PI));
    uint uID_unifoliate = addBaseStemShoot(plantID, 1, base_rotation, 0.0005, 0.04, 0.01, 0.01, 0, "unifoliate");

    appendShoot(plantID, uID_unifoliate, 1, make_AxisRotation(0, 0, 0.5f * M_PI), shoot_types.at("trifoliate").phytomer_parameters.internode.radius_initial.val(), shoot_types.at("trifoliate").internode_length_max.val(), 0.1, 0.1, 0, "trifoliate");

    breakPlantDormancy(plantID);

    setPlantPhenologicalThresholds(plantID, 0, 40, 5, 5, 30, 1000, false);

    plant_instances.at(plantID).max_age = 365;

    return plantID;
}

void PlantArchitecture::initializeStrawberryShoots() {

    // ---- Leaf Prototype ---- //

    LeafPrototype leaf_prototype(context_ptr->getRandomGenerator());
    leaf_prototype.leaf_texture_file[0] = "plugins/plantarchitecture/assets/textures/StrawberryLeaf.png";
    leaf_prototype.leaf_aspect_ratio = 1.f;
    leaf_prototype.midrib_fold_fraction = 0.2f;
    leaf_prototype.longitudinal_curvature = 0.15f;
    leaf_prototype.lateral_curvature = 0.4f;
    leaf_prototype.wave_period = 0.3f;
    leaf_prototype.wave_amplitude = 0.01f;
    leaf_prototype.subdivisions = 6;
    leaf_prototype.unique_prototypes = 10;

    // ---- Phytomer Parameters ---- //

    PhytomerParameters phytomer_parameters(context_ptr->getRandomGenerator());

    phytomer_parameters.internode.pitch = 10;
    phytomer_parameters.internode.phyllotactic_angle.uniformDistribution(80, 100);
    phytomer_parameters.internode.radius_initial = 0.001;
    phytomer_parameters.internode.color = make_RGBcolor(0.15, 0.2, 0.1);
    phytomer_parameters.internode.length_segments = 1;

    phytomer_parameters.petiole.petioles_per_internode = 1;
    phytomer_parameters.petiole.pitch.uniformDistribution(0, 45);
    phytomer_parameters.petiole.radius = 0.0025;
    phytomer_parameters.petiole.length.uniformDistribution(0.15, 0.25);
    phytomer_parameters.petiole.taper = 0.5;
    phytomer_parameters.petiole.curvature.uniformDistribution(-300, 100);
    phytomer_parameters.petiole.color = make_RGBcolor(0.18, 0.23, 0.1);
    phytomer_parameters.petiole.length_segments = 5;

    phytomer_parameters.leaf.leaves_per_petiole = 3;
    phytomer_parameters.leaf.pitch.uniformDistribution(-30, 10);
    phytomer_parameters.leaf.yaw = 20;
    phytomer_parameters.leaf.roll = -30;
    phytomer_parameters.leaf.leaflet_offset = 0.01;
    phytomer_parameters.leaf.leaflet_scale = 1.0;
    phytomer_parameters.leaf.prototype_scale = 0.1;
    phytomer_parameters.leaf.prototype = leaf_prototype;

    phytomer_parameters.peduncle.length = 0.17;
    phytomer_parameters.peduncle.radius = 0.00075;
    phytomer_parameters.peduncle.pitch = 35;
    phytomer_parameters.peduncle.roll = 0;
    phytomer_parameters.peduncle.curvature = -200;
    phytomer_parameters.peduncle.length_segments = 5;
    phytomer_parameters.peduncle.radial_subdivisions = 6;
    phytomer_parameters.peduncle.color = phytomer_parameters.petiole.color;

    phytomer_parameters.inflorescence.flowers_per_peduncle.uniformDistribution(1, 3);
    phytomer_parameters.inflorescence.flower_offset = 0.2;
    phytomer_parameters.inflorescence.pitch = 70;
    phytomer_parameters.inflorescence.roll = 90;
    phytomer_parameters.inflorescence.flower_prototype_scale = 0.04;
    phytomer_parameters.inflorescence.flower_prototype_function = StrawberryFlowerPrototype;
    phytomer_parameters.inflorescence.fruit_prototype_scale = 0.06;
    phytomer_parameters.inflorescence.fruit_prototype_function = StrawberryFruitPrototype;
    phytomer_parameters.inflorescence.fruit_gravity_factor_fraction = 0.65;

    // ---- Shoot Parameters ---- //

    ShootParameters shoot_parameters(context_ptr->getRandomGenerator());
    shoot_parameters.phytomer_parameters = phytomer_parameters;

    shoot_parameters.max_nodes = 15;
    shoot_parameters.insertion_angle_tip = 40;
    shoot_parameters.insertion_angle_decay_rate = 0;
    shoot_parameters.internode_length_max = 0.015;
    shoot_parameters.internode_length_decay_rate = 0;
    shoot_parameters.internode_length_min = 0.0;
    shoot_parameters.base_roll = 90;
    shoot_parameters.base_yaw.uniformDistribution(-20, 20);
    shoot_parameters.gravitropic_curvature.uniformDistribution(-10, 0);
    shoot_parameters.tortuosity = 0;

    shoot_parameters.phyllochron_min = 2;
    shoot_parameters.elongation_rate_max = 0.1;
    shoot_parameters.girth_area_factor = 2.f;
    shoot_parameters.vegetative_bud_break_time = 15;
    shoot_parameters.vegetative_bud_break_probability_min = 0.1;
    shoot_parameters.vegetative_bud_break_probability_decay_rate = -0.4;
    shoot_parameters.flower_bud_break_probability = 1;
    shoot_parameters.fruit_set_probability = 0.5;
    shoot_parameters.flowers_require_dormancy = false;
    shoot_parameters.growth_requires_dormancy = false;
    shoot_parameters.determinate_shoot_growth = true;

    shoot_parameters.defineChildShootTypes({"mainstem"}, {1.0});

    defineShootType("mainstem", shoot_parameters);
}

uint PlantArchitecture::buildStrawberryPlant(const helios::vec3 &base_position) {

    if (shoot_types.empty()) {
        // automatically initialize strawberry plant shoots
        initializeStrawberryShoots();
    }

    uint plantID = addPlantInstance(base_position, 0);

    AxisRotation base_rotation = make_AxisRotation(0, context_ptr->randu(0.f, 2.f * M_PI), context_ptr->randu(0.f, 2.f * M_PI));
    uint uID_stem = addBaseStemShoot(plantID, 1, base_rotation, 0.001, 0.004, 0.01, 0.01, 0, "mainstem");

    breakPlantDormancy(plantID);

    setPlantPhenologicalThresholds(plantID, 0, 40, 5, 5, 30, 1000, false);

    plant_instances.at(plantID).max_age = 120;

    return plantID;
}

void PlantArchitecture::initializeSugarbeetShoots() {

    // ---- Leaf Prototype ---- //

    LeafPrototype leaf_prototype(context_ptr->getRandomGenerator());
    leaf_prototype.leaf_texture_file[0] = "plugins/plantarchitecture/assets/textures/SugarbeetLeaf.png";
    leaf_prototype.leaf_aspect_ratio = 0.4f;
    leaf_prototype.midrib_fold_fraction = 0.1f;
    leaf_prototype.longitudinal_curvature = -0.2f;
    leaf_prototype.lateral_curvature = -0.4f;
    leaf_prototype.petiole_roll = 0.75f;
    leaf_prototype.wave_period.uniformDistribution(0.08f, 0.15f);
    leaf_prototype.wave_amplitude.uniformDistribution(0.02, 0.04);
    leaf_prototype.subdivisions = 20;
    ;
    leaf_prototype.unique_prototypes = 10;

    // ---- Phytomer Parameters ---- //

    PhytomerParameters phytomer_parameters_sugarbeet(context_ptr->getRandomGenerator());

    phytomer_parameters_sugarbeet.internode.pitch = 0;
    phytomer_parameters_sugarbeet.internode.phyllotactic_angle = 137.5;
    phytomer_parameters_sugarbeet.internode.radius_initial = 0.005;
    phytomer_parameters_sugarbeet.internode.color = make_RGBcolor(0.44, 0.58, 0.19);
    phytomer_parameters_sugarbeet.internode.length_segments = 1;
    phytomer_parameters_sugarbeet.internode.max_vegetative_buds_per_petiole = 0;
    phytomer_parameters_sugarbeet.internode.max_floral_buds_per_petiole = 0;

    phytomer_parameters_sugarbeet.petiole.petioles_per_internode = 1;
    phytomer_parameters_sugarbeet.petiole.pitch.uniformDistribution(0, 40);
    phytomer_parameters_sugarbeet.petiole.radius = 0.005;
    phytomer_parameters_sugarbeet.petiole.length.uniformDistribution(0.15, 0.2);
    phytomer_parameters_sugarbeet.petiole.taper = 0.6;
    phytomer_parameters_sugarbeet.petiole.curvature.uniformDistribution(-300, 100);
    phytomer_parameters_sugarbeet.petiole.color = phytomer_parameters_sugarbeet.internode.color;
    phytomer_parameters_sugarbeet.petiole.length_segments = 8;

    phytomer_parameters_sugarbeet.leaf.leaves_per_petiole = 1;
    phytomer_parameters_sugarbeet.leaf.pitch.uniformDistribution(-10, 0);
    phytomer_parameters_sugarbeet.leaf.yaw.uniformDistribution(-5, 5);
    phytomer_parameters_sugarbeet.leaf.roll.uniformDistribution(-15, 15);
    phytomer_parameters_sugarbeet.leaf.prototype_scale.uniformDistribution(0.15, 0.25);
    phytomer_parameters_sugarbeet.leaf.prototype = leaf_prototype;

    // ---- Shoot Parameters ---- //

    ShootParameters shoot_parameters_mainstem(context_ptr->getRandomGenerator());
    shoot_parameters_mainstem.phytomer_parameters = phytomer_parameters_sugarbeet;
    shoot_parameters_mainstem.vegetative_bud_break_probability_min = 0;
    shoot_parameters_mainstem.phyllochron_min = 2;
    shoot_parameters_mainstem.elongation_rate_max = 0.1;
    shoot_parameters_mainstem.girth_area_factor = 20.f;
    shoot_parameters_mainstem.gravitropic_curvature = 10;
    shoot_parameters_mainstem.internode_length_max = 0.001;
    shoot_parameters_mainstem.internode_length_decay_rate = 0;
    shoot_parameters_mainstem.flowers_require_dormancy = false;
    shoot_parameters_mainstem.growth_requires_dormancy = false;
    shoot_parameters_mainstem.flower_bud_break_probability = 0.0;
    shoot_parameters_mainstem.max_nodes = 30;

    defineShootType("mainstem", shoot_parameters_mainstem);
}

uint PlantArchitecture::buildSugarbeetPlant(const helios::vec3 &base_position) {

    if (shoot_types.empty()) {
        // automatically initialize sugarbeet plant shoots
        initializeSugarbeetShoots();
    }

    uint plantID = addPlantInstance(base_position, 0);

    uint uID_stem = addBaseStemShoot(plantID, 3, make_AxisRotation(context_ptr->randu(0.f, 0.01f * M_PI), 0.f * context_ptr->randu(0.f, 2.f * M_PI), 0.25f * M_PI), 0.005, 0.001, 1, 1, 0, "mainstem");

    breakPlantDormancy(plantID);

    setPlantPhenologicalThresholds(plantID, 0, -1, -1, -1, -1, 1000, false);

    plant_instances.at(plantID).max_age = 365;

    return plantID;
}

void PlantArchitecture::initializeTomatoShoots() {

    // ---- Leaf Prototype ---- //

    LeafPrototype leaf_prototype(context_ptr->getRandomGenerator());
    leaf_prototype.leaf_texture_file[0] = "plugins/plantarchitecture/assets/textures/TomatoLeaf_centered.png";
    leaf_prototype.leaf_aspect_ratio = 0.5f;
    leaf_prototype.midrib_fold_fraction = 0.1f;
    leaf_prototype.longitudinal_curvature.uniformDistribution(-0.45, -0.2f);
    leaf_prototype.lateral_curvature = -0.3f;
    leaf_prototype.wave_period = 0.35f;
    leaf_prototype.wave_amplitude = 0.08f;
    leaf_prototype.subdivisions = 6;
    leaf_prototype.unique_prototypes = 5;

    // ---- Phytomer Parameters ---- //

    PhytomerParameters phytomer_parameters(context_ptr->getRandomGenerator());

    phytomer_parameters.internode.pitch = 10;
    phytomer_parameters.internode.phyllotactic_angle.uniformDistribution(140, 220);
    phytomer_parameters.internode.radius_initial = 0.001;
<<<<<<< HEAD
    phytomer_parameters.internode.color = make_RGBcolor(0.217,0.275, 0.0571);
=======
    phytomer_parameters.internode.color = make_RGBcolor(0.217, 0.275, 0.0571);
>>>>>>> ed7be3e2
    phytomer_parameters.internode.length_segments = 1;

    phytomer_parameters.petiole.petioles_per_internode = 1;
    phytomer_parameters.petiole.pitch.uniformDistribution(45, 60);
    phytomer_parameters.petiole.radius = 0.002;
    phytomer_parameters.petiole.length = 0.2;
    phytomer_parameters.petiole.taper = 0.15;
    phytomer_parameters.petiole.curvature.uniformDistribution(-150, -50);
    phytomer_parameters.petiole.color = phytomer_parameters.internode.color;
    phytomer_parameters.petiole.length_segments = 5;

    phytomer_parameters.leaf.leaves_per_petiole = 7;
    phytomer_parameters.leaf.pitch.uniformDistribution(-30, 5);
    phytomer_parameters.leaf.yaw = 10;
    phytomer_parameters.leaf.roll = 0;
    phytomer_parameters.leaf.leaflet_offset = 0.15;
    phytomer_parameters.leaf.leaflet_scale = 0.7;
    phytomer_parameters.leaf.prototype_scale.uniformDistribution(0.12, 0.18);
    phytomer_parameters.leaf.prototype = leaf_prototype;

    phytomer_parameters.peduncle.length = 0.16;
    phytomer_parameters.peduncle.radius = 0.0015;
    phytomer_parameters.peduncle.pitch = 20;
    phytomer_parameters.peduncle.roll = 0;
    phytomer_parameters.peduncle.curvature = -700;
    phytomer_parameters.peduncle.color = phytomer_parameters.internode.color;
    phytomer_parameters.peduncle.length_segments = 5;
    phytomer_parameters.peduncle.radial_subdivisions = 8;

    phytomer_parameters.inflorescence.flowers_per_peduncle = 8;
    phytomer_parameters.inflorescence.flower_offset = 0.15;
    phytomer_parameters.inflorescence.pitch = 90;
    phytomer_parameters.inflorescence.roll.uniformDistribution(-30, 30);
    phytomer_parameters.inflorescence.flower_prototype_scale = 0.03;
    phytomer_parameters.inflorescence.flower_prototype_function = TomatoFlowerPrototype;
    phytomer_parameters.inflorescence.fruit_prototype_scale = 0.08;
    phytomer_parameters.inflorescence.fruit_prototype_function = TomatoFruitPrototype;
    phytomer_parameters.inflorescence.fruit_gravity_factor_fraction = 0.5;

    // ---- Shoot Parameters ---- //

    ShootParameters shoot_parameters(context_ptr->getRandomGenerator());
    shoot_parameters.phytomer_parameters = phytomer_parameters;
    shoot_parameters.phytomer_parameters.phytomer_creation_function = TomatoPhytomerCreationFunction;

    shoot_parameters.max_nodes = 16;
    shoot_parameters.insertion_angle_tip = 30;
    shoot_parameters.insertion_angle_decay_rate = 0;
    shoot_parameters.internode_length_max = 0.04;
    shoot_parameters.internode_length_min = 0.0;
    shoot_parameters.internode_length_decay_rate = 0;
    shoot_parameters.base_roll = 90;
    shoot_parameters.base_yaw.uniformDistribution(-20, 20);
    shoot_parameters.gravitropic_curvature = 150;
    shoot_parameters.tortuosity = 3;

    shoot_parameters.phyllochron_min = 2;
    shoot_parameters.elongation_rate_max = 0.1;
    shoot_parameters.girth_area_factor = 2.5f;
    shoot_parameters.vegetative_bud_break_time = 30;
    shoot_parameters.vegetative_bud_break_probability_min = 0.25;
    shoot_parameters.vegetative_bud_break_probability_decay_rate = -0.25;
    shoot_parameters.flower_bud_break_probability = 0.2;
    shoot_parameters.fruit_set_probability = 0.8;
    shoot_parameters.flowers_require_dormancy = false;
    shoot_parameters.growth_requires_dormancy = false;
    shoot_parameters.determinate_shoot_growth = true;

    shoot_parameters.defineChildShootTypes({"mainstem"}, {1.0});

    defineShootType("mainstem", shoot_parameters);
}

uint PlantArchitecture::buildTomatoPlant(const helios::vec3 &base_position) {

    if (shoot_types.empty()) {
        // automatically initialize tomato plant shoots
        initializeTomatoShoots();
    }

    uint plantID = addPlantInstance(base_position, 0);

    AxisRotation base_rotation = make_AxisRotation(0, context_ptr->randu(0.f, 2.f * M_PI), context_ptr->randu(0.f, 2.f * M_PI));
    uint uID_stem = addBaseStemShoot(plantID, 1, base_rotation, 0.002, 0.04, 0.01, 0.01, 0, "mainstem");

    breakPlantDormancy(plantID);

    setPlantPhenologicalThresholds(plantID, 0, 40, 5, 5, 30, 1000, false);

    plant_instances.at(plantID).max_age = 365;

    return plantID;
}

void PlantArchitecture::initializeCherryTomatoShoots() {

    // ---- Leaf Prototype ---- //

    LeafPrototype leaf_prototype(context_ptr->getRandomGenerator());
    leaf_prototype.leaf_texture_file[0] = "plugins/plantarchitecture/assets/textures/CherryTomatoLeaf.png";
    leaf_prototype.leaf_aspect_ratio = 0.6f;
    leaf_prototype.midrib_fold_fraction = 0.1f;
    leaf_prototype.longitudinal_curvature.uniformDistribution(-0.3, -0.15f);
    leaf_prototype.lateral_curvature = -0.8f;
    leaf_prototype.wave_period = 0.35f;
    leaf_prototype.wave_amplitude = 0.08f;
    leaf_prototype.subdivisions = 7;
    leaf_prototype.unique_prototypes = 5;

    // ---- Phytomer Parameters ---- //

    PhytomerParameters phytomer_parameters(context_ptr->getRandomGenerator());

    phytomer_parameters.internode.pitch = 5;
    phytomer_parameters.internode.phyllotactic_angle.uniformDistribution(14, 220);
    phytomer_parameters.internode.radius_initial = 0.001;
<<<<<<< HEAD
    phytomer_parameters.internode.color = make_RGBcolor(0.217,0.275, 0.0571);
=======
    phytomer_parameters.internode.color = make_RGBcolor(0.217, 0.275, 0.0571);
>>>>>>> ed7be3e2
    phytomer_parameters.internode.length_segments = 1;
    phytomer_parameters.internode.radial_subdivisions = 14;

    phytomer_parameters.petiole.petioles_per_internode = 1;
    phytomer_parameters.petiole.pitch.uniformDistribution(45, 60);
    phytomer_parameters.petiole.radius = 0.002;
    phytomer_parameters.petiole.length = 0.25;
    phytomer_parameters.petiole.taper = 0.25;
<<<<<<< HEAD
    phytomer_parameters.petiole.curvature.uniformDistribution(-250,0);
    phytomer_parameters.petiole.color = make_RGBcolor(0.32,0.37,0.12);
=======
    phytomer_parameters.petiole.curvature.uniformDistribution(-250, 0);
    phytomer_parameters.petiole.color = make_RGBcolor(0.32, 0.37, 0.12);
>>>>>>> ed7be3e2
    phytomer_parameters.petiole.length_segments = 5;

    phytomer_parameters.leaf.leaves_per_petiole = 9;
    phytomer_parameters.leaf.pitch.uniformDistribution(-30, 5);
    phytomer_parameters.leaf.yaw = 10;
    phytomer_parameters.leaf.roll.uniformDistribution(-20, 20);
    phytomer_parameters.leaf.leaflet_offset = 0.22;
    phytomer_parameters.leaf.leaflet_scale = 0.9;
    phytomer_parameters.leaf.prototype_scale.uniformDistribution(0.12, 0.17);
    phytomer_parameters.leaf.prototype = leaf_prototype;

    phytomer_parameters.peduncle.length = 0.2;
    phytomer_parameters.peduncle.radius = 0.0015;
    phytomer_parameters.peduncle.pitch = 20;
    phytomer_parameters.peduncle.roll = 0;
    phytomer_parameters.peduncle.curvature = -1000;
    phytomer_parameters.peduncle.color = phytomer_parameters.internode.color;
    phytomer_parameters.peduncle.length_segments = 5;
    phytomer_parameters.peduncle.radial_subdivisions = 8;

    phytomer_parameters.inflorescence.flowers_per_peduncle = 6;
    phytomer_parameters.inflorescence.flower_offset = 0.15;
    phytomer_parameters.inflorescence.pitch = 80;
    phytomer_parameters.inflorescence.roll.uniformDistribution(-10, 10);
    phytomer_parameters.inflorescence.flower_prototype_scale = 0.03;
    phytomer_parameters.inflorescence.flower_prototype_function = TomatoFlowerPrototype;
    phytomer_parameters.inflorescence.fruit_prototype_scale = 0.09;
    phytomer_parameters.inflorescence.fruit_prototype_function = TomatoFruitPrototype;
    phytomer_parameters.inflorescence.fruit_gravity_factor_fraction = 0.2;

    // ---- Shoot Parameters ---- //

    ShootParameters shoot_parameters(context_ptr->getRandomGenerator());
    shoot_parameters.phytomer_parameters = phytomer_parameters;
    shoot_parameters.phytomer_parameters.phytomer_creation_function = CherryTomatoPhytomerCreationFunction;
    shoot_parameters.phytomer_parameters.phytomer_callback_function = CherryTomatoPhytomerCallbackFunction;

    shoot_parameters.max_nodes = 100;
    shoot_parameters.insertion_angle_tip = 30;
    shoot_parameters.insertion_angle_decay_rate = 0;
    shoot_parameters.internode_length_max = 0.04;
    shoot_parameters.internode_length_min = 0.0;
    shoot_parameters.internode_length_decay_rate = 0;
    shoot_parameters.base_roll = 90;
    shoot_parameters.base_yaw.uniformDistribution(-20, 20);
    shoot_parameters.gravitropic_curvature = 800;
    shoot_parameters.tortuosity = 1.5;

    shoot_parameters.phyllochron_min = 4;
    shoot_parameters.elongation_rate_max = 0.1;
    shoot_parameters.girth_area_factor = 2.f;
    shoot_parameters.vegetative_bud_break_time = 40;
    shoot_parameters.vegetative_bud_break_probability_min = 0.2;
    shoot_parameters.vegetative_bud_break_probability_decay_rate = 0.;
    shoot_parameters.flower_bud_break_probability = 0.5;
    shoot_parameters.fruit_set_probability = 0.9;
    shoot_parameters.flowers_require_dormancy = false;
    shoot_parameters.growth_requires_dormancy = false;
    shoot_parameters.determinate_shoot_growth = false;

    shoot_parameters.defineChildShootTypes({"mainstem"}, {1.0});

    defineShootType("mainstem", shoot_parameters);
}

uint PlantArchitecture::buildCherryTomatoPlant(const helios::vec3 &base_position) {

    if (shoot_types.empty()) {
        // automatically initialize cherry tomato plant shoots
        initializeCherryTomatoShoots();
    }

    uint plantID = addPlantInstance(base_position, 0);

    AxisRotation base_rotation = make_AxisRotation(0, context_ptr->randu(0.f, 2.f * M_PI), context_ptr->randu(0.f, 2.f * M_PI));
    uint uID_stem = addBaseStemShoot(plantID, 1, base_rotation, 0.002, 0.06, 0.01, 0.01, 0, "mainstem");

    breakPlantDormancy(plantID);

    setPlantPhenologicalThresholds(plantID, 0, 50, 10, 5, 30, 1000);

    plant_instances.at(plantID).max_age = 175;

    return plantID;
}

void PlantArchitecture::initializeWalnutTreeShoots() {

    // ---- Leaf Prototype ---- //

    LeafPrototype leaf_prototype(context_ptr->getRandomGenerator());
    leaf_prototype.leaf_texture_file[0] = "plugins/plantarchitecture/assets/textures/WalnutLeaf.png";
    leaf_prototype.leaf_aspect_ratio = 0.5f;
    leaf_prototype.midrib_fold_fraction = 0.15f;
    leaf_prototype.longitudinal_curvature = -0.2f;
    leaf_prototype.lateral_curvature = 0.1f;
    leaf_prototype.wave_period.uniformDistribution(0.08, 0.15);
    leaf_prototype.wave_amplitude.uniformDistribution(0.02, 0.04);
    leaf_prototype.subdivisions = 3;
    leaf_prototype.unique_prototypes = 5;

    // ---- Phytomer Parameters ---- //

    PhytomerParameters phytomer_parameters_walnut(context_ptr->getRandomGenerator());

    phytomer_parameters_walnut.internode.pitch = 0;
    phytomer_parameters_walnut.internode.phyllotactic_angle.uniformDistribution(160, 200);
    phytomer_parameters_walnut.internode.radius_initial = 0.004;
    phytomer_parameters_walnut.internode.length_segments = 1;
    phytomer_parameters_walnut.internode.image_texture = "plugins/plantarchitecture/assets/textures/AppleBark.jpg";
    phytomer_parameters_walnut.internode.max_floral_buds_per_petiole = 3;

    phytomer_parameters_walnut.petiole.petioles_per_internode = 2;
    phytomer_parameters_walnut.petiole.pitch.uniformDistribution(-80, -70);
    phytomer_parameters_walnut.petiole.taper = 0.2;
    phytomer_parameters_walnut.petiole.curvature.uniformDistribution(-1000, 0);
    phytomer_parameters_walnut.petiole.length = 0.15;
    phytomer_parameters_walnut.petiole.radius = 0.0015;
    phytomer_parameters_walnut.petiole.length_segments = 5;
    phytomer_parameters_walnut.petiole.radial_subdivisions = 3;
    phytomer_parameters_walnut.petiole.color = make_RGBcolor(0.61, 0.5, 0.24);

    phytomer_parameters_walnut.leaf.leaves_per_petiole = 5;
    phytomer_parameters_walnut.leaf.pitch.uniformDistribution(-40, 0);
    phytomer_parameters_walnut.leaf.prototype_scale = 0.14;
    phytomer_parameters_walnut.leaf.leaflet_scale = 0.7;
    phytomer_parameters_walnut.leaf.leaflet_offset = 0.35;
    phytomer_parameters_walnut.leaf.prototype = leaf_prototype;

    phytomer_parameters_walnut.peduncle.length = 0.02;
    phytomer_parameters_walnut.peduncle.radius = 0.0005;
    phytomer_parameters_walnut.peduncle.pitch = 90;
    phytomer_parameters_walnut.peduncle.roll = 90;
    phytomer_parameters_walnut.peduncle.length_segments = 1;

    phytomer_parameters_walnut.inflorescence.flowers_per_peduncle = 1;
    phytomer_parameters_walnut.inflorescence.pitch = 0;
    phytomer_parameters_walnut.inflorescence.roll = 0;
    phytomer_parameters_walnut.inflorescence.flower_prototype_scale = 0.03;
    phytomer_parameters_walnut.inflorescence.flower_prototype_function = WalnutFlowerPrototype;
    phytomer_parameters_walnut.inflorescence.fruit_prototype_scale = 0.075;
    phytomer_parameters_walnut.inflorescence.fruit_prototype_function = WalnutFruitPrototype;

    // ---- Shoot Parameters ---- //

    // Trunk
    ShootParameters shoot_parameters_trunk(context_ptr->getRandomGenerator());
    shoot_parameters_trunk.phytomer_parameters = phytomer_parameters_walnut;
    shoot_parameters_trunk.phytomer_parameters.internode.phyllotactic_angle = 0;
    shoot_parameters_trunk.phytomer_parameters.internode.radius_initial = 0.01;
    shoot_parameters_trunk.phytomer_parameters.internode.radial_subdivisions = 24;
    shoot_parameters_trunk.max_nodes = 20;
    shoot_parameters_trunk.girth_area_factor = 3.f;
    shoot_parameters_trunk.vegetative_bud_break_probability_min = 0;
    shoot_parameters_trunk.vegetative_bud_break_time = 0;
    shoot_parameters_trunk.tortuosity = 1;
    shoot_parameters_trunk.internode_length_max = 0.05;
    shoot_parameters_trunk.internode_length_decay_rate = 0;
    shoot_parameters_trunk.defineChildShootTypes({"scaffold"}, {1});

    // Proleptic shoots
    ShootParameters shoot_parameters_proleptic(context_ptr->getRandomGenerator());
    shoot_parameters_proleptic.phytomer_parameters = phytomer_parameters_walnut;
    shoot_parameters_proleptic.phytomer_parameters.internode.color = make_RGBcolor(0.3, 0.2, 0.2);
    shoot_parameters_proleptic.phytomer_parameters.phytomer_creation_function = WalnutPhytomerCreationFunction;
    // shoot_parameters_proleptic.phytomer_parameters.phytomer_callback_function = WalnutPhytomerCallbackFunction;
    shoot_parameters_proleptic.max_nodes = 30;
    shoot_parameters_proleptic.max_nodes_per_season = 15;
    shoot_parameters_proleptic.phyllochron_min = 2.;
    shoot_parameters_proleptic.elongation_rate_max = 0.15;
    shoot_parameters_proleptic.girth_area_factor = 10.f;
    shoot_parameters_proleptic.vegetative_bud_break_probability_min = 0.05;
    shoot_parameters_proleptic.vegetative_bud_break_probability_decay_rate = 0.6;
    shoot_parameters_proleptic.vegetative_bud_break_time = 3;
    shoot_parameters_proleptic.gravitropic_curvature = 200;
    shoot_parameters_proleptic.tortuosity = 5;
    shoot_parameters_proleptic.insertion_angle_tip.uniformDistribution(20, 25);
    shoot_parameters_proleptic.insertion_angle_decay_rate = 15;
    shoot_parameters_proleptic.internode_length_max = 0.08;
    shoot_parameters_proleptic.internode_length_min = 0.01;
    shoot_parameters_proleptic.internode_length_decay_rate = 0.006;
    shoot_parameters_proleptic.fruit_set_probability = 0.5;
    shoot_parameters_proleptic.flower_bud_break_probability = 0.3;
    shoot_parameters_proleptic.max_terminal_floral_buds = 4;
    shoot_parameters_proleptic.flowers_require_dormancy = true;
    shoot_parameters_proleptic.growth_requires_dormancy = true;
    shoot_parameters_proleptic.determinate_shoot_growth = false;
    shoot_parameters_proleptic.defineChildShootTypes({"proleptic"}, {1.0});

    // Main scaffolds
    ShootParameters shoot_parameters_scaffold = shoot_parameters_proleptic;
    shoot_parameters_scaffold.phytomer_parameters.internode.radial_subdivisions = 10;
    shoot_parameters_scaffold.max_nodes = 30;
    shoot_parameters_scaffold.gravitropic_curvature = 300;
    shoot_parameters_scaffold.internode_length_max = 0.06;
    shoot_parameters_scaffold.tortuosity = 4;
    shoot_parameters_scaffold.defineChildShootTypes({"proleptic"}, {1.0});

    defineShootType("trunk", shoot_parameters_trunk);
    defineShootType("scaffold", shoot_parameters_scaffold);
    defineShootType("proleptic", shoot_parameters_proleptic);
}

uint PlantArchitecture::buildWalnutTree(const helios::vec3 &base_position) {

    if (shoot_types.empty()) {
        // automatically initialize walnut tree shoots
        initializeWalnutTreeShoots();
    }

    uint plantID = addPlantInstance(base_position, 0);

    uint uID_trunk = addBaseStemShoot(plantID, 19, make_AxisRotation(context_ptr->randu(0.f, 0.05f * M_PI), context_ptr->randu(0.f, 2.f * M_PI), 0.f * M_PI), shoot_types.at("trunk").phytomer_parameters.internode.radius_initial.val(), 0.04, 1.f, 1.f,
                                      0, "trunk");
    appendPhytomerToShoot(plantID, uID_trunk, shoot_types.at("trunk").phytomer_parameters, 0, 0.01, 1, 1);

    plant_instances.at(plantID).shoot_tree.at(uID_trunk)->meristem_is_alive = false;

    auto phytomers = plant_instances.at(plantID).shoot_tree.at(uID_trunk)->phytomers;
    for (const auto &phytomer: phytomers) {
        phytomer->removeLeaf();
        phytomer->setVegetativeBudState(BUD_DEAD);
        phytomer->setFloralBudState(BUD_DEAD);
    }

    uint Nscaffolds = 4; // context_ptr->randu(4,5);

    for (int i = 0; i < Nscaffolds; i++) {
        //        float pitch = context_ptr->randu(deg2rad(25), deg2rad(35))+i*deg2rad(7.f);
        float pitch = context_ptr->randu(deg2rad(45), deg2rad(55));
        uint uID_shoot = addChildShoot(plantID, uID_trunk, getShootNodeCount(plantID, uID_trunk) - i - 1, context_ptr->randu(7, 9), make_AxisRotation(pitch, (float(i) + context_ptr->randu(-0.2f, 0.2f)) / float(Nscaffolds) * 2 * M_PI, 0), 0.007, 0.06,
                                       1.f, 1.f, 0.5, "scaffold", 0);
    }

    makePlantDormant(plantID);

    setPlantPhenologicalThresholds(plantID, 165, -1, 3, 7, 20, 200, false);

    plant_instances.at(plantID).max_age = 1095;

    return plantID;
}

void PlantArchitecture::initializeWheatShoots() {

    // ---- Leaf Prototype ---- //

    LeafPrototype leaf_prototype(context_ptr->getRandomGenerator());
    leaf_prototype.leaf_texture_file[0] = "plugins/plantarchitecture/assets/textures/SorghumLeaf.png";
    leaf_prototype.leaf_aspect_ratio = 0.1f;
    leaf_prototype.midrib_fold_fraction = 0.3f;
    leaf_prototype.longitudinal_curvature.uniformDistribution(-0.5, -0.1);
    leaf_prototype.lateral_curvature = -0.3;
    leaf_prototype.petiole_roll = 0.04f;
    leaf_prototype.wave_period = 0.1f;
    leaf_prototype.wave_amplitude = 0.1f;
    leaf_prototype.leaf_buckle_length.uniformDistribution(0.5, 0.6);
    leaf_prototype.leaf_buckle_angle.uniformDistribution(25, 35);
    leaf_prototype.subdivisions = 20;
    leaf_prototype.unique_prototypes = 10;

    // ---- Phytomer Parameters ---- //

    PhytomerParameters phytomer_parameters_wheat(context_ptr->getRandomGenerator());

    phytomer_parameters_wheat.internode.pitch = 0;
    phytomer_parameters_wheat.internode.phyllotactic_angle.uniformDistribution(67, 77);
    phytomer_parameters_wheat.internode.radius_initial = 0.001;
    phytomer_parameters_wheat.internode.color = make_RGBcolor(0.27, 0.31, 0.16);
    phytomer_parameters_wheat.internode.length_segments = 1;
    phytomer_parameters_wheat.internode.radial_subdivisions = 6;
    phytomer_parameters_wheat.internode.max_floral_buds_per_petiole = 0;
    phytomer_parameters_wheat.internode.max_vegetative_buds_per_petiole = 0;

    phytomer_parameters_wheat.petiole.petioles_per_internode = 1;
    phytomer_parameters_wheat.petiole.pitch.uniformDistribution(-40, -20);
    phytomer_parameters_wheat.petiole.radius = 0.0;
    phytomer_parameters_wheat.petiole.length = 0.005;
    phytomer_parameters_wheat.petiole.taper = 0;
    phytomer_parameters_wheat.petiole.curvature = 0;
    phytomer_parameters_wheat.petiole.length_segments = 1;

    phytomer_parameters_wheat.leaf.leaves_per_petiole = 1;
    phytomer_parameters_wheat.leaf.pitch = 0;
    phytomer_parameters_wheat.leaf.yaw = 0;
    phytomer_parameters_wheat.leaf.roll = 0;
    phytomer_parameters_wheat.leaf.prototype_scale = 0.22;
    phytomer_parameters_wheat.leaf.prototype = leaf_prototype;

    phytomer_parameters_wheat.peduncle.length = 0.1;
    phytomer_parameters_wheat.peduncle.radius = 0.002;
    phytomer_parameters_wheat.peduncle.color = phytomer_parameters_wheat.internode.color;
    phytomer_parameters_wheat.peduncle.curvature = -100;
    phytomer_parameters_wheat.peduncle.radial_subdivisions = 6;

    phytomer_parameters_wheat.inflorescence.flowers_per_peduncle = 1;
    phytomer_parameters_wheat.inflorescence.pitch = 0;
    phytomer_parameters_wheat.inflorescence.roll = 0;
    phytomer_parameters_wheat.inflorescence.fruit_prototype_scale = 0.1;
    phytomer_parameters_wheat.inflorescence.fruit_prototype_function = WheatSpikePrototype;

    phytomer_parameters_wheat.phytomer_creation_function = WheatPhytomerCreationFunction;

    // ---- Shoot Parameters ---- //

    ShootParameters shoot_parameters_mainstem(context_ptr->getRandomGenerator());
    shoot_parameters_mainstem.phytomer_parameters = phytomer_parameters_wheat;
    shoot_parameters_mainstem.vegetative_bud_break_probability_min = 0;
    shoot_parameters_mainstem.flower_bud_break_probability = 1;
    shoot_parameters_mainstem.phyllochron_min = 2;
    shoot_parameters_mainstem.elongation_rate_max = 0.1;
    shoot_parameters_mainstem.girth_area_factor = 6.f;
    shoot_parameters_mainstem.gravitropic_curvature.uniformDistribution(-500, -200);
    shoot_parameters_mainstem.flowers_require_dormancy = false;
    shoot_parameters_mainstem.growth_requires_dormancy = false;
    shoot_parameters_mainstem.determinate_shoot_growth = false;
    shoot_parameters_mainstem.fruit_set_probability = 1.0;
    shoot_parameters_mainstem.defineChildShootTypes({"mainstem"}, {1.0});
    shoot_parameters_mainstem.max_nodes = 20;
    shoot_parameters_mainstem.max_terminal_floral_buds = 1;

    defineShootType("mainstem", shoot_parameters_mainstem);
}

uint PlantArchitecture::buildWheatPlant(const helios::vec3 &base_position) {

    if (shoot_types.empty()) {
        // automatically initialize wheat plant shoots
        initializeWheatShoots();
    }

    uint plantID = addPlantInstance(base_position - make_vec3(0, 0, 0.025), 0);

    uint uID_stem = addBaseStemShoot(plantID, 1, make_AxisRotation(context_ptr->randu(0.f, 0.05f * M_PI), context_ptr->randu(0.f, 2.f * M_PI), context_ptr->randu(0.f, 2.f * M_PI)), 0.001, 0.025, 0.01, 0.01, 0, "mainstem");

    breakPlantDormancy(plantID);

    setPlantPhenologicalThresholds(plantID, 0, -1, -1, 4, 10, 1000, false);

    plant_instances.at(plantID).max_age = 365;

    return plantID;
}<|MERGE_RESOLUTION|>--- conflicted
+++ resolved
@@ -1080,13 +1080,8 @@
     phytomer_parameters_trifoliate.petiole.radius = 0.0018;
     phytomer_parameters_trifoliate.petiole.length.uniformDistribution(0.06, 0.08);
     phytomer_parameters_trifoliate.petiole.taper = 0.25;
-<<<<<<< HEAD
-    phytomer_parameters_trifoliate.petiole.curvature.uniformDistribution(-200,-50);
-    phytomer_parameters_trifoliate.petiole.color = make_RGBcolor(0.2,0.25,0.06);
-=======
     phytomer_parameters_trifoliate.petiole.curvature.uniformDistribution(-200, -50);
     phytomer_parameters_trifoliate.petiole.color = make_RGBcolor(0.2, 0.25, 0.06);
->>>>>>> ed7be3e2
     phytomer_parameters_trifoliate.petiole.length_segments = 5;
     phytomer_parameters_trifoliate.petiole.radial_subdivisions = 6;
 
@@ -1099,20 +1094,12 @@
     phytomer_parameters_trifoliate.leaf.prototype_scale.uniformDistribution(0.09, 0.12);
     phytomer_parameters_trifoliate.leaf.prototype = leaf_prototype_trifoliate;
 
-<<<<<<< HEAD
-    phytomer_parameters_trifoliate.peduncle.length.uniformDistribution(0.3,0.35);
-=======
     phytomer_parameters_trifoliate.peduncle.length.uniformDistribution(0.3, 0.35);
->>>>>>> ed7be3e2
     phytomer_parameters_trifoliate.peduncle.radius = 0.003;
     phytomer_parameters_trifoliate.peduncle.pitch.uniformDistribution(0, 30);
     phytomer_parameters_trifoliate.peduncle.roll = 90;
     phytomer_parameters_trifoliate.peduncle.curvature.uniformDistribution(50, 250);
-<<<<<<< HEAD
-    phytomer_parameters_trifoliate.peduncle.color = make_RGBcolor(0.17,0.213,0.051);
-=======
     phytomer_parameters_trifoliate.peduncle.color = make_RGBcolor(0.17, 0.213, 0.051);
->>>>>>> ed7be3e2
     phytomer_parameters_trifoliate.peduncle.length_segments = 6;
     phytomer_parameters_trifoliate.peduncle.radial_subdivisions = 6;
 
@@ -2775,11 +2762,7 @@
     phytomer_parameters.internode.pitch = 10;
     phytomer_parameters.internode.phyllotactic_angle.uniformDistribution(140, 220);
     phytomer_parameters.internode.radius_initial = 0.001;
-<<<<<<< HEAD
-    phytomer_parameters.internode.color = make_RGBcolor(0.217,0.275, 0.0571);
-=======
     phytomer_parameters.internode.color = make_RGBcolor(0.217, 0.275, 0.0571);
->>>>>>> ed7be3e2
     phytomer_parameters.internode.length_segments = 1;
 
     phytomer_parameters.petiole.petioles_per_internode = 1;
@@ -2896,11 +2879,7 @@
     phytomer_parameters.internode.pitch = 5;
     phytomer_parameters.internode.phyllotactic_angle.uniformDistribution(14, 220);
     phytomer_parameters.internode.radius_initial = 0.001;
-<<<<<<< HEAD
-    phytomer_parameters.internode.color = make_RGBcolor(0.217,0.275, 0.0571);
-=======
     phytomer_parameters.internode.color = make_RGBcolor(0.217, 0.275, 0.0571);
->>>>>>> ed7be3e2
     phytomer_parameters.internode.length_segments = 1;
     phytomer_parameters.internode.radial_subdivisions = 14;
 
@@ -2909,13 +2888,8 @@
     phytomer_parameters.petiole.radius = 0.002;
     phytomer_parameters.petiole.length = 0.25;
     phytomer_parameters.petiole.taper = 0.25;
-<<<<<<< HEAD
-    phytomer_parameters.petiole.curvature.uniformDistribution(-250,0);
-    phytomer_parameters.petiole.color = make_RGBcolor(0.32,0.37,0.12);
-=======
     phytomer_parameters.petiole.curvature.uniformDistribution(-250, 0);
     phytomer_parameters.petiole.color = make_RGBcolor(0.32, 0.37, 0.12);
->>>>>>> ed7be3e2
     phytomer_parameters.petiole.length_segments = 5;
 
     phytomer_parameters.leaf.leaves_per_petiole = 9;
