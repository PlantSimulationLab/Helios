/** \file "PlantArchitecture.cpp" Primary source file for plant architecture plug-in.

    Copyright (C) 2016-2025 Brian Bailey

    This program is free software: you can redistribute it and/or modify
    it under the terms of the GNU General Public License as published by
    the Free Software Foundation, version 2.

    This program is distributed in the hope that it will be useful,
    but WITHOUT ANY WARRANTY; without even the implied warranty of
    MERCHANTABILITY or FITNESS FOR A PARTICULAR PURPOSE.  See the
    GNU General Public License for more details.

*/

#include "PlantArchitecture.h"
#include "CollisionDetection.h"

#include <utility>

using namespace helios;

static float clampOffset(int count_per_axis, float offset) {
    if (count_per_axis > 2) {
        float denom = 0.5f * float(count_per_axis) - 1.f;
        if (offset * denom > 1.f) {
            offset = 1.f / denom;
        }
    }
    return offset;
}

float PlantArchitecture::interpolateTube(const std::vector<float> &P, const float frac) {
    assert(frac >= 0 && frac <= 1);
    assert(!P.empty());

    float dl = 1.f / float(P.size() - 1);

    float f = 0;
    for (int i = 0; i < P.size() - 1; i++) {
        float fplus = f + dl;

        if (fplus >= 1.f) {
            fplus = 1.f + 1e-3;
        }

        if (frac >= f && (frac <= fplus || std::abs(frac - fplus) < 0.0001)) {
            float V = P.at(i) + (frac - f) / (fplus - f) * (P.at(i + 1) - P.at(i));

            return V;
        }

        f = fplus;
    }

    return P.front();
}

vec3 PlantArchitecture::interpolateTube(const std::vector<vec3> &P, const float frac) {
    assert(frac >= 0 && frac <= 1);
    assert(!P.empty());

    float dl = 0.f;
    for (int i = 0; i < P.size() - 1; i++) {
        dl += (P.at(i + 1) - P.at(i)).magnitude();
    }

    float f = 0;
    for (int i = 0; i < P.size() - 1; i++) {
        float dseg = (P.at(i + 1) - P.at(i)).magnitude();

        float fplus = f + dseg / dl;

        if (fplus >= 1.f) {
            fplus = 1.f + 1e-3;
        }

        if (frac >= f && (frac <= fplus || fabs(frac - fplus) < 0.0001)) {
            vec3 V = P.at(i) + (frac - f) / (fplus - f) * (P.at(i + 1) - P.at(i));

            return V;
        }

        f = fplus;
    }

    return P.front();
}

PlantArchitecture::PlantArchitecture(helios::Context *context_ptr) : context_ptr(context_ptr) {
    generator = context_ptr->getRandomGenerator();

    // Initialize plant model registrations
    initializePlantModelRegistrations();

    output_object_data["age"] = false;
    output_object_data["rank"] = false;
    output_object_data["plantID"] = false;
    output_object_data["leafID"] = false;
    output_object_data["peduncleID"] = false;
    output_object_data["closedflowerID"] = false;
    output_object_data["openflowerID"] = false;
    output_object_data["fruitID"] = false;
    output_object_data["carbohydrate_concentration"] = false;
}

LeafPrototype::LeafPrototype(std::minstd_rand0 *generator) : generator(generator) {
    leaf_aspect_ratio.initialize(1.f, generator);
    midrib_fold_fraction.initialize(0.f, generator);
    longitudinal_curvature.initialize(0.f, generator);
    lateral_curvature.initialize(0.f, generator);
    petiole_roll.initialize(0.f, generator);
    wave_period.initialize(0.f, generator);
    wave_amplitude.initialize(0.f, generator);
    leaf_buckle_length.initialize(0.f, generator);
    leaf_buckle_angle.initialize(0.f, generator);
    subdivisions = 1;
    unique_prototypes = 1;
    leaf_offset = make_vec3(0, 0, 0);
    prototype_function = GenericLeafPrototype;
    build_petiolule = false;
    if (generator != nullptr) {
        sampleIdentifier();
    }
}

PhytomerParameters::PhytomerParameters() : PhytomerParameters(nullptr) {
}

PhytomerParameters::PhytomerParameters(std::minstd_rand0 *generator) {
    //--- internode ---//
    internode.pitch.initialize(20, generator);
    internode.phyllotactic_angle.initialize(137.5, generator);
    internode.radius_initial.initialize(0.001, generator);
    internode.color = RGB::forestgreen;
    internode.length_segments = 1;
    internode.radial_subdivisions = 7;

    //--- petiole ---//
    petiole.petioles_per_internode = 1;
    petiole.pitch.initialize(90, generator);
    petiole.radius.initialize(0.001, generator);
    petiole.length.initialize(0.05, generator);
    petiole.curvature.initialize(0, generator);
    petiole.taper.initialize(0, generator);
    petiole.color = RGB::forestgreen;
    petiole.length_segments = 1;
    petiole.radial_subdivisions = 7;

    //--- leaf ---//
    leaf.leaves_per_petiole.initialize(1, generator);
    leaf.pitch.initialize(0, generator);
    leaf.yaw.initialize(0, generator);
    leaf.roll.initialize(0, generator);
    leaf.leaflet_offset.initialize(0, generator);
    leaf.leaflet_scale = 1;
    leaf.prototype_scale.initialize(0.05, generator);
    leaf.prototype = LeafPrototype(generator);

    //--- peduncle ---//
    peduncle.length.initialize(0.05, generator);
    peduncle.radius.initialize(0.001, generator);
    peduncle.pitch.initialize(0, generator);
    peduncle.roll.initialize(0, generator);
    peduncle.curvature.initialize(0, generator);
    petiole.color = RGB::forestgreen;
    peduncle.length_segments = 3;
    peduncle.radial_subdivisions = 7;

    //--- inflorescence ---//
    inflorescence.flowers_per_peduncle.initialize(1, generator);
    inflorescence.flower_offset.initialize(0, generator);
    inflorescence.pitch.initialize(0, generator);
    inflorescence.roll.initialize(0, generator);
    inflorescence.flower_prototype_scale.initialize(0.0075, generator);
    inflorescence.fruit_prototype_scale.initialize(0.0075, generator);
    inflorescence.fruit_gravity_factor_fraction.initialize(0, generator);
    inflorescence.unique_prototypes = 1;
}

ShootParameters::ShootParameters() : ShootParameters(nullptr) {
}

ShootParameters::ShootParameters(std::minstd_rand0 *generator) {
    // ---- Geometric Parameters ---- //

    max_nodes.initialize(10, generator);

    max_nodes_per_season.initialize(9999, generator);

    insertion_angle_tip.initialize(20, generator);
    insertion_angle_decay_rate.initialize(0, generator);

    internode_length_max.initialize(0.02, generator);
    internode_length_min.initialize(0.002, generator);
    internode_length_decay_rate.initialize(0, generator);

    base_roll.initialize(0, generator);
    base_yaw.initialize(0, generator);

    gravitropic_curvature.initialize(0, generator);
    tortuosity.initialize(0, generator);

    // ---- Growth Parameters ---- //

    phyllochron_min.initialize(2, generator);

    elongation_rate_max.initialize(0.2, generator);
    girth_area_factor.initialize(0, generator);

    vegetative_bud_break_time.initialize(5, generator);
    vegetative_bud_break_probability_min.initialize(0, generator);
    vegetative_bud_break_probability_decay_rate.initialize(-0.5, generator);
    max_terminal_floral_buds.initialize(0, generator);
    flower_bud_break_probability.initialize(0, generator);
    fruit_set_probability.initialize(0, generator);

    flowers_require_dormancy = false;
    growth_requires_dormancy = false;

    determinate_shoot_growth = true;
}

void ShootParameters::defineChildShootTypes(const std::vector<std::string> &a_child_shoot_type_labels, const std::vector<float> &a_child_shoot_type_probabilities) {
    if (a_child_shoot_type_labels.size() != a_child_shoot_type_probabilities.size()) {
        helios_runtime_error("ERROR (ShootParameters::defineChildShootTypes): Child shoot type labels and probabilities must be the same size.");
    } else if (a_child_shoot_type_labels.empty()) {
        helios_runtime_error("ERROR (ShootParameters::defineChildShootTypes): Input argument vectors were empty.");
    } else if (sum(a_child_shoot_type_probabilities) != 1.f) {
        helios_runtime_error("ERROR (ShootParameters::defineChildShootTypes): Child shoot type probabilities must sum to 1.");
    }

    this->child_shoot_type_labels = a_child_shoot_type_labels;
    this->child_shoot_type_probabilities = a_child_shoot_type_probabilities;
}

std::vector<uint> PlantArchitecture::buildPlantCanopyFromLibrary(const helios::vec3 &canopy_center_position, const helios::vec2 &plant_spacing_xy, const helios::int2 &plant_count_xy, const float age, const float germination_rate) {
    if (plant_count_xy.x <= 0 || plant_count_xy.y <= 0) {
        helios_runtime_error("ERROR (PlantArchitecture::buildPlantCanopyFromLibrary): Plant count must be greater than zero.");
    }

    vec2 canopy_extent(plant_spacing_xy.x * float(plant_count_xy.x - 1), plant_spacing_xy.y * float(plant_count_xy.y - 1));

    std::vector<uint> plantIDs;
    plantIDs.reserve(plant_count_xy.x * plant_count_xy.y);
    for (int j = 0; j < plant_count_xy.y; j++) {
        for (int i = 0; i < plant_count_xy.x; i++) {
            if (context_ptr->randu() < germination_rate) {
                plantIDs.push_back(buildPlantInstanceFromLibrary(canopy_center_position + make_vec3(-0.5f * canopy_extent.x + float(i) * plant_spacing_xy.x, -0.5f * canopy_extent.y + float(j) * plant_spacing_xy.y, 0), age));
            }
        }
    }

    return plantIDs;
}

std::vector<uint> PlantArchitecture::buildPlantCanopyFromLibrary(const helios::vec3 &canopy_center_position, const helios::vec2 &canopy_extent_xy, const uint plant_count, const float age) {
    std::vector<uint> plantIDs;
    plantIDs.reserve(plant_count);
    for (int i = 0; i < plant_count; i++) {
        vec3 plant_origin = canopy_center_position + make_vec3((-0.5f + context_ptr->randu()) * canopy_extent_xy.x, (-0.5f + context_ptr->randu()) * canopy_extent_xy.y, 0);
        plantIDs.push_back(buildPlantInstanceFromLibrary(plant_origin, age));
    }

    return plantIDs;
}


void PlantArchitecture::defineShootType(const std::string &shoot_type_label, const ShootParameters &shoot_params) {
    if (this->shoot_types.find(shoot_type_label) != this->shoot_types.end()) {
        // shoot type already exists
        this->shoot_types.at(shoot_type_label) = shoot_params;
    } else {
        this->shoot_types.emplace(shoot_type_label, shoot_params);
    }
}

std::vector<helios::vec3> Phytomer::getInternodeNodePositions() const {
    std::vector<vec3> nodes = parent_shoot_ptr->shoot_internode_vertices.at(shoot_index.x);
    if (shoot_index.x > 0) {
        int p_minus = shoot_index.x - 1;
        int s_minus = parent_shoot_ptr->shoot_internode_vertices.at(p_minus).size() - 1;
        nodes.insert(nodes.begin(), parent_shoot_ptr->shoot_internode_vertices.at(p_minus).at(s_minus));
    }
    return nodes;
}

std::vector<float> Phytomer::getInternodeNodeRadii() const {
    std::vector<float> node_radii = parent_shoot_ptr->shoot_internode_radii.at(shoot_index.x);
    if (shoot_index.x > 0) {
        int p_minus = shoot_index.x - 1;
        int s_minus = parent_shoot_ptr->shoot_internode_radii.at(p_minus).size() - 1;
        node_radii.insert(node_radii.begin(), parent_shoot_ptr->shoot_internode_radii.at(p_minus).at(s_minus));
    }
    return node_radii;
}

helios::vec3 Phytomer::getInternodeAxisVector(const float stem_fraction) const {
    return getAxisVector(stem_fraction, getInternodeNodePositions());
}

helios::vec3 Phytomer::getPetioleAxisVector(const float stem_fraction, const uint petiole_index) const {
    if (petiole_index >= this->petiole_vertices.size()) {
        helios_runtime_error("ERROR (Phytomer::getPetioleAxisVector): Petiole index out of range.");
    }
    return getAxisVector(stem_fraction, this->petiole_vertices.at(petiole_index));
}

helios::vec3 Phytomer::getAxisVector(const float stem_fraction, const std::vector<helios::vec3> &axis_vertices) {
    assert(stem_fraction >= 0 && stem_fraction <= 1);

    float df = 0.1f;
    float frac_plus, frac_minus;
    if (stem_fraction + df <= 1) {
        frac_minus = stem_fraction;
        frac_plus = stem_fraction + df;
    } else {
        frac_minus = stem_fraction - df;
        frac_plus = stem_fraction;
    }

    const vec3 node_minus = PlantArchitecture::interpolateTube(axis_vertices, frac_minus);
    const vec3 node_plus = PlantArchitecture::interpolateTube(axis_vertices, frac_plus);

    vec3 norm = node_plus - node_minus;
    norm.normalize();

    return norm;
}

float Phytomer::getInternodeRadius() const {
    return parent_shoot_ptr->shoot_internode_radii.at(shoot_index.x).front();
}

float Phytomer::getInternodeLength() const {
    std::vector<vec3> node_vertices = this->getInternodeNodePositions();
    float length = 0;
    for (int i = 0; i < node_vertices.size() - 1; i++) {
        length += (node_vertices.at(i + 1) - node_vertices.at(i)).magnitude();
    }
    return length;
}

float Phytomer::getPetioleLength() const {
    // \todo
    return 0;
}

float Phytomer::getInternodeRadius(const float stem_fraction) const {
    return PlantArchitecture::interpolateTube(parent_shoot_ptr->shoot_internode_radii.at(shoot_index.x), stem_fraction);
}

float Phytomer::getLeafArea() const {
    float leaf_area = 0;
    uint p = 0;
    for (auto &petiole: leaf_objIDs) {
        for (auto &leaf_objID: petiole) {
            if (context_ptr->doesObjectExist(leaf_objID)) {
                leaf_area += context_ptr->getObjectArea(leaf_objID) / powi(current_leaf_scale_factor.at(p), 2);
            }
        }
        p++;
    }

    return leaf_area;
}

helios::vec3 Phytomer::getLeafBasePosition(const uint petiole_index, const uint leaf_index) const {
#ifdef HELIOS_DEBUG
    if (petiole_index >= leaf_bases.size()) {
        helios_runtime_error("ERROR (Phytomer::getLeafBasePosition): Petiole index out of range.");
    } else if (leaf_index >= leaf_bases.at(petiole_index).size()) {
        helios_runtime_error("ERROR (Phytomer::getLeafBasePosition): Leaf index out of range.");
    }
#endif
    return leaf_bases.at(petiole_index).at(leaf_index);
}

void Phytomer::setVegetativeBudState(BudState state) {
    for (auto &petiole: axillary_vegetative_buds) {
        for (auto &bud: petiole) {
            bud.state = state;
        }
    }
}

void Phytomer::setVegetativeBudState(BudState state, uint petiole_index, uint bud_index) {
    if (petiole_index >= axillary_vegetative_buds.size()) {
        helios_runtime_error("ERROR (Phytomer::setVegetativeBudState): Petiole index out of range.");
    }
    if (bud_index >= axillary_vegetative_buds.at(petiole_index).size()) {
        helios_runtime_error("ERROR (Phytomer::setVegetativeBudState): Bud index out of range.");
    }
    setVegetativeBudState(state, axillary_vegetative_buds.at(petiole_index).at(bud_index));
}

void Phytomer::setVegetativeBudState(BudState state, VegetativeBud &vbud) {
    vbud.state = state;
}

void Phytomer::setFloralBudState(BudState state) {
    for (auto &petiole: floral_buds) {
        for (auto &fbud: petiole) {
            if (!fbud.isterminal) {
                setFloralBudState(state, fbud);
            }
        }
    }
}

void Phytomer::setFloralBudState(BudState state, uint petiole_index, uint bud_index) {
    if (petiole_index >= floral_buds.size()) {
        helios_runtime_error("ERROR (Phytomer::setFloralBudState): Petiole index out of range.");
    }
    if (bud_index >= floral_buds.at(petiole_index).size()) {
        helios_runtime_error("ERROR (Phytomer::setFloralBudState): Bud index out of range.");
    }
    setFloralBudState(state, floral_buds.at(petiole_index).at(bud_index));
}

void Phytomer::setFloralBudState(BudState state, FloralBud &fbud) {
    // If state is already at the desired state, do nothing
    if (fbud.state == state) {
        return;
    } else if (state == BUD_DORMANT || state == BUD_ACTIVE) {
        fbud.state = state;
        return;
    }

    // Calculate carbon cost
    if (plantarchitecture_ptr->carbon_model_enabled) {
        if (state == BUD_FLOWER_CLOSED || (fbud.state == BUD_ACTIVE && state == BUD_FLOWER_OPEN)) {
            // state went from active to closed flower or open flower
            float flower_cost = calculateFlowerConstructionCosts(fbud);
            plantarchitecture_ptr->plant_instances.at(this->plantID).shoot_tree.at(this->parent_shoot_ID)->carbohydrate_pool_molC -= flower_cost;
        } else if (state == BUD_FRUITING) {
            // adding a fruit
            float fruit_cost = calculateFruitConstructionCosts(fbud);
            fbud.previous_fruit_scale_factor = fbud.current_fruit_scale_factor;
            if (plantarchitecture_ptr->plant_instances.at(this->plantID).shoot_tree.at(this->parent_shoot_ID)->carbohydrate_pool_molC > fruit_cost) {
                plantarchitecture_ptr->plant_instances.at(this->plantID).shoot_tree.at(this->parent_shoot_ID)->carbohydrate_pool_molC -= fruit_cost;
            } else {
                setFloralBudState(BUD_DEAD, fbud);
            }
        }
    }

    // Delete geometry from previous reproductive state (if present)
    context_ptr->deleteObject(fbud.inflorescence_objIDs);
    fbud.inflorescence_objIDs.resize(0);
    fbud.inflorescence_bases.resize(0);

    if (plantarchitecture_ptr->build_context_geometry_peduncle) {
        context_ptr->deleteObject(fbud.peduncle_objIDs);
        fbud.peduncle_objIDs.resize(0);
    }

    fbud.state = state;

    if (state != BUD_DEAD) {
        // add new reproductive organs

        updateInflorescence(fbud);
        fbud.time_counter = 0;
        if (fbud.state == BUD_FRUITING) {
            setInflorescenceScaleFraction(fbud, 0.25);
        }
    }
}

helios::vec3 Phytomer::calculateCollisionAvoidanceDirection(const helios::vec3 &internode_base_origin, const helios::vec3 &internode_axis, bool &collision_detection_active) const {
    vec3 collision_optimal_direction;
    collision_detection_active = false;

    if (plantarchitecture_ptr->collision_detection_enabled && plantarchitecture_ptr->collision_detection_ptr != nullptr) {
        // Build restricted BVH with target geometry only
        std::vector<uint> target_geometry;
        if (!plantarchitecture_ptr->collision_target_UUIDs.empty()) {
            target_geometry = plantarchitecture_ptr->collision_target_UUIDs;
        } else if (!plantarchitecture_ptr->collision_target_object_IDs.empty()) {
            for (uint objID: plantarchitecture_ptr->collision_target_object_IDs) {
                std::vector<uint> obj_primitives = context_ptr->getObjectPrimitiveUUIDs(objID);
                target_geometry.insert(target_geometry.end(), obj_primitives.begin(), obj_primitives.end());
            }
        }

        if (!target_geometry.empty()) {
            plantarchitecture_ptr->collision_detection_ptr->buildBVH(target_geometry);

            // Set up cone parameters for optimal path finding
            vec3 apex = internode_base_origin;
            vec3 central_axis = internode_axis;
            central_axis.normalize();
            float height = plantarchitecture_ptr->collision_cone_height;
            float half_angle = plantarchitecture_ptr->collision_cone_half_angle_rad;
            int samples = plantarchitecture_ptr->collision_sample_count;

            // Find optimal cone path using gap detection (inertia blending handled later in PlantArchitecture)
            auto optimal_result = plantarchitecture_ptr->collision_detection_ptr->findOptimalConePath(apex, central_axis, half_angle, height, samples);

            // Store the optimal direction for later blending
            if (optimal_result.confidence > 0.0f) {
                collision_optimal_direction = optimal_result.direction;
                collision_optimal_direction.normalize();
                collision_detection_active = true;
            }
        }
    }
    return collision_optimal_direction;
}

helios::vec3 Phytomer::calculatePetioleCollisionAvoidanceDirection(const helios::vec3 &petiole_base_origin, const helios::vec3 &proposed_petiole_axis, bool &collision_detection_active) const {
    vec3 collision_optimal_direction;
    collision_detection_active = false;

    if (plantarchitecture_ptr->collision_detection_enabled && plantarchitecture_ptr->collision_detection_ptr != nullptr) {
        // Build restricted BVH with target geometry only
        std::vector<uint> target_geometry;
        if (!plantarchitecture_ptr->collision_target_UUIDs.empty()) {
            target_geometry = plantarchitecture_ptr->collision_target_UUIDs;
        } else if (!plantarchitecture_ptr->collision_target_object_IDs.empty()) {
            for (uint objID: plantarchitecture_ptr->collision_target_object_IDs) {
                std::vector<uint> obj_primitives = context_ptr->getObjectPrimitiveUUIDs(objID);
                target_geometry.insert(target_geometry.end(), obj_primitives.begin(), obj_primitives.end());
            }
        }

        if (!target_geometry.empty()) {
            plantarchitecture_ptr->collision_detection_ptr->buildBVH(target_geometry);

            // Set up cone parameters for optimal path finding using petiole-specific parameters
            vec3 apex = petiole_base_origin;
            vec3 central_axis = proposed_petiole_axis;
            central_axis.normalize();
            float height = plantarchitecture_ptr->collision_cone_height;
            float half_angle = plantarchitecture_ptr->collision_cone_half_angle_rad;
            int samples = plantarchitecture_ptr->collision_sample_count;

            // Find optimal cone path using gap detection for petiole direction
            auto optimal_result = plantarchitecture_ptr->collision_detection_ptr->findOptimalConePath(apex, central_axis, half_angle, height, samples);

            // Store the optimal direction for later blending
            if (optimal_result.confidence > 0.0f) {
                collision_optimal_direction = optimal_result.direction;
                collision_optimal_direction.normalize();
                collision_detection_active = true;
            }
        }
    }
    return collision_optimal_direction;
}

int Shoot::appendPhytomer(float internode_radius, float internode_length_max, float internode_length_scale_factor_fraction, float leaf_scale_factor_fraction, const PhytomerParameters &phytomer_parameters) {
    auto shoot_tree_ptr = &plantarchitecture_ptr->plant_instances.at(plantID).shoot_tree;

    // Determine the parent internode and petiole axes for rotation of the new phytomer
    vec3 parent_internode_axis;
    vec3 parent_petiole_axis;
    vec3 internode_base_position;
    if (phytomers.empty()) {
        // very first phytomer on shoot
        if (parent_shoot_ID == -1) {
            // very first shoot of the plant
            parent_internode_axis = make_vec3(0, 0, 1);
            parent_petiole_axis = make_vec3(0, -1, 0);
        } else {
            // first phytomer of a new shoot
            assert(parent_shoot_ID < shoot_tree_ptr->size() && parent_node_index < shoot_tree_ptr->at(parent_shoot_ID)->phytomers.size());
            parent_internode_axis = shoot_tree_ptr->at(parent_shoot_ID)->phytomers.at(parent_node_index)->getInternodeAxisVector(1.f);
            parent_petiole_axis = shoot_tree_ptr->at(parent_shoot_ID)->phytomers.at(parent_node_index)->getPetioleAxisVector(0.f, parent_petiole_index);
        }
        internode_base_position = base_position;
    } else {
        // additional phytomer being added to an existing shoot
        parent_internode_axis = phytomers.back()->getInternodeAxisVector(1.f);
        parent_petiole_axis = phytomers.back()->getPetioleAxisVector(0.f, 0);
        internode_base_position = shoot_internode_vertices.back().back();
    }

    std::shared_ptr<Phytomer> phytomer = std::make_shared<Phytomer>(phytomer_parameters, this, static_cast<uint>(phytomers.size()), parent_internode_axis, parent_petiole_axis, internode_base_position, this->base_rotation, internode_radius,
                                                                    internode_length_max, internode_length_scale_factor_fraction, leaf_scale_factor_fraction, rank, plantarchitecture_ptr, context_ptr);
    shoot_tree_ptr->at(ID)->phytomers.push_back(phytomer);
    phytomer = shoot_tree_ptr->at(ID)->phytomers.back(); // change to point to phytomer stored in shoot

    // Initialize phytomer vegetative bud types and state
    for (auto &petiole: phytomer->axillary_vegetative_buds) {
        // sample the bud shoot type
        std::string child_shoot_type_label = sampleChildShootType();
        for (auto &vbud: petiole) {
            phytomer->setVegetativeBudState(BUD_DORMANT, vbud);
            vbud.shoot_type_label = child_shoot_type_label;

            // if the shoot type does not require dormancy, bud should be set to active
            if (!shoot_parameters.growth_requires_dormancy) {
                if (plantarchitecture_ptr->carbon_model_enabled) {
                    if (sampleVegetativeBudBreak_carb(phytomer->shoot_index.x)) {
                        // randomly sample bud
                        phytomer->setVegetativeBudState(BUD_ACTIVE, vbud);
                    } else {
                        phytomer->setVegetativeBudState(BUD_DEAD, vbud);
                    }
                } else {
                    if (sampleVegetativeBudBreak(phytomer->shoot_index.x)) {
                        // randomly sample bud
                        phytomer->setVegetativeBudState(BUD_ACTIVE, vbud);
                    } else {
                        phytomer->setVegetativeBudState(BUD_DEAD, vbud);
                    }
                }
            }
        }
    }

    // Initialize phytomer floral bud types and state
    uint petiole_index = 0;
    for (auto &petiole: phytomer->floral_buds) {
        uint bud_index = 0;
        for (auto &fbud: petiole) {
            // Set state of phytomer buds
            phytomer->setFloralBudState(BUD_DORMANT, fbud);

            // if the shoot type does not require dormancy, bud should be set to active
            if (!shoot_parameters.flowers_require_dormancy && fbud.state != BUD_DEAD) {
                phytomer->setFloralBudState(BUD_ACTIVE, fbud);
            }

            fbud.parent_index = petiole_index;
            fbud.bud_index = bud_index;

            bud_index++;
        }
        petiole_index++;
    }

    // Update the downstream leaf area for all upstream phytomers
    propagateDownstreamLeafArea(this, phytomer->shoot_index.x, phytomer->getLeafArea());

    // Set output object data 'age'
    phytomer->age = 0;
    if (plantarchitecture_ptr->build_context_geometry_internode && context_ptr->doesObjectExist(internode_tube_objID)) {
        //\todo This really only needs to be done once when the shoot is first created.
        if (plantarchitecture_ptr->output_object_data.at("age")) {
            context_ptr->setObjectData(internode_tube_objID, "age", phytomer->age);
        }
        if (plantarchitecture_ptr->output_object_data.at("rank")) {
            context_ptr->setObjectData(internode_tube_objID, "rank", rank);
        }
        if (plantarchitecture_ptr->output_object_data.at("plantID")) {
            context_ptr->setObjectData(internode_tube_objID, "plantID", (int) plantID);
        }
    }
    if (plantarchitecture_ptr->build_context_geometry_petiole) {
        if (plantarchitecture_ptr->output_object_data.at("age")) {
            context_ptr->setObjectData(phytomer->petiole_objIDs, "age", phytomer->age);
        }
        if (plantarchitecture_ptr->output_object_data.at("rank")) {
            context_ptr->setObjectData(phytomer->petiole_objIDs, "rank", phytomer->rank);
        }
        if (plantarchitecture_ptr->output_object_data.at("plantID")) {
            context_ptr->setObjectData(phytomer->petiole_objIDs, "plantID", (int) plantID);
        }
    }
    if (plantarchitecture_ptr->output_object_data.at("age")) {
        context_ptr->setObjectData(phytomer->leaf_objIDs, "age", phytomer->age);
    }
    if (plantarchitecture_ptr->output_object_data.at("rank")) {
        context_ptr->setObjectData(phytomer->leaf_objIDs, "rank", phytomer->rank);
    }
    if (plantarchitecture_ptr->output_object_data.at("plantID")) {
        context_ptr->setObjectData(phytomer->leaf_objIDs, "plantID", (int) plantID);
    }

    if (plantarchitecture_ptr->output_object_data.at("leafID")) {
        for (auto &petiole: phytomer->leaf_objIDs) {
            for (uint objID: petiole) {
                context_ptr->setObjectData(objID, "leafID", (int) objID);
            }
        }
    }

    if (phytomer_parameters.phytomer_creation_function != nullptr) {
        phytomer_parameters.phytomer_creation_function(phytomer, current_node_number, this->parent_node_index, shoot_parameters.max_nodes.val(), plantarchitecture_ptr->plant_instances.at(plantID).current_age);
    }

    // calculate fully expanded/elongated carbon costs
    if (plantarchitecture_ptr->carbon_model_enabled) {
        this->carbohydrate_pool_molC -= phytomer->calculatePhytomerConstructionCosts();
    }

    return (int) phytomers.size() - 1;
}

void Shoot::breakDormancy() {
    isdormant = false;

    int phytomer_ind = 0;
    for (auto &phytomer: phytomers) {
        for (auto &petiole: phytomer->floral_buds) {
            for (auto &fbud: petiole) {
                if (fbud.state != BUD_DEAD) {
                    phytomer->setFloralBudState(BUD_ACTIVE, fbud);
                }
                if (meristem_is_alive && fbud.isterminal) {
                    phytomer->setFloralBudState(BUD_ACTIVE, fbud);
                }
                fbud.time_counter = 0;
            }
        }
        for (auto &petiole: phytomer->axillary_vegetative_buds) {
            for (auto &vbud: petiole) {
                if (vbud.state != BUD_DEAD) {
                    if (plantarchitecture_ptr->carbon_model_enabled) {
                        if (sampleVegetativeBudBreak_carb(phytomer_ind)) {
                            // randomly sample bud
                            phytomer->setVegetativeBudState(BUD_ACTIVE, vbud);
                        } else {
                            phytomer->setVegetativeBudState(BUD_DEAD, vbud);
                        }
                    } else {
                        if (sampleVegetativeBudBreak(phytomer_ind)) {
                            // randomly sample bud
                            phytomer->setVegetativeBudState(BUD_ACTIVE, vbud);
                        } else {
                            phytomer->setVegetativeBudState(BUD_DEAD, vbud);
                        }
                    }
                }
            }
        }

        phytomer->isdormant = false;
        phytomer_ind++;
    }
}

void Shoot::makeDormant() {
    isdormant = true;
    dormancy_cycles++;
    nodes_this_season = 0;

    for (auto &phytomer: phytomers) {
        for (auto &petiole: phytomer->floral_buds) {
            // all currently active lateral buds die at dormancy
            for (auto &fbud: petiole) {
                if (fbud.state != BUD_DORMANT) {
                    phytomer->setFloralBudState(BUD_DEAD, fbud);
                }
            }
        }
        for (auto &petiole: phytomer->axillary_vegetative_buds) {
            for (auto &vbud: petiole) {
                if (vbud.state != BUD_DORMANT) {
                    phytomer->setVegetativeBudState(BUD_DEAD, vbud);
                }
            }
        }
        if (!plantarchitecture_ptr->plant_instances.at(plantID).is_evergreen) {
            phytomer->removeLeaf();
        }
        phytomer->isdormant = true;
    }

    if (meristem_is_alive && shoot_parameters.flowers_require_dormancy && shoot_parameters.max_terminal_floral_buds.val() > 0) {
        addTerminalFloralBud();
    }
}

void Shoot::terminateApicalBud() {
    this->meristem_is_alive = false;
    this->phyllochron_counter = 0;
}

void Shoot::terminateAxillaryVegetativeBuds() {
    for (auto &phytomer: phytomers) {
        for (auto &petiole: phytomer->axillary_vegetative_buds) {
            for (auto &vbud: petiole) {
                phytomer->setVegetativeBudState(BUD_DEAD, vbud);
            }
        }
    }
}

void Shoot::addTerminalFloralBud() {
    int Nbuds = shoot_parameters.max_terminal_floral_buds.val();
    for (int bud = 0; bud < Nbuds; bud++) {
        FloralBud bud_new;
        bud_new.isterminal = true;
        bud_new.parent_index = 0;
        bud_new.bud_index = bud;
        bud_new.base_position = shoot_internode_vertices.back().back();
        float pitch_adjustment = 0;
        if (Nbuds > 1) {
            pitch_adjustment = deg2rad(30);
        }
        float yaw_adjustment = static_cast<float>(bud_new.bud_index) * 2.f * PI_F / float(Nbuds);
        //-0.25f * PI_F + bud_new.bud_index * 0.5f * PI_F / float(Nbuds);
        bud_new.base_rotation = make_AxisRotation(pitch_adjustment, yaw_adjustment, 0);
        bud_new.bending_axis = make_vec3(1, 0, 0);

        phytomers.back()->floral_buds.push_back({bud_new});
    }

    shoot_parameters.max_terminal_floral_buds.resample();
}

float Shoot::calculateShootInternodeVolume() const {
    float shoot_volume = 0;
    for (const auto &phytomer: phytomers) {
        if (context_ptr->doesObjectExist(internode_tube_objID)) {
            shoot_volume += context_ptr->getTubeObjectVolume(internode_tube_objID);
        }
    }
    return shoot_volume;
}

float Shoot::calculateShootLength() const {
    float shoot_length = 0;
    for (const auto &phytomer: phytomers) {
        shoot_length += phytomer->getInternodeLength();
    }
    return shoot_length;
}

void Shoot::updateShootNodes(bool update_context_geometry) {
    // make shoot origin consistent with parent shoot node position
    if (parent_shoot_ID >= 0) {
        // only if not the base shoot

        auto parent_shoot = plantarchitecture_ptr->plant_instances.at(plantID).shoot_tree.at(parent_shoot_ID);

        const vec3 current_origin = shoot_internode_vertices.front().front();
        const vec3 updated_origin = parent_shoot->shoot_internode_vertices.at(this->parent_node_index).back();
        vec3 shift = updated_origin - current_origin;

        // shift shoot based outward by the radius of the parent internode
        //         shift += radial_outward_axis * parent_shoot->shoot_internode_radii.at(this->parent_node_index).back();

        if (shift != nullorigin) {
            for (auto &phytomer: shoot_internode_vertices) {
                for (vec3 &node: phytomer) {
                    node += shift;
                }
            }
        }
    }

    if (update_context_geometry && plantarchitecture_ptr->build_context_geometry_internode && context_ptr->doesObjectExist(internode_tube_objID)) {
        context_ptr->setTubeRadii(internode_tube_objID, flatten(shoot_internode_radii));
        context_ptr->setTubeNodes(internode_tube_objID, flatten(shoot_internode_vertices));
    }

    // update petiole/leaf positions
    for (int p = 0; p < phytomers.size() && p < shoot_internode_vertices.size(); p++) {
        vec3 petiole_base = shoot_internode_vertices.at(p).back();
        if (parent_shoot_ID >= 0) {
            // shift petiole base outward by the parent internode radius
            auto parent_shoot = plantarchitecture_ptr->plant_instances.at(plantID).shoot_tree.at(parent_shoot_ID);
            //            petiole_base += radial_outward_axis * parent_shoot->shoot_internode_radii.at(this->parent_node_index).back();
        }
        phytomers.at(p)->setPetioleBase(petiole_base);
    }

    // update child shoot origins
    for (const auto &node: childIDs) {
        for (int child_shoot_ID: node.second) {
            plantarchitecture_ptr->plant_instances.at(plantID).shoot_tree.at(child_shoot_ID)->updateShootNodes(update_context_geometry);
        }
    }
}

helios::vec3 Shoot::getShootAxisVector(float shoot_fraction) const {
    uint phytomer_count = this->phytomers.size();

    uint phytomer_index = 0;
    if (shoot_fraction > 0) {
        phytomer_index = std::ceil(shoot_fraction * float(phytomer_count)) - 1;
    }

    assert(phytomer_index < phytomer_count);

    return this->phytomers.at(phytomer_index)->getInternodeAxisVector(0.5);
}

void Shoot::propagateDownstreamLeafArea(const Shoot *shoot, uint node_index, float leaf_area) {
    for (int i = node_index; i >= 0; i--) {
        shoot->phytomers.at(i)->downstream_leaf_area += leaf_area;
        shoot->phytomers.at(i)->downstream_leaf_area = std::max(0.f, shoot->phytomers.at(i)->downstream_leaf_area);
    }

    if (shoot->parent_shoot_ID >= 0) {
        Shoot *parent_shoot = plantarchitecture_ptr->plant_instances.at(plantID).shoot_tree.at(shoot->parent_shoot_ID).get();
        propagateDownstreamLeafArea(parent_shoot, shoot->parent_node_index, leaf_area);
    }
}

float Shoot::sumShootLeafArea(uint start_node_index) const {
    if (start_node_index >= phytomers.size()) {
        helios_runtime_error("ERROR (Shoot::sumShootLeafArea): Start node index out of range.");
    }

    float area = 0;

    for (uint p = start_node_index; p < phytomers.size(); p++) {
        // sum up leaves directly connected to this shoot
        auto phytomer = phytomers.at(p);
        for (auto &petiole: phytomer->leaf_objIDs) {
            for (uint objID: petiole) {
                if (context_ptr->doesObjectExist(objID)) {
                    area += context_ptr->getObjectArea(objID);
                }
            }
        }

        // call recursively for child shoots
        if (childIDs.find(p) != childIDs.end()) {
            for (int child_shoot_ID: childIDs.at(p)) {
                area += plantarchitecture_ptr->plant_instances.at(plantID).shoot_tree.at(child_shoot_ID)->sumShootLeafArea(0);
            }
        }
    }

    return area;
}


float Shoot::sumChildVolume(uint start_node_index) const {
    if (start_node_index >= phytomers.size()) {
        helios_runtime_error("ERROR (Shoot::sumChildVolume): Start node index out of range.");
    }

    float volume = 0;

    for (uint p = start_node_index; p < phytomers.size(); p++) {
        // call recursively for child shoots
        if (childIDs.find(p) != childIDs.end()) {
            for (int child_shoot_ID: childIDs.at(p)) {
                volume += plantarchitecture_ptr->plant_instances.at(plantID).shoot_tree.at(child_shoot_ID)->calculateShootInternodeVolume();
            }
        }
    }

    return volume;
}

Phytomer::Phytomer(const PhytomerParameters &params, Shoot *parent_shoot, uint phytomer_index, const helios::vec3 &parent_internode_axis, const helios::vec3 &parent_petiole_axis, helios::vec3 internode_base_origin,
                   const AxisRotation &shoot_base_rotation, float internode_radius, float internode_length_max, float internode_length_scale_factor_fraction, float leaf_scale_factor_fraction, uint rank, PlantArchitecture *plantarchitecture_ptr,
                   helios::Context *context_ptr) : rank(rank), context_ptr(context_ptr), plantarchitecture_ptr(plantarchitecture_ptr) {
    this->phytomer_parameters = params;
    // note this needs to be an assignment operation not a copy in order to re-randomize all the parameters

    ShootParameters parent_shoot_parameters = parent_shoot->shoot_parameters;

    this->internode_radius_initial = internode_radius;
    this->internode_length_max = internode_length_max;
    this->shoot_index = make_int3(phytomer_index, parent_shoot->current_node_number, parent_shoot_parameters.max_nodes.val());
    //.x is the index of the phytomer along the shoot, .y is the current number of phytomers on the parent shoot, .z is the maximum number of phytomers on the parent shoot.
    this->rank = parent_shoot->rank;
    this->plantID = parent_shoot->plantID;
    this->parent_shoot_ID = parent_shoot->ID;
    this->parent_shoot_ptr = parent_shoot;

    bool build_context_geometry_internode = plantarchitecture_ptr->build_context_geometry_internode;
    bool build_context_geometry_petiole = plantarchitecture_ptr->build_context_geometry_petiole;
    bool build_context_geometry_peduncle = plantarchitecture_ptr->build_context_geometry_peduncle;

    //    if( internode_radius==0.f || internode_length_max==0.f || parent_shoot_parameters.internode_radius_max.val()==0.f ){
    //        build_context_geometry_internode = false;
    //    }

    // Number of longitudinal segments for internode and petiole
    // if Ndiv=0, use Ndiv=1 (but don't add any primitives to Context)
    uint Ndiv_internode_length = std::max(uint(1), phytomer_parameters.internode.length_segments);
    uint Ndiv_internode_radius = std::max(uint(3), phytomer_parameters.internode.radial_subdivisions);
    uint Ndiv_petiole_length = std::max(uint(1), phytomer_parameters.petiole.length_segments);
    uint Ndiv_petiole_radius = std::max(uint(3), phytomer_parameters.petiole.radial_subdivisions);

    // Flags to determine whether internode geometry should be built in the Context. Not building all geometry can save memory and computation time.
    if (phytomer_parameters.internode.length_segments == 0 || phytomer_parameters.internode.radial_subdivisions < 3) {
        build_context_geometry_internode = false;
    }
    if (phytomer_parameters.petiole.length_segments == 0 || phytomer_parameters.petiole.radial_subdivisions < 3) {
        build_context_geometry_petiole = false;
    }

    if (phytomer_parameters.petiole.petioles_per_internode < 1) {
        build_context_geometry_petiole = false;
        phytomer_parameters.petiole.petioles_per_internode = 1;
        std::cout << "WARNING (PlantArchitecture::Phytomer): Invalid petioles_per_internode (<1) detected. Setting to 1 and preserving leaf generation." << std::endl;
    }

    if (phytomer_parameters.petiole.petioles_per_internode == 0) {
        helios_runtime_error("ERROR (PlantArchitecture::Phytomer): Number of petioles per internode must be greater than zero.");
    }

    current_internode_scale_factor = internode_length_scale_factor_fraction;
    current_leaf_scale_factor.resize(phytomer_parameters.petiole.petioles_per_internode);
    std::fill(current_leaf_scale_factor.begin(), current_leaf_scale_factor.end(), leaf_scale_factor_fraction);

    if (internode_radius == 0.f) {
        internode_radius = 1e-5;
    }

    // Initialize internode variables
    float internode_length = internode_length_scale_factor_fraction * internode_length_max;
    float dr_internode = internode_length / float(phytomer_parameters.internode.length_segments);
    float dr_internode_max = internode_length_max / float(phytomer_parameters.internode.length_segments);
    std::vector<vec3> phytomer_internode_vertices;
    std::vector<float> phytomer_internode_radii;
    phytomer_internode_vertices.resize(Ndiv_internode_length + 1);
    phytomer_internode_vertices.at(0) = internode_base_origin;
    phytomer_internode_radii.resize(Ndiv_internode_length + 1);
    phytomer_internode_radii.at(0) = internode_radius;
    internode_pitch = deg2rad(phytomer_parameters.internode.pitch.val());
    phytomer_parameters.internode.pitch.resample();
    internode_phyllotactic_angle = deg2rad(phytomer_parameters.internode.phyllotactic_angle.val());
    phytomer_parameters.internode.phyllotactic_angle.resample();

    // initialize petiole variables
    petiole_length.resize(phytomer_parameters.petiole.petioles_per_internode);
    petiole_vertices.resize(phytomer_parameters.petiole.petioles_per_internode);
    petiole_radii.resize(phytomer_parameters.petiole.petioles_per_internode);
    petiole_pitch.resize(phytomer_parameters.petiole.petioles_per_internode);
    petiole_curvature.resize(phytomer_parameters.petiole.petioles_per_internode);
    std::vector<float> dr_petiole(phytomer_parameters.petiole.petioles_per_internode);
    std::vector<float> dr_petiole_max(phytomer_parameters.petiole.petioles_per_internode);
    for (int p = 0; p < phytomer_parameters.petiole.petioles_per_internode; p++) {
        petiole_vertices.at(p).resize(Ndiv_petiole_length + 1);
        petiole_radii.at(p).resize(Ndiv_petiole_length + 1);

        petiole_length.at(p) = leaf_scale_factor_fraction * phytomer_parameters.petiole.length.val();
        if (petiole_length.at(p) <= 0.f) {
            petiole_length.at(p) = 1e-5f;
        }
        dr_petiole.at(p) = petiole_length.at(p) / float(phytomer_parameters.petiole.length_segments);
        dr_petiole_max.at(p) = phytomer_parameters.petiole.length.val() / float(phytomer_parameters.petiole.length_segments);

        petiole_radii.at(p).at(0) = leaf_scale_factor_fraction * phytomer_parameters.petiole.radius.val();
        if (petiole_radii.at(p).at(0) <= 0.f) {
            petiole_radii.at(p).at(0) = 1e-5f;
        }
    }
    phytomer_parameters.petiole.length.resample();
    if (build_context_geometry_petiole) {
        petiole_objIDs.resize(phytomer_parameters.petiole.petioles_per_internode);
    }

    // initialize leaf variables
    leaf_bases.resize(phytomer_parameters.petiole.petioles_per_internode);
    leaf_objIDs.resize(phytomer_parameters.petiole.petioles_per_internode);
    leaf_size_max.resize(phytomer_parameters.petiole.petioles_per_internode);
    leaf_rotation.resize(phytomer_parameters.petiole.petioles_per_internode);
    int leaves_per_petiole = phytomer_parameters.leaf.leaves_per_petiole.val();
    float leaflet_offset_val = clampOffset(leaves_per_petiole, phytomer_parameters.leaf.leaflet_offset.val());
    phytomer_parameters.leaf.leaves_per_petiole.resample();
    for (uint petiole = 0; petiole < phytomer_parameters.petiole.petioles_per_internode; petiole++) {
        leaf_size_max.at(petiole).resize(leaves_per_petiole);
        leaf_rotation.at(petiole).resize(leaves_per_petiole);
    }

    internode_colors.resize(Ndiv_internode_length + 1);
    internode_colors.at(0) = phytomer_parameters.internode.color;
    petiole_colors.resize(Ndiv_petiole_length + 1);
    petiole_colors.at(0) = phytomer_parameters.petiole.color;

    vec3 internode_axis = parent_internode_axis;

    vec3 petiole_rotation_axis = cross(parent_internode_axis, parent_petiole_axis);
    if (petiole_rotation_axis == make_vec3(0, 0, 0)) {
        petiole_rotation_axis = make_vec3(1, 0, 0);
    }

    if (phytomer_index == 0) { // if this is the first phytomer along a shoot, apply the origin rotation about the parent axis

        // internode pitch rotation for phytomer base
        if (internode_pitch != 0.f) {
            internode_axis = rotatePointAboutLine(internode_axis, nullorigin, petiole_rotation_axis, 0.5f * internode_pitch);
        }

        float roll_nudge = 0.f;
        //\todo Not clear if this is still needed. It causes problems when you want to plant base roll to be exactly 0.
        //        if( shoot_base_rotation.roll/180.f == floor(shoot_base_rotation.roll/180.f) ) {
        //            roll_nudge = 0.2;
        //        }
        if (shoot_base_rotation.roll != 0.f || roll_nudge != 0.f) {
            petiole_rotation_axis = rotatePointAboutLine(petiole_rotation_axis, nullorigin, parent_internode_axis, shoot_base_rotation.roll + roll_nudge);
            // small additional rotation is to make sure the petiole is not exactly vertical
            internode_axis = rotatePointAboutLine(internode_axis, nullorigin, parent_internode_axis, shoot_base_rotation.roll + roll_nudge);
        }

        vec3 base_pitch_axis = -1 * cross(parent_internode_axis, parent_petiole_axis);

        // internode pitch rotation for shoot base rotation
        if (shoot_base_rotation.pitch != 0.f) {
            petiole_rotation_axis = rotatePointAboutLine(petiole_rotation_axis, nullorigin, base_pitch_axis, -shoot_base_rotation.pitch);
            internode_axis = rotatePointAboutLine(internode_axis, nullorigin, base_pitch_axis, -shoot_base_rotation.pitch);
        }

        // internode yaw rotation for shoot base rotation
        if (shoot_base_rotation.yaw != 0) {
            petiole_rotation_axis = rotatePointAboutLine(petiole_rotation_axis, nullorigin, parent_internode_axis, shoot_base_rotation.yaw);
            internode_axis = rotatePointAboutLine(internode_axis, nullorigin, parent_internode_axis, shoot_base_rotation.yaw);
        }

        parent_shoot->radial_outward_axis = rotatePointAboutLine(internode_axis, nullorigin, petiole_rotation_axis, 0.5f * PI_F);

        //        if( parent_shoot->parent_shoot_ID>=0 ) { //if this is not the first shoot on the plant (i.e. it has a parent shoot
        //            auto parent_of_parent_shoot = plantarchitecture_ptr->plant_instances.at(plantID).shoot_tree.at(parent_shoot->parent_shoot_ID);
        //            phytomer_internode_vertices.at(0) += parent_shoot->radial_outward_axis * parent_of_parent_shoot->shoot_internode_radii.at(parent_shoot->parent_node_index).back();
        //        }
    } else {
        // internode pitch rotation for phytomer base
        if (internode_pitch != 0) {
            internode_axis = rotatePointAboutLine(internode_axis, nullorigin, petiole_rotation_axis, -1.25f * internode_pitch);
        }
    }

    vec3 shoot_bending_axis = cross(internode_axis, make_vec3(0, 0, 1));

    internode_axis.normalize();
    if (internode_axis == make_vec3(0, 0, 1)) {
        shoot_bending_axis = make_vec3(0, 1, 0);
    }

    // Store collision detection parameters for later use (after all natural rotations)
    vec3 collision_optimal_direction;
    bool collision_detection_active = false;

    // Calculate collision avoidance direction if collision detection is enabled
    collision_optimal_direction = calculateCollisionAvoidanceDirection(internode_base_origin, internode_axis, collision_detection_active);


    // create internode tube
    for (int inode_segment = 1; inode_segment <= Ndiv_internode_length; inode_segment++) {
        // apply curvature and tortuosity
        if ((fabs(parent_shoot->gravitropic_curvature) > 0 || parent_shoot_parameters.tortuosity.val() > 0) && shoot_index.x > 0) {
            // note: curvature is not applied to the first phytomer because if scaling is performed in the phytomer creation function it messes things up

            float current_curvature_fact = 0.5f - internode_axis.z / 2.f;
            if (internode_axis.z < 0) {
                current_curvature_fact *= 2.f;
            }

            float dt = dr_internode_max / float(Ndiv_internode_length);

            parent_shoot->curvature_perturbation += -0.5f * parent_shoot->curvature_perturbation * dt + parent_shoot_parameters.tortuosity.val() * context_ptr->randn() * sqrt(dt);
            float curvature_angle = deg2rad((parent_shoot->gravitropic_curvature * current_curvature_fact * dr_internode_max + parent_shoot->curvature_perturbation));
            internode_axis = rotatePointAboutLine(internode_axis, nullorigin, shoot_bending_axis, curvature_angle);

            parent_shoot->yaw_perturbation += -0.5f * parent_shoot->yaw_perturbation * dt + parent_shoot_parameters.tortuosity.val() * context_ptr->randn() * sqrt(dt);
            float yaw_angle = deg2rad((parent_shoot->yaw_perturbation));
            internode_axis = rotatePointAboutLine(internode_axis, nullorigin, make_vec3(0, 0, 1), yaw_angle);
        }

        // Apply collision avoidance blending after all natural rotations are complete
        if (collision_detection_active) {
            vec3 natural_direction = internode_axis;
            float inertia_weight = plantarchitecture_ptr->collision_inertia_weight;

            // Blend natural direction with optimal direction based on inertia
            // inertia = 1.0: use natural direction (no collision avoidance)
            // inertia = 0.0: use optimal direction (full collision avoidance)
            internode_axis = inertia_weight * natural_direction + (1.0f - inertia_weight) * collision_optimal_direction;
            internode_axis.normalize();
        }

        phytomer_internode_vertices.at(inode_segment) = phytomer_internode_vertices.at(inode_segment - 1) + dr_internode * internode_axis;

        phytomer_internode_radii.at(inode_segment) = internode_radius;
        internode_colors.at(inode_segment) = phytomer_parameters.internode.color;
    }

    if (shoot_index.x == 0) {
        // first phytomer on shoot
        parent_shoot_ptr->shoot_internode_vertices.push_back(phytomer_internode_vertices);
        parent_shoot_ptr->shoot_internode_radii.push_back(phytomer_internode_radii);
    } else {
        // if not the first phytomer on shoot, don't insert the first node because it's already defined on the previous phytomer
        parent_shoot_ptr->shoot_internode_vertices.emplace_back(phytomer_internode_vertices.begin() + 1, phytomer_internode_vertices.end());
        parent_shoot_ptr->shoot_internode_radii.emplace_back(phytomer_internode_radii.begin() + 1, phytomer_internode_radii.end());
    }

    // build internode context geometry
    if (build_context_geometry_internode) {
        // calculate texture coordinates
        float texture_repeat_length = 0.25f; // meters
        float length = 0; // shoot length prior to this phytomer
        for (auto &phytomer: parent_shoot_ptr->phytomers) {
            length += phytomer->internode_length_max;
        }
        std::vector<float> uv_y(phytomer_internode_vertices.size());
        float dy = internode_length_max / float(uv_y.size() - 1);
        for (int j = 0; j < uv_y.size(); j++) {
            uv_y.at(j) = (length + j * dy) / texture_repeat_length - std::floor((length + j * dy) / texture_repeat_length);
        }

        if (!context_ptr->doesObjectExist(parent_shoot->internode_tube_objID)) {
            // first internode on shoot
            if (!phytomer_parameters.internode.image_texture.empty()) {
                parent_shoot->internode_tube_objID = context_ptr->addTubeObject(Ndiv_internode_radius, phytomer_internode_vertices, phytomer_internode_radii, phytomer_parameters.internode.image_texture.c_str(), uv_y);
            } else {
                parent_shoot->internode_tube_objID = context_ptr->addTubeObject(Ndiv_internode_radius, phytomer_internode_vertices, phytomer_internode_radii, internode_colors);
            }
            context_ptr->setPrimitiveData(context_ptr->getObjectPrimitiveUUIDs(parent_shoot->internode_tube_objID), "object_label", "shoot");
        } else {
            // appending internode to shoot
            for (int inode_segment = 1; inode_segment <= Ndiv_internode_length; inode_segment++) {
                if (!phytomer_parameters.internode.image_texture.empty()) {
                    context_ptr->appendTubeSegment(parent_shoot->internode_tube_objID, phytomer_internode_vertices.at(inode_segment), phytomer_internode_radii.at(inode_segment), phytomer_parameters.internode.image_texture.c_str(),
                                                   {uv_y.at(inode_segment - 1), uv_y.at(inode_segment)});
                } else {
                    context_ptr->appendTubeSegment(parent_shoot->internode_tube_objID, phytomer_internode_vertices.at(inode_segment), phytomer_internode_radii.at(inode_segment), internode_colors.at(inode_segment));
                }
            }
            context_ptr->setPrimitiveData(context_ptr->getObjectPrimitiveUUIDs(parent_shoot->internode_tube_objID), "object_label", "shoot");
        }
    }

    //--- create petiole ---//

    for (int petiole = 0; petiole < phytomer_parameters.petiole.petioles_per_internode; petiole++) {
        // looping over petioles

        vec3 petiole_axis = internode_axis;

        // petiole pitch rotation
        petiole_pitch.at(petiole) = deg2rad(phytomer_parameters.petiole.pitch.val());
        phytomer_parameters.petiole.pitch.resample();
        if (fabs(petiole_pitch.at(petiole)) < deg2rad(5.f)) {
            petiole_pitch.at(petiole) = deg2rad(5.f);
        }
        petiole_axis = rotatePointAboutLine(petiole_axis, nullorigin, petiole_rotation_axis, std::abs(petiole_pitch.at(petiole)));

        // petiole yaw rotation
        if (phytomer_index != 0 && internode_phyllotactic_angle != 0) {
            // not first phytomer along shoot
            petiole_axis = rotatePointAboutLine(petiole_axis, nullorigin, internode_axis, internode_phyllotactic_angle);
            petiole_rotation_axis = rotatePointAboutLine(petiole_rotation_axis, nullorigin, internode_axis, internode_phyllotactic_angle);
        }

        // petiole curvature
        petiole_curvature.at(petiole) = phytomer_parameters.petiole.curvature.val();
        phytomer_parameters.petiole.curvature.resample();

        vec3 petiole_rotation_axis_actual = petiole_rotation_axis;
        vec3 petiole_axis_actual = petiole_axis;

        if (petiole > 0) {
            float budrot = float(petiole) * 2.f * PI_F / float(phytomer_parameters.petiole.petioles_per_internode);
            petiole_axis_actual = rotatePointAboutLine(petiole_axis_actual, nullorigin, internode_axis, budrot);
            petiole_rotation_axis_actual = rotatePointAboutLine(petiole_rotation_axis_actual, nullorigin, internode_axis, budrot);
        }

        // Apply collision avoidance for petiole direction
        vec3 collision_optimal_petiole_direction;
        bool petiole_collision_active = false;

        collision_optimal_petiole_direction = calculatePetioleCollisionAvoidanceDirection(phytomer_internode_vertices.back(), // petiole base position
                                                                                          petiole_axis_actual, petiole_collision_active);

        if (petiole_collision_active) {
            float inertia_weight = plantarchitecture_ptr->collision_inertia_weight;
            vec3 natural_petiole_direction = petiole_axis_actual;

            // Blend natural petiole direction with optimal direction
            // inertia = 1.0: use natural direction (no collision avoidance)
            // inertia = 0.0: use optimal direction (full collision avoidance)
            petiole_axis_actual = inertia_weight * natural_petiole_direction + (1.0f - inertia_weight) * collision_optimal_petiole_direction;
            petiole_axis_actual.normalize();

            // Adjust petiole curvature to bend toward optimal direction
            // Calculate desired bending direction perpendicular to natural petiole axis
            vec3 bending_direction = collision_optimal_petiole_direction - (collision_optimal_petiole_direction * natural_petiole_direction) * natural_petiole_direction;

            if (bending_direction.magnitude() > 1e-6f) {
                bending_direction.normalize();

                // Project bending direction onto petiole rotation plane to determine curvature adjustment
                // The rotation axis is perpendicular to both natural direction and bending direction
                vec3 curvature_axis = cross(natural_petiole_direction, bending_direction);

                if (curvature_axis.magnitude() > 1e-6f) {
                    curvature_axis.normalize();

                    // Calculate desired curvature angle based on angular deviation
                    float angular_deviation = acosf(std::max(-1.0f, std::min(1.0f, collision_optimal_petiole_direction * natural_petiole_direction)));

                    // Convert to degrees and scale by collision strength
                    float desired_curvature_deg = rad2deg(angular_deviation) * (1.0f - inertia_weight);

                    // Determine if curvature should be positive or negative based on rotation axis alignment
                    float curvature_sign = (curvature_axis * petiole_rotation_axis_actual > 0) ? 1.0f : -1.0f;

                    // Apply additional curvature for collision avoidance
                    petiole_curvature.at(petiole) += curvature_sign * desired_curvature_deg * 0.5f; // scale factor to prevent excessive bending
                }
            }
        }

        petiole_vertices.at(petiole).at(0) = phytomer_internode_vertices.back();

        for (int j = 1; j <= Ndiv_petiole_length; j++) {
            if (fabs(petiole_curvature.at(petiole)) > 0) {
                petiole_axis_actual = rotatePointAboutLine(petiole_axis_actual, nullorigin, petiole_rotation_axis_actual, -deg2rad(petiole_curvature.at(petiole) * dr_petiole_max.at(petiole)));
            }

            petiole_vertices.at(petiole).at(j) = petiole_vertices.at(petiole).at(j - 1) + dr_petiole.at(petiole) * petiole_axis_actual;

            petiole_radii.at(petiole).at(j) = leaf_scale_factor_fraction * phytomer_parameters.petiole.radius.val() * (1.f - phytomer_parameters.petiole.taper.val() / float(Ndiv_petiole_length) * float(j));
            petiole_colors.at(j) = phytomer_parameters.petiole.color;

            assert(!std::isnan(petiole_vertices.at(petiole).at(j).x) && std::isfinite(petiole_vertices.at(petiole).at(j).x));
            assert(!std::isnan(petiole_radii.at(petiole).at(j)) && std::isfinite(petiole_radii.at(petiole).at(j)));
        }

        if (build_context_geometry_petiole && petiole_radii.at(petiole).front() > 0.f) {
            petiole_objIDs.at(petiole) = makeTubeFromCones(Ndiv_petiole_radius, petiole_vertices.at(petiole), petiole_radii.at(petiole), petiole_colors, context_ptr);
            context_ptr->setPrimitiveData(context_ptr->getObjectPrimitiveUUIDs(petiole_objIDs.at(petiole)), "object_label", "petiole");
        }

        //--- create buds ---//

        std::vector<VegetativeBud> vegetative_buds_new;
        vegetative_buds_new.resize(phytomer_parameters.internode.max_vegetative_buds_per_petiole.val());
        phytomer_parameters.internode.max_vegetative_buds_per_petiole.resample();

        axillary_vegetative_buds.push_back(vegetative_buds_new);

        std::vector<FloralBud> floral_buds_new;
        floral_buds_new.resize(phytomer_parameters.internode.max_floral_buds_per_petiole.val());
        phytomer_parameters.internode.max_floral_buds_per_petiole.resample();

        uint index = 0;
        for (auto &fbud: floral_buds_new) {
            fbud.bud_index = index;
            fbud.parent_index = petiole;
            float pitch_adjustment = fbud.bud_index * 0.1f * PI_F / float(axillary_vegetative_buds.size());
            float yaw_adjustment = -0.25f * PI_F + fbud.bud_index * 0.5f * PI_F / float(axillary_vegetative_buds.size());
            fbud.base_rotation = make_AxisRotation(pitch_adjustment, yaw_adjustment, 0);
            fbud.base_position = phytomer_internode_vertices.back();
            fbud.bending_axis = shoot_bending_axis;
            index++;
        }

        floral_buds.push_back(floral_buds_new);

        //--- create leaves ---//

        if (phytomer_parameters.leaf.prototype.prototype_function == nullptr) {
            helios_runtime_error("ERROR (PlantArchitecture::Phytomer): Leaf prototype function was not defined for shoot type " + parent_shoot->shoot_type_label + ".");
        }

        vec3 petiole_tip_axis = getPetioleAxisVector(1.f, petiole);

        // Create unique leaf prototypes for each shoot type so we can simply copy them for each leaf
        assert(phytomer_parameters.leaf.prototype.unique_prototype_identifier != 0);
        if (phytomer_parameters.leaf.prototype.unique_prototypes > 0 &&
            plantarchitecture_ptr->unique_leaf_prototype_objIDs.find(phytomer_parameters.leaf.prototype.unique_prototype_identifier) == plantarchitecture_ptr->unique_leaf_prototype_objIDs.end()) {
            plantarchitecture_ptr->unique_leaf_prototype_objIDs[phytomer_parameters.leaf.prototype.unique_prototype_identifier].resize(phytomer_parameters.leaf.prototype.unique_prototypes);
            for (int prototype = 0; prototype < phytomer_parameters.leaf.prototype.unique_prototypes; prototype++) {
                for (int leaf = 0; leaf < leaves_per_petiole; leaf++) {
                    float ind_from_tip = float(leaf) - float(leaves_per_petiole - 1) / 2.f;
                    uint objID_leaf = phytomer_parameters.leaf.prototype.prototype_function(context_ptr, &phytomer_parameters.leaf.prototype, ind_from_tip);
                    if (phytomer_parameters.leaf.prototype.prototype_function == GenericLeafPrototype) {
                        context_ptr->setPrimitiveData(context_ptr->getObjectPrimitiveUUIDs(objID_leaf), "object_label", "leaf");
                    }
                    plantarchitecture_ptr->unique_leaf_prototype_objIDs.at(phytomer_parameters.leaf.prototype.unique_prototype_identifier).at(prototype).push_back(objID_leaf);
                    std::vector<uint> petiolule_UUIDs = context_ptr->filterPrimitivesByData(context_ptr->getObjectPrimitiveUUIDs(objID_leaf), "object_label", "petiolule");
                    context_ptr->setPrimitiveColor(petiolule_UUIDs, phytomer_parameters.petiole.color);
                    context_ptr->hideObject(objID_leaf);
                }
            }
        }

        for (int leaf = 0; leaf < leaves_per_petiole; leaf++) {
            float ind_from_tip = float(leaf) - float(leaves_per_petiole - 1) / 2.f;

            uint objID_leaf;
            if (phytomer_parameters.leaf.prototype.unique_prototypes > 0) {
                // copy the existing prototype
                int prototype = context_ptr->randu(0, phytomer_parameters.leaf.prototype.unique_prototypes - 1);
                assert(plantarchitecture_ptr->unique_leaf_prototype_objIDs.find(phytomer_parameters.leaf.prototype.unique_prototype_identifier) != plantarchitecture_ptr->unique_leaf_prototype_objIDs.end());
                assert(plantarchitecture_ptr->unique_leaf_prototype_objIDs.at(phytomer_parameters.leaf.prototype.unique_prototype_identifier).size() > prototype);
                assert(plantarchitecture_ptr->unique_leaf_prototype_objIDs.at(phytomer_parameters.leaf.prototype.unique_prototype_identifier).at(prototype).size() > leaf);
                objID_leaf = context_ptr->copyObject(plantarchitecture_ptr->unique_leaf_prototype_objIDs.at(phytomer_parameters.leaf.prototype.unique_prototype_identifier).at(prototype).at(leaf));
            } else {
                // load a new prototype
                objID_leaf = phytomer_parameters.leaf.prototype.prototype_function(context_ptr, &phytomer_parameters.leaf.prototype, ind_from_tip);
            }

            // -- leaf scaling -- //

            if (leaves_per_petiole > 0 && phytomer_parameters.leaf.leaflet_scale.val() != 1.f && ind_from_tip != 0) {
                leaf_size_max.at(petiole).at(leaf) = powf(phytomer_parameters.leaf.leaflet_scale.val(), fabs(ind_from_tip)) * phytomer_parameters.leaf.prototype_scale.val();
            } else {
                leaf_size_max.at(petiole).at(leaf) = phytomer_parameters.leaf.prototype_scale.val();
            }
            vec3 leaf_scale = leaf_scale_factor_fraction * leaf_size_max.at(petiole).at(leaf) * make_vec3(1, 1, 1);

            context_ptr->scaleObject(objID_leaf, leaf_scale);

            float compound_rotation = 0;
            if (leaves_per_petiole > 1) {
                if (leaflet_offset_val == 0) {
                    float dphi = PI_F / (floor(0.5 * float(leaves_per_petiole - 1)) + 1);
                    compound_rotation = -float(PI_F) + dphi * (leaf + 0.5f);
                } else {
                    if (leaf == float(leaves_per_petiole - 1) / 2.f) {
                        // tip leaf
                        compound_rotation = 0;
                    } else if (leaf < float(leaves_per_petiole - 1) / 2.f) {
                        compound_rotation = -0.5 * PI_F;
                    } else {
                        compound_rotation = 0.5 * PI_F;
                    }
                }
            }

            // -- leaf rotations -- //

            // leaf roll rotation
            float roll_rot = 0;
            if (leaves_per_petiole == 1) {
                int sign = (shoot_index.x % 2 == 0) ? 1 : -1;
                roll_rot = (acos_safe(internode_axis.z) - deg2rad(phytomer_parameters.leaf.roll.val())) * sign;
            } else if (ind_from_tip != 0) {
                roll_rot = (asin_safe(petiole_tip_axis.z) + deg2rad(phytomer_parameters.leaf.roll.val())) * compound_rotation / std::fabs(compound_rotation);
            }
            leaf_rotation.at(petiole).at(leaf).roll = deg2rad(phytomer_parameters.leaf.roll.val());
            phytomer_parameters.leaf.roll.resample();
            context_ptr->rotateObject(objID_leaf, roll_rot, "x");

            // leaf pitch rotation
            leaf_rotation.at(petiole).at(leaf).pitch = deg2rad(phytomer_parameters.leaf.pitch.val());
            float pitch_rot = leaf_rotation.at(petiole).at(leaf).pitch;
            phytomer_parameters.leaf.pitch.resample();
            if (ind_from_tip == 0) {
                pitch_rot += asin_safe(petiole_tip_axis.z);
            }
            context_ptr->rotateObject(objID_leaf, -pitch_rot, "y");

            // leaf yaw rotation
            if (ind_from_tip != 0) {
                float sign = -compound_rotation / fabs(compound_rotation);
                leaf_rotation.at(petiole).at(leaf).yaw = sign * deg2rad(phytomer_parameters.leaf.yaw.val());
                float yaw_rot = leaf_rotation.at(petiole).at(leaf).yaw;
                phytomer_parameters.leaf.yaw.resample();
                context_ptr->rotateObject(objID_leaf, yaw_rot, "z");
            } else {
                leaf_rotation.at(petiole).at(leaf).yaw = 0;
            }

            // rotate leaf to azimuth of petiole
            context_ptr->rotateObject(objID_leaf, -std::atan2(petiole_tip_axis.y, petiole_tip_axis.x) + compound_rotation, "z");


            // -- leaf translation -- //

            vec3 leaf_base = petiole_vertices.at(petiole).back();
            if (leaves_per_petiole > 1 && leaflet_offset_val > 0) {
                if (ind_from_tip != 0) {
                    float offset = (fabs(ind_from_tip) - 0.5f) * leaflet_offset_val * phytomer_parameters.petiole.length.val();
                    leaf_base = PlantArchitecture::interpolateTube(petiole_vertices.at(petiole), 1.f - offset / phytomer_parameters.petiole.length.val());
                }
            }

            context_ptr->translateObject(objID_leaf, leaf_base);

            leaf_objIDs.at(petiole).push_back(objID_leaf);
            leaf_bases.at(petiole).push_back(leaf_base);
        }
        phytomer_parameters.leaf.prototype_scale.resample();

        if (petiole_axis_actual == make_vec3(0, 0, 1)) {
            inflorescence_bending_axis = make_vec3(1, 0, 0);
        } else {
            inflorescence_bending_axis = cross(make_vec3(0, 0, 1), petiole_axis_actual);
        }
    }
}

float Phytomer::calculatePhytomerVolume(uint node_number) const {
    // Get the radii of this phytomer from the parent shoot
    const auto &segment = parent_shoot_ptr->shoot_internode_radii.at(node_number);

    // Find the average radius
    float avg_radius = 0.0f;
    for (float radius: segment) {
        avg_radius += radius;
    }
    avg_radius /= scast<float>(segment.size());

    // Get the length of the phytomer
    float length = getInternodeLength();

    // Calculate the volume of the cylinder
    float volume = PI_F * avg_radius * avg_radius * length;

    return volume;
}

void Phytomer::updateInflorescence(FloralBud &fbud) {
    bool build_context_geometry_peduncle = plantarchitecture_ptr->build_context_geometry_peduncle;

    uint Ndiv_peduncle_length = std::max(uint(1), phytomer_parameters.peduncle.length_segments);
    uint Ndiv_peduncle_radius = std::max(uint(3), phytomer_parameters.peduncle.radial_subdivisions);
    if (phytomer_parameters.peduncle.length_segments == 0 || phytomer_parameters.peduncle.radial_subdivisions < 3) {
        build_context_geometry_peduncle = false;
    }

    float dr_peduncle = phytomer_parameters.peduncle.length.val() / float(Ndiv_peduncle_length);
    phytomer_parameters.peduncle.length.resample();

    std::vector<vec3> peduncle_vertices(phytomer_parameters.peduncle.length_segments + 1);
    peduncle_vertices.at(0) = fbud.base_position;
    std::vector<float> peduncle_radii(phytomer_parameters.peduncle.length_segments + 1);
    peduncle_radii.at(0) = phytomer_parameters.peduncle.radius.val();
    std::vector<RGBcolor> peduncle_colors(phytomer_parameters.peduncle.length_segments + 1);
    peduncle_colors.at(0) = phytomer_parameters.peduncle.color;

    vec3 peduncle_axis = getAxisVector(1.f, getInternodeNodePositions());

    // peduncle pitch rotation
    if (phytomer_parameters.peduncle.pitch.val() != 0.f || fbud.base_rotation.pitch != 0.f) {
        peduncle_axis = rotatePointAboutLine(peduncle_axis, nullorigin, inflorescence_bending_axis, deg2rad(phytomer_parameters.peduncle.pitch.val()) + fbud.base_rotation.pitch);
        phytomer_parameters.peduncle.pitch.resample();
    }

    // rotate peduncle to azimuth of petiole and apply peduncle base yaw rotation
    vec3 internode_axis = getAxisVector(1.f, getInternodeNodePositions());
    vec3 parent_petiole_base_axis = getPetioleAxisVector(0.f, fbud.parent_index);
    float parent_petiole_azimuth = -std::atan2(parent_petiole_base_axis.y, parent_petiole_base_axis.x);
    float current_peduncle_azimuth = -std::atan2(peduncle_axis.y, peduncle_axis.x);
    peduncle_axis = rotatePointAboutLine(peduncle_axis, nullorigin, internode_axis, (current_peduncle_azimuth - parent_petiole_azimuth));


    float theta_base = fabs(cart2sphere(peduncle_axis).zenith);

    for (int i = 1; i <= phytomer_parameters.peduncle.length_segments; i++) {
        if (phytomer_parameters.peduncle.curvature.val() != 0.f) {
            float theta_curvature = -deg2rad(phytomer_parameters.peduncle.curvature.val() * dr_peduncle);
            phytomer_parameters.peduncle.curvature.resample();
            if (fabs(theta_curvature) * float(i) < PI_F - theta_base) {
                peduncle_axis = rotatePointAboutLine(peduncle_axis, nullorigin, inflorescence_bending_axis, theta_curvature);
            } else {
                peduncle_axis = make_vec3(0, 0, -1);
            }
        }

        peduncle_vertices.at(i) = peduncle_vertices.at(i - 1) + dr_peduncle * peduncle_axis;

        peduncle_radii.at(i) = phytomer_parameters.peduncle.radius.val();
        peduncle_colors.at(i) = phytomer_parameters.peduncle.color;
    }
    phytomer_parameters.peduncle.radius.resample();

    if (build_context_geometry_peduncle) {
        fbud.peduncle_objIDs.push_back(context_ptr->addTubeObject(Ndiv_peduncle_radius, peduncle_vertices, peduncle_radii, peduncle_colors));
        context_ptr->setPrimitiveData(context_ptr->getObjectPrimitiveUUIDs(fbud.peduncle_objIDs.back()), "object_label", "peduncle");
    }

    // Create unique inflorescence prototypes for each shoot type so we can simply copy them for each leaf
    std::string parent_shoot_type_label = plantarchitecture_ptr->plant_instances.at(this->plantID).shoot_tree.at(parent_shoot_ID)->shoot_type_label;
    if (phytomer_parameters.inflorescence.unique_prototypes > 0) {
        // closed flowers
        if (phytomer_parameters.inflorescence.flower_prototype_function != nullptr &&
            plantarchitecture_ptr->unique_closed_flower_prototype_objIDs.find(phytomer_parameters.inflorescence.flower_prototype_function) == plantarchitecture_ptr->unique_closed_flower_prototype_objIDs.end()) {
            plantarchitecture_ptr->unique_closed_flower_prototype_objIDs[phytomer_parameters.inflorescence.flower_prototype_function].resize(phytomer_parameters.inflorescence.unique_prototypes);
            for (int prototype = 0; prototype < phytomer_parameters.inflorescence.unique_prototypes; prototype++) {
                uint objID_flower = phytomer_parameters.inflorescence.flower_prototype_function(context_ptr, 1, false);
                plantarchitecture_ptr->unique_closed_flower_prototype_objIDs.at(phytomer_parameters.inflorescence.flower_prototype_function).at(prototype) = objID_flower;
                context_ptr->hideObject(objID_flower);
            }
        }
        // open flowers
        if (phytomer_parameters.inflorescence.flower_prototype_function != nullptr &&
            plantarchitecture_ptr->unique_open_flower_prototype_objIDs.find(phytomer_parameters.inflorescence.flower_prototype_function) == plantarchitecture_ptr->unique_open_flower_prototype_objIDs.end()) {
            plantarchitecture_ptr->unique_open_flower_prototype_objIDs[phytomer_parameters.inflorescence.flower_prototype_function].resize(phytomer_parameters.inflorescence.unique_prototypes);
            for (int prototype = 0; prototype < phytomer_parameters.inflorescence.unique_prototypes; prototype++) {
                uint objID_flower = phytomer_parameters.inflorescence.flower_prototype_function(context_ptr, 1, true);
                plantarchitecture_ptr->unique_open_flower_prototype_objIDs.at(phytomer_parameters.inflorescence.flower_prototype_function).at(prototype) = objID_flower;
                context_ptr->hideObject(objID_flower);
            }
        }
        // fruit
        if (phytomer_parameters.inflorescence.fruit_prototype_function != nullptr &&
            plantarchitecture_ptr->unique_fruit_prototype_objIDs.find(phytomer_parameters.inflorescence.fruit_prototype_function) == plantarchitecture_ptr->unique_fruit_prototype_objIDs.end()) {
            plantarchitecture_ptr->unique_fruit_prototype_objIDs[phytomer_parameters.inflorescence.fruit_prototype_function].resize(phytomer_parameters.inflorescence.unique_prototypes);
            for (int prototype = 0; prototype < phytomer_parameters.inflorescence.unique_prototypes; prototype++) {
                uint objID_fruit = phytomer_parameters.inflorescence.fruit_prototype_function(context_ptr, 1);
                plantarchitecture_ptr->unique_fruit_prototype_objIDs.at(phytomer_parameters.inflorescence.fruit_prototype_function).at(prototype) = objID_fruit;
                context_ptr->hideObject(objID_fruit);
            }
        }
    }

    int flowers_per_peduncle = phytomer_parameters.inflorescence.flowers_per_peduncle.val();
    float flower_offset_val = clampOffset(flowers_per_peduncle, phytomer_parameters.inflorescence.flower_offset.val());
    for (int fruit = 0; fruit < flowers_per_peduncle; fruit++) {
        uint objID_fruit;
        helios::vec3 fruit_scale;

        if (fbud.state == BUD_FRUITING) {
            if (phytomer_parameters.inflorescence.unique_prototypes > 0) {
                // copy existing prototype
                int prototype = context_ptr->randu(0, int(phytomer_parameters.inflorescence.unique_prototypes - 1));
                objID_fruit = context_ptr->copyObject(plantarchitecture_ptr->unique_fruit_prototype_objIDs.at(phytomer_parameters.inflorescence.fruit_prototype_function).at(prototype));
            } else {
                // load new prototype
                objID_fruit = phytomer_parameters.inflorescence.fruit_prototype_function(context_ptr, 1);
            }
            fruit_scale = phytomer_parameters.inflorescence.fruit_prototype_scale.val() * make_vec3(1, 1, 1);
            phytomer_parameters.inflorescence.fruit_prototype_scale.resample();
        } else {
            bool flower_is_open;
            if (fbud.state == BUD_FLOWER_CLOSED) {
                flower_is_open = false;
                if (phytomer_parameters.inflorescence.unique_prototypes > 0) {
                    // copy existing prototype
                    int prototype = context_ptr->randu(0, int(phytomer_parameters.inflorescence.unique_prototypes - 1));
                    objID_fruit = context_ptr->copyObject(plantarchitecture_ptr->unique_closed_flower_prototype_objIDs.at(phytomer_parameters.inflorescence.flower_prototype_function).at(prototype));
                } else {
                    // load new prototype
                    objID_fruit = phytomer_parameters.inflorescence.flower_prototype_function(context_ptr, 1, flower_is_open);
                }
            } else {
                flower_is_open = true;
                if (phytomer_parameters.inflorescence.unique_prototypes > 0) {
                    // copy existing prototype
                    int prototype = context_ptr->randu(0, int(phytomer_parameters.inflorescence.unique_prototypes - 1));
                    objID_fruit = context_ptr->copyObject(plantarchitecture_ptr->unique_open_flower_prototype_objIDs.at(phytomer_parameters.inflorescence.flower_prototype_function).at(prototype));
                } else {
                    // load new prototype
                    objID_fruit = phytomer_parameters.inflorescence.flower_prototype_function(context_ptr, 1, flower_is_open);
                }
            }
            fruit_scale = phytomer_parameters.inflorescence.flower_prototype_scale.val() * make_vec3(1, 1, 1);
            phytomer_parameters.inflorescence.flower_prototype_scale.resample();
        }

        float ind_from_tip = fabs(fruit - float(flowers_per_peduncle - 1) / float(phytomer_parameters.petiole.petioles_per_internode));

        context_ptr->scaleObject(objID_fruit, fruit_scale);

        // if we have more than one flower/fruit, we need to adjust the base position of the fruit
        vec3 fruit_base = peduncle_vertices.back();
        float frac = 1;
        if (flowers_per_peduncle > 1 && flower_offset_val > 0) {
            if (ind_from_tip != 0) {
                float offset = (ind_from_tip - 0.5f) * flower_offset_val * phytomer_parameters.peduncle.length.val();
                if (phytomer_parameters.peduncle.length.val() > 0) {
                    frac = 1.f - offset / phytomer_parameters.peduncle.length.val();
                }
                fruit_base = PlantArchitecture::interpolateTube(peduncle_vertices, frac);
            }
        }

        // if we have more than one flower/fruit, we need to adjust the rotation about the peduncle
        float compound_rotation = 0;
        if (flowers_per_peduncle > 1) {
            if (flower_offset_val == 0) {
                // flowers/fruit are all at the tip, so just equally distribute them about the azimuth
                float dphi = PI_F / (floor(0.5 * float(flowers_per_peduncle - 1)) + 1);
                compound_rotation = -float(PI_F) + dphi * (fruit + 0.5f);
            } else {
                compound_rotation = deg2rad(phytomer_parameters.internode.phyllotactic_angle.val()) * float(ind_from_tip) + 2.f * PI_F / float(phytomer_parameters.petiole.petioles_per_internode) * float(fruit);
                phytomer_parameters.internode.phyllotactic_angle.resample();
            }
        }

        peduncle_axis = getAxisVector(frac, peduncle_vertices);

        vec3 fruit_axis = peduncle_axis;

        // roll rotation
        if (phytomer_parameters.inflorescence.roll.val() != 0.f) {
            context_ptr->rotateObject(objID_fruit, deg2rad(phytomer_parameters.inflorescence.roll.val()), "x");
            phytomer_parameters.inflorescence.roll.resample();
        }

        // pitch rotation
        float pitch_inflorescence = -asin_safe(peduncle_axis.z) + deg2rad(phytomer_parameters.inflorescence.pitch.val());
        phytomer_parameters.inflorescence.pitch.resample();
        if (fbud.state == BUD_FRUITING) {
            // gravity effect for fruit
            pitch_inflorescence = pitch_inflorescence + phytomer_parameters.inflorescence.fruit_gravity_factor_fraction.val() * (0.5f * PI_F - pitch_inflorescence);
        }
        context_ptr->rotateObject(objID_fruit, pitch_inflorescence, "y");
        fruit_axis = rotatePointAboutLine(fruit_axis, nullorigin, make_vec3(1, 0, 0), pitch_inflorescence);

        // rotate flower/fruit to azimuth of peduncle
        context_ptr->rotateObject(objID_fruit, -std::atan2(peduncle_axis.y, peduncle_axis.x), "z");
        fruit_axis = rotatePointAboutLine(fruit_axis, nullorigin, make_vec3(0, 0, 1), -std::atan2(peduncle_axis.y, peduncle_axis.x));

        context_ptr->translateObject(objID_fruit, fruit_base);

        // rotate flower/fruit about peduncle (roll)
        if (phytomer_parameters.inflorescence.fruit_gravity_factor_fraction.val() != 0 && fbud.state == BUD_FRUITING) {
            context_ptr->rotateObject(objID_fruit, deg2rad(phytomer_parameters.peduncle.roll.val()) + compound_rotation, fruit_base, make_vec3(0, 0, 1));
        } else {
            context_ptr->rotateObject(objID_fruit, deg2rad(phytomer_parameters.peduncle.roll.val()) + compound_rotation, fruit_base, peduncle_axis);
            fruit_axis = rotatePointAboutLine(fruit_axis, nullorigin, peduncle_axis, deg2rad(phytomer_parameters.peduncle.roll.val()) + compound_rotation);
        }
        phytomer_parameters.inflorescence.fruit_gravity_factor_fraction.resample();

        fbud.inflorescence_bases.push_back(fruit_base);

        fbud.inflorescence_objIDs.push_back(objID_fruit);
    }
    phytomer_parameters.inflorescence.flowers_per_peduncle.resample();
    phytomer_parameters.peduncle.roll.resample();

    if (plantarchitecture_ptr->output_object_data.at("rank")) {
        context_ptr->setObjectData(fbud.peduncle_objIDs, "rank", rank);
        context_ptr->setObjectData(fbud.inflorescence_objIDs, "rank", rank);
    }

    if (plantarchitecture_ptr->output_object_data.at("peduncleID")) {
        for (uint objID: fbud.peduncle_objIDs) {
            context_ptr->setObjectData(objID, "peduncleID", (int) objID);
        }
    }
    for (uint objID: fbud.inflorescence_objIDs) {
        if (fbud.state == BUD_FLOWER_CLOSED && plantarchitecture_ptr->output_object_data.at("closedflowerID")) {
            context_ptr->setObjectData(objID, "closedflowerID", (int) objID);
        } else if (fbud.state == BUD_FLOWER_OPEN && plantarchitecture_ptr->output_object_data.at("openflowerID")) {
            context_ptr->clearObjectData(objID, "closedflowerID");
            context_ptr->setObjectData(objID, "openflowerID", (int) objID);
        } else if (plantarchitecture_ptr->output_object_data.at("fruitID")) {
            context_ptr->setObjectData(objID, "fruitID", (int) objID);
        }
    }
}

void Phytomer::setPetioleBase(const helios::vec3 &base_position) {
    vec3 old_base = petiole_vertices.front().front();
    vec3 shift = base_position - old_base;

    for (auto &petiole_vertice: petiole_vertices) {
        for (auto &vertex: petiole_vertice) {
            vertex += shift;
        }
    }

    if (build_context_geometry_petiole) {
        context_ptr->translateObject(flatten(petiole_objIDs), shift);
    }
    context_ptr->translateObject(flatten(leaf_objIDs), shift);

    for (auto &petiole: leaf_bases) {
        for (auto &leaf_base: petiole) {
            leaf_base += shift;
        }
    }
    for (auto &floral_bud: floral_buds) {
        for (auto &fbud: floral_bud) {
            fbud.base_position = petiole_vertices.front().front();
            context_ptr->translateObject(fbud.inflorescence_objIDs, shift);
            for (auto &base: fbud.inflorescence_bases) {
                base += shift;
            }
            if (build_context_geometry_peduncle) {
                context_ptr->translateObject(fbud.peduncle_objIDs, shift);
            }
        }
    }
}

void Phytomer::rotateLeaf(uint petiole_index, uint leaf_index, const AxisRotation &rotation) {
    if (petiole_index >= leaf_objIDs.size()) {
        helios_runtime_error("ERROR (PlantArchitecture::Phytomer): Invalid petiole index.");
    } else if (leaf_index >= leaf_objIDs.at(petiole_index).size()) {
        helios_runtime_error("ERROR (PlantArchitecture::Phytomer): Invalid leaf index.");
    }

    vec3 petiole_axis = getPetioleAxisVector(1.f, petiole_index);
    // note: this is not exactly correct because it should get the axis at the leaf position and not the tip

    vec3 internode_axis = getInternodeAxisVector(1.f);

    vec3 pitch_axis = -1 * cross(internode_axis, petiole_axis);

    int leaves_per_petiole = leaf_rotation.at(petiole_index).size();
    float yaw;
    float roll;
    float compound_rotation = 0;
<<<<<<< HEAD
    if (leaves_per_petiole > 1 && leaf_index == float(leaves_per_petiole - 1) / 2.f) { // tip leaflet of compound leaf
        roll = 0;
        yaw = 0;
        compound_rotation = 0;
    } else if (leaves_per_petiole > 1 && leaf_index < float(leaves_per_petiole - 1) / 2.f) { // lateral leaflet of compound leaf
        yaw = -rotation.yaw;
        roll = -rotation.roll;
        compound_rotation = -0.5 * PI_F;
    } else { // not a compound leaf
=======
    if (leaves_per_petiole > 1 && leaf_index == float(leaves_per_petiole - 1) / 2.f) {
        // tip leaflet of compound leaf
        roll = 0;
        yaw = 0;
        compound_rotation = 0;
    } else if (leaves_per_petiole > 1 && leaf_index < float(leaves_per_petiole - 1) / 2.f) {
        // lateral leaflet of compound leaf
        yaw = -rotation.yaw;
        roll = -rotation.roll;
        compound_rotation = -0.5 * PI_F;
    } else {
        // not a compound leaf
>>>>>>> ed7be3e2
        yaw = -rotation.yaw;
        roll = rotation.roll;
        compound_rotation = 0;
    }

    // roll
    if (roll != 0.f) {
        vec3 roll_axis = rotatePointAboutLine({petiole_axis.x, petiole_axis.y, 0}, nullorigin, {0, 0, 1}, leaf_rotation.at(petiole_index).at(leaf_index).yaw + compound_rotation);
        context_ptr->rotateObject(leaf_objIDs.at(petiole_index).at(leaf_index), roll, leaf_bases.at(petiole_index).at(leaf_index), roll_axis);
        leaf_rotation.at(petiole_index).at(leaf_index).roll += roll;
    }

    // pitch
    if (rotation.pitch != 0) {
        pitch_axis = rotatePointAboutLine(pitch_axis, nullorigin, {0, 0, 1}, -compound_rotation);
        context_ptr->rotateObject(leaf_objIDs.at(petiole_index).at(leaf_index), rotation.pitch, leaf_bases.at(petiole_index).at(leaf_index), pitch_axis);
        leaf_rotation.at(petiole_index).at(leaf_index).pitch += rotation.pitch;
    }

    // yaw
    if (yaw != 0.f) {
        context_ptr->rotateObject(leaf_objIDs.at(petiole_index).at(leaf_index), yaw, leaf_bases.at(petiole_index).at(leaf_index), {0, 0, 1});
        leaf_rotation.at(petiole_index).at(leaf_index).yaw += yaw;
    }
}

void Phytomer::setInternodeLengthScaleFraction(const float internode_scale_factor_fraction, const bool update_context_geometry) {
    assert(internode_scale_factor_fraction >= 0 && internode_scale_factor_fraction <= 1);

    if (internode_scale_factor_fraction == current_internode_scale_factor) {
        return;
    }

    float delta_scale = internode_scale_factor_fraction / current_internode_scale_factor;

    current_internode_scale_factor = internode_scale_factor_fraction;

    int p = shoot_index.x;
    int s_start = (p == 0) ? 1 : 0; // skip the first node at the base of the shoot

    for (int s = s_start; s < parent_shoot_ptr->shoot_internode_vertices.at(p).size(); s++) {
        // looping over all segments within this phytomer internode

        int p_minus = p;
        int s_minus = s - 1;
        if (s_minus < 0) {
            p_minus--;
            s_minus = static_cast<int>(parent_shoot_ptr->shoot_internode_vertices.at(p_minus).size() - 1);
        }

        vec3 central_axis = (parent_shoot_ptr->shoot_internode_vertices.at(p).at(s) - parent_shoot_ptr->shoot_internode_vertices.at(p_minus).at(s_minus));
        float current_length = central_axis.magnitude();
        central_axis = central_axis / current_length;
        vec3 dL = central_axis * current_length * (delta_scale - 1);

        // apply shift to all downstream nodes
        for (int p_downstream = p; p_downstream < parent_shoot_ptr->shoot_internode_vertices.size(); p_downstream++) {
            int sd_start = (p_downstream == p) ? s : 0;
            for (int s_downstream = sd_start; s_downstream < parent_shoot_ptr->shoot_internode_vertices.at(p_downstream).size(); s_downstream++) {
                parent_shoot_ptr->shoot_internode_vertices.at(p_downstream).at(s_downstream) += dL;
            }
        }
    }

    parent_shoot_ptr->updateShootNodes(update_context_geometry);
}

void Phytomer::scaleInternodeMaxLength(const float scale_factor) {
    this->internode_length_max *= scale_factor;

    current_internode_scale_factor = current_internode_scale_factor / scale_factor;

    if (current_internode_scale_factor >= 1.f) {
        setInternodeLengthScaleFraction(1.f, true);
        current_internode_scale_factor = 1.f;
    }
}

void Phytomer::setInternodeMaxLength(const float internode_length_max_new) {
    float scale_factor = internode_length_max_new / this->internode_length_max;
    scaleInternodeMaxLength(scale_factor);
}

void Phytomer::setInternodeMaxRadius(float internode_radius_max_new) {
    this->internode_radius_max = internode_radius_max_new;
}

void Phytomer::setLeafScaleFraction(uint petiole_index, float leaf_scale_factor_fraction) {
    assert(leaf_scale_factor_fraction >= 0 && leaf_scale_factor_fraction <= 1);

    if (current_leaf_scale_factor.size() <= petiole_index) {
        helios_runtime_error("ERROR (PlantArchitecture::Phytomer): Invalid petiole index for leaf scale factor.");
    }

    // If the leaf is already at leaf_scale_factor_fraction, or there are no petioles/leaves, nothing to do.
    if (leaf_scale_factor_fraction == current_leaf_scale_factor.at(petiole_index) || (leaf_objIDs.at(petiole_index).empty() && petiole_objIDs.at(petiole_index).empty())) {
        return;
    }

    float delta_scale = leaf_scale_factor_fraction / current_leaf_scale_factor.at(petiole_index);

    petiole_length.at(petiole_index) *= delta_scale;

    current_leaf_scale_factor.at(petiole_index) = leaf_scale_factor_fraction;

    assert(leaf_objIDs.size() == leaf_bases.size());

    // scale the petiole

    if (!petiole_objIDs.at(petiole_index).empty()) {
        int node = 0;
        vec3 last_base = petiole_vertices.at(petiole_index).front(); // looping over petioles
        for (uint objID: petiole_objIDs.at(petiole_index)) {
            // looping over cones/segments within petiole
            context_ptr->getConeObjectPointer(objID)->scaleLength(delta_scale);
            context_ptr->getConeObjectPointer(objID)->scaleGirth(delta_scale);
            petiole_radii.at(petiole_index).at(node) *= delta_scale;
            if (node > 0) {
                vec3 new_base = context_ptr->getConeObjectNode(objID, 0);
                context_ptr->translateObject(objID, last_base - new_base);
            } else {
                petiole_vertices.at(petiole_index).at(0) = context_ptr->getConeObjectNode(objID, 0);
            }
            last_base = context_ptr->getConeObjectNode(objID, 1);
            petiole_vertices.at(petiole_index).at(node + 1) = last_base;
            node++;
        }
    }

    // scale and translate leaves
    assert(leaf_objIDs.at(petiole_index).size() == leaf_bases.at(petiole_index).size());
    for (int leaf = 0; leaf < leaf_objIDs.at(petiole_index).size(); leaf++) {
        float ind_from_tip = float(leaf) - float(leaf_objIDs.at(petiole_index).size() - 1) / 2.f;

        float leaflet_offset_val = clampOffset(int(leaf_objIDs.at(petiole_index).size()), phytomer_parameters.leaf.leaflet_offset.val());

        context_ptr->translateObject(leaf_objIDs.at(petiole_index).at(leaf), -1 * leaf_bases.at(petiole_index).at(leaf));
        context_ptr->scaleObject(leaf_objIDs.at(petiole_index).at(leaf), delta_scale * make_vec3(1, 1, 1));
        if (ind_from_tip == 0) {
            context_ptr->translateObject(leaf_objIDs.at(petiole_index).at(leaf), petiole_vertices.at(petiole_index).back());
            leaf_bases.at(petiole_index).at(leaf) = petiole_vertices.at(petiole_index).back();
        } else {
            float offset = (fabs(ind_from_tip) - 0.5f) * leaflet_offset_val * phytomer_parameters.petiole.length.val();
            vec3 leaf_base = PlantArchitecture::interpolateTube(petiole_vertices.at(petiole_index), 1.f - offset / phytomer_parameters.petiole.length.val());
            context_ptr->translateObject(leaf_objIDs.at(petiole_index).at(leaf), leaf_base);
            leaf_bases.at(petiole_index).at(leaf) = leaf_base;
        }
    }
}

void Phytomer::setLeafScaleFraction(float leaf_scale_factor_fraction) {
    for (uint petiole_index = 0; petiole_index < leaf_objIDs.size(); petiole_index++) {
        setLeafScaleFraction(petiole_index, leaf_scale_factor_fraction);
    }
}

void Phytomer::setLeafPrototypeScale(uint petiole_index, float leaf_prototype_scale) {
    if (leaf_objIDs.size() <= petiole_index) {
        helios_runtime_error("ERROR (PlantArchitecture::Phytomer): Invalid petiole index for leaf prototype scale.");
    }
    if (leaf_prototype_scale < 0.f) {
        leaf_prototype_scale = 1e-6f;
        std::cout << "WARNING (PlantArchitecture::Phytomer): Negative leaf_prototype_scale detected. Setting to minimum positive value (1e-6) to prevent zero-area primitives." << std::endl;
    }

    float tip_ind = ceil(scast<float>(leaf_size_max.at(petiole_index).size() - 1) / 2.f);
    float scale_factor = leaf_prototype_scale / leaf_size_max.at(petiole_index).at(tip_ind);
    current_leaf_scale_factor.at(petiole_index) *= scale_factor;

    for (int leaf = 0; leaf < leaf_objIDs.at(petiole_index).size(); leaf++) {
        leaf_size_max.at(petiole_index).at(leaf) *= scale_factor;
        context_ptr->scaleObjectAboutPoint(leaf_objIDs.at(petiole_index).at(leaf), scale_factor * make_vec3(1, 1, 1), leaf_bases.at(petiole_index).at(leaf));
    }

    // note: at time of phytomer creation, petiole curvature was based on the petiole length prior to this scaling. To stay consistent, we will scale the curvature appropriately.
    this->petiole_curvature.at(petiole_index) /= scale_factor;

    if (current_leaf_scale_factor.at(petiole_index) >= 1.f) {
        setLeafScaleFraction(petiole_index, 1.f);
        current_leaf_scale_factor.at(petiole_index) = 1.f;
    }
}

void Phytomer::setLeafPrototypeScale(float leaf_prototype_scale) {
    for (uint petiole_index = 0; petiole_index < leaf_objIDs.size(); petiole_index++) {
        setLeafPrototypeScale(petiole_index, leaf_prototype_scale);
    }
}

void Phytomer::scaleLeafPrototypeScale(uint petiole_index, float scale_factor) {
    if (leaf_objIDs.size() <= petiole_index) {
        helios_runtime_error("ERROR (PlantArchitecture::Phytomer): Invalid petiole index for leaf prototype scale.");
    }
    if (scale_factor <= 0.f) {
        std::cout << "WARNING (PlantArchitecture::Phytomer): Invalid leaf scale factor (" << scale_factor << ") detected. Setting to minimum positive value (1e-6) to prevent zero-area primitives." << std::endl;
        scale_factor = 1e-6f;
    }

    current_leaf_scale_factor.at(petiole_index) /= scale_factor;

    for (int leaf = 0; leaf < leaf_objIDs.at(petiole_index).size(); leaf++) {
        leaf_size_max.at(petiole_index).at(leaf) *= scale_factor;
        context_ptr->scaleObjectAboutPoint(leaf_objIDs.at(petiole_index).at(leaf), scale_factor * make_vec3(1, 1, 1), leaf_bases.at(petiole_index).at(leaf));
    }

    // note: at time of phytomer creation, petiole curvature was based on the petiole length prior to this scaling. To stay consistent, we will scale the curvature appropriately.
    this->petiole_curvature.at(petiole_index) /= scale_factor;

    if (current_leaf_scale_factor.at(petiole_index) >= 1.f) {
        setLeafScaleFraction(petiole_index, 1.f);
        current_leaf_scale_factor.at(petiole_index) = 1.f;
    }
}

void Phytomer::scaleLeafPrototypeScale(float scale_factor) {
    for (uint petiole_index = 0; petiole_index < leaf_objIDs.size(); petiole_index++) {
        scaleLeafPrototypeScale(petiole_index, scale_factor);
    }
}

void Phytomer::setInflorescenceScaleFraction(FloralBud &fbud, float inflorescence_scale_factor_fraction) const {
    assert(inflorescence_scale_factor_fraction >= 0 && inflorescence_scale_factor_fraction <= 1);

    if (inflorescence_scale_factor_fraction == fbud.current_fruit_scale_factor) {
        return;
    }

    float delta_scale = inflorescence_scale_factor_fraction / fbud.current_fruit_scale_factor;

    fbud.current_fruit_scale_factor = inflorescence_scale_factor_fraction;

    // scale and translate flowers/fruit
    for (int inflorescence = 0; inflorescence < fbud.inflorescence_objIDs.size(); inflorescence++) {
        context_ptr->scaleObjectAboutPoint(fbud.inflorescence_objIDs.at(inflorescence), delta_scale * make_vec3(1, 1, 1), fbud.inflorescence_bases.at(inflorescence));
    }
}

void Phytomer::removeLeaf() {
    // parent_shoot_ptr->propagateDownstreamLeafArea( parent_shoot_ptr, this->shoot_index.x, -1.f*getLeafArea());

    this->petiole_radii.resize(0);
    //    this->petiole_vertices.resize(0);
    this->petiole_colors.resize(0);
    this->petiole_length.resize(0);
    this->leaf_size_max.resize(0);
    this->leaf_rotation.resize(0);
    this->leaf_bases.resize(0);

    context_ptr->deleteObject(flatten(leaf_objIDs));
    leaf_objIDs.clear();
    leaf_bases.clear();

    if (build_context_geometry_petiole) {
        context_ptr->deleteObject(flatten(petiole_objIDs));
        petiole_objIDs.resize(0);
    }
}

void Phytomer::deletePhytomer() {
    // std::cout << "DEBUG: deletePhytomer() called. shoot_index.x=" << shoot_index.x << ", shoot_index.y=" << shoot_index.y << ", phytomers.size()=" << parent_shoot_ptr->phytomers.size() << std::endl;
    
    // prune the internode tube in the Context
    if (context_ptr->doesObjectExist(parent_shoot_ptr->internode_tube_objID)) {
        uint tube_nodes = context_ptr->getTubeObjectNodeCount(parent_shoot_ptr->internode_tube_objID);
        uint tube_segments = this->parent_shoot_ptr->shoot_parameters.phytomer_parameters.internode.length_segments;
        uint tube_prune_index;
        if (this->shoot_index.x == 0) {
            tube_prune_index = 0;
        } else {
            tube_prune_index = this->shoot_index.x * tube_segments + 1; // note that first segment has an extra vertex
        }
        if (tube_prune_index < tube_nodes) {
            context_ptr->pruneTubeNodes(parent_shoot_ptr->internode_tube_objID, tube_prune_index);
        }
        parent_shoot_ptr->terminateApicalBud();
    }

    // Process phytomers in reverse order to avoid issues with container modification during iteration
    std::vector<std::shared_ptr<Phytomer>> phytomers_to_process;
    for (uint node = this->shoot_index.x; node < shoot_index.y && node < parent_shoot_ptr->phytomers.size(); node++) {
        phytomers_to_process.push_back(parent_shoot_ptr->phytomers.at(node));
    }
    
    for (int i = phytomers_to_process.size() - 1; i >= 0; i--) {
        auto &phytomer = phytomers_to_process[i];
        uint node = phytomer->shoot_index.x;
        
        // std::cout << "DEBUG: Processing phytomer at node=" << node << std::endl;

        // leaves
        phytomer->removeLeaf();

        // inflorescence
        for (auto &petiole: phytomer->floral_buds) {
            for (auto &fbud: petiole) {
                for (int p = fbud.inflorescence_objIDs.size() - 1; p >= 0; p--) {
                    uint objID = fbud.inflorescence_objIDs.at(p);
                    context_ptr->deleteObject(objID);
                    fbud.inflorescence_objIDs.erase(fbud.inflorescence_objIDs.begin() + p);
                    fbud.inflorescence_bases.erase(fbud.inflorescence_bases.begin() + p);
                }
                for (int p = fbud.peduncle_objIDs.size() - 1; p >= 0; p--) {
                    context_ptr->deleteObject(fbud.peduncle_objIDs);
                    context_ptr->deleteObject(fbud.inflorescence_objIDs);
                    fbud.peduncle_objIDs.clear();
                    fbud.inflorescence_objIDs.clear();
                    fbud.inflorescence_bases.clear();
                    break;
                }
            }
        }

        // delete any child shoots
        if (parent_shoot_ptr->childIDs.find(node) != parent_shoot_ptr->childIDs.end()) {
            for (auto childID: parent_shoot_ptr->childIDs.at(node)) {
                auto child_shoot = plantarchitecture_ptr->plant_instances.at(plantID).shoot_tree.at(childID);
                if (!child_shoot->phytomers.empty()) {
                    child_shoot->phytomers.front()->deletePhytomer();
                }
            }
        }
    }

    // delete shoot arrays
    parent_shoot_ptr->shoot_internode_radii.resize(this->shoot_index.x);
    parent_shoot_ptr->shoot_internode_vertices.resize(this->shoot_index.x);
    parent_shoot_ptr->phytomers.resize(this->shoot_index.x);

    // set the correct node index for phytomers on this shoot
    for (const auto &phytomer: parent_shoot_ptr->phytomers) {
        phytomer->shoot_index.y = scast<int>(parent_shoot_ptr->phytomers.size());
    }
    parent_shoot_ptr->current_node_number = scast<int>(parent_shoot_ptr->phytomers.size());
}

bool Phytomer::hasLeaf() const {
    return (!leaf_bases.empty() && !leaf_bases.front().empty());
}

float Phytomer::calculateDownstreamLeafArea() const {
    return parent_shoot_ptr->sumShootLeafArea(shoot_index.x);
}

Shoot::Shoot(uint plant_ID, int shoot_ID, int parent_shoot_ID, uint parent_node, uint parent_petiole_index, uint rank, const helios::vec3 &shoot_base_position, const AxisRotation &shoot_base_rotation, uint current_node_number,
             float internode_length_shoot_initial, ShootParameters &shoot_params, std::string shoot_type_label, PlantArchitecture *plant_architecture_ptr) :
    current_node_number(current_node_number), base_position(shoot_base_position), base_rotation(shoot_base_rotation), ID(shoot_ID), parent_shoot_ID(parent_shoot_ID), plantID(plant_ID), parent_node_index(parent_node), rank(rank),
    parent_petiole_index(parent_petiole_index), internode_length_max_shoot_initial(internode_length_shoot_initial), shoot_parameters(shoot_params), shoot_type_label(std::move(shoot_type_label)), plantarchitecture_ptr(plant_architecture_ptr) {
    carbohydrate_pool_molC = 0;
    phyllochron_counter = 0;
    isdormant = true;
    gravitropic_curvature = shoot_params.gravitropic_curvature.val();
    context_ptr = plant_architecture_ptr->context_ptr;
    phyllochron_instantaneous = shoot_parameters.phyllochron_min.val();
    elongation_rate_instantaneous = shoot_parameters.elongation_rate_max.val();

    if (parent_shoot_ID >= 0) {
        plant_architecture_ptr->plant_instances.at(plantID).shoot_tree.at(parent_shoot_ID)->childIDs[(int) parent_node_index].push_back(shoot_ID);
    }
}

void Shoot::buildShootPhytomers(float internode_radius, float internode_length, float internode_length_scale_factor_fraction, float leaf_scale_factor_fraction, float radius_taper) {
    for (int i = 0; i < current_node_number; i++) {
        // loop over phytomers to build up the shoot

        float taper = 1.f;
        if (current_node_number > 1) {
            taper = 1.f - radius_taper * float(i) / float(current_node_number - 1);
        }

        // Adding the phytomer(s) to the shoot
        appendPhytomer(internode_radius * taper, internode_length, internode_length_scale_factor_fraction, leaf_scale_factor_fraction, shoot_parameters.phytomer_parameters);
    }
}

std::string Shoot::sampleChildShootType() const {
    auto shoot_ptr = this;

    assert(shoot_ptr->shoot_parameters.child_shoot_type_labels.size() == shoot_ptr->shoot_parameters.child_shoot_type_probabilities.size());

    std::string child_shoot_type_label;

    if (shoot_ptr->shoot_parameters.child_shoot_type_labels.empty()) {
        // if user doesn't specify child shoot types, generate the same type by default
        child_shoot_type_label = shoot_ptr->shoot_type_label;
    } else if (shoot_ptr->shoot_parameters.child_shoot_type_labels.size() == 1) {
        // if only one child shoot types was specified, use it
        child_shoot_type_label = shoot_ptr->shoot_parameters.child_shoot_type_labels.at(0);
    } else {
        float randf = context_ptr->randu();
        int shoot_type_index = -1;
        float cumulative_probability = 0;
        for (int s = 0; s < shoot_ptr->shoot_parameters.child_shoot_type_labels.size(); s++) {
            cumulative_probability += shoot_ptr->shoot_parameters.child_shoot_type_probabilities.at(s);
            if (randf < cumulative_probability) {
                shoot_type_index = s;
                break;
            }
        }
        if (shoot_type_index < 0) {
            shoot_type_index = shoot_ptr->shoot_parameters.child_shoot_type_labels.size() - 1;
        }
        child_shoot_type_label = shoot_ptr->shoot_type_label;
        if (shoot_type_index >= 0) {
            child_shoot_type_label = shoot_ptr->shoot_parameters.child_shoot_type_labels.at(shoot_type_index);
        }
    }

    return child_shoot_type_label;
}

bool Shoot::sampleVegetativeBudBreak(uint node_index) const {
    if (node_index >= phytomers.size()) {
        helios_runtime_error("ERROR (PlantArchitecture::sampleVegetativeBudBreak): Invalid node index. Node index must be less than the number of phytomers on the shoot.");
    }

    float probability_min = plantarchitecture_ptr->shoot_types.at(this->shoot_type_label).vegetative_bud_break_probability_min.val();
    float probability_decay = plantarchitecture_ptr->shoot_types.at(this->shoot_type_label).vegetative_bud_break_probability_decay_rate.val();

    float bud_break_probability;
    if (!shoot_parameters.growth_requires_dormancy && probability_decay < 0) {
        bud_break_probability = probability_min;
    } else if (probability_decay > 0) {
        // probability maximum at apex
        bud_break_probability = std::fmax(probability_min, 1.f - probability_decay * float(this->current_node_number - node_index - 1));
    } else if (probability_decay < 0) {
        // probability maximum at base
        bud_break_probability = std::fmax(probability_min, 1.f - fabs(probability_decay) * float(node_index));
    } else {
        if (probability_decay == 0.f) {
            bud_break_probability = probability_min;
        } else {
            bud_break_probability = 1.f;
        }
    }

    bool bud_break = true;
    if (context_ptr->randu() > bud_break_probability) {
        bud_break = false;
    }

    return bud_break;
}

uint Shoot::sampleEpicormicShoot(float dt, std::vector<float> &epicormic_positions_fraction) const {
    std::string epicormic_shoot_label = plantarchitecture_ptr->plant_instances.at(this->plantID).epicormic_shoot_probability_perlength_per_day.first;

    if (epicormic_shoot_label.empty()) {
        return 0;
    }

    float epicormic_probability = plantarchitecture_ptr->plant_instances.at(this->plantID).epicormic_shoot_probability_perlength_per_day.second;

    if (epicormic_probability == 0) {
        return 0;
    }

    uint Nshoots = 0;

    epicormic_positions_fraction.clear();

    float shoot_length = this->calculateShootLength();

    float time = dt;
    while (time > 0) {
        float dta = std::min(time, 1.f);

        float shoot_fraction = context_ptr->randu();

        float elevation = fabs(getShootAxisVector(shoot_fraction).z);

        bool new_shoot = uint((epicormic_probability * shoot_length * dta * elevation > context_ptr->randu()));

        Nshoots += uint(new_shoot);

        if (new_shoot) {
            epicormic_positions_fraction.push_back(shoot_fraction);
        }

        time -= dta;
    }

    assert(epicormic_positions_fraction.size() == Nshoots);

    return Nshoots;
}

uint PlantArchitecture::addBaseStemShoot(uint plantID, uint current_node_number, const AxisRotation &base_rotation, float internode_radius, float internode_length_max, float internode_length_scale_factor_fraction, float leaf_scale_factor_fraction,
                                         float radius_taper, const std::string &shoot_type_label) {
    if (plant_instances.find(plantID) == plant_instances.end()) {
        helios_runtime_error("ERROR (PlantArchitecture::addBaseStemShoot): Plant with ID of " + std::to_string(plantID) + " does not exist.");
    } else if (shoot_types.find(shoot_type_label) == shoot_types.end()) {
        helios_runtime_error("ERROR (PlantArchitecture::addBaseStemShoot): Shoot type with label of " + shoot_type_label + " does not exist.");
    }

    auto shoot_tree_ptr = &plant_instances.at(plantID).shoot_tree;

    auto shoot_parameters = shoot_types.at(shoot_type_label);
    validateShootTypes(shoot_parameters);

    if (current_node_number > shoot_parameters.max_nodes.val()) {
        helios_runtime_error("ERROR (PlantArchitecture::addBaseStemShoot): Cannot add shoot with " + std::to_string(current_node_number) + " nodes since the specified max node number is " + std::to_string(shoot_parameters.max_nodes.val()) + ".");
    }

    uint shootID = shoot_tree_ptr->size();
    vec3 base_position = plant_instances.at(plantID).base_position;

    // Create the new shoot
    auto *shoot_new = (new Shoot(plantID, shootID, -1, 0, 0, 0, base_position, base_rotation, current_node_number, internode_length_max, shoot_parameters, shoot_type_label, this));
    shoot_tree_ptr->emplace_back(shoot_new);

    // Build phytomer geometry
    shoot_new->buildShootPhytomers(internode_radius, internode_length_max, internode_length_scale_factor_fraction, leaf_scale_factor_fraction, radius_taper);

    return shootID;
}

uint PlantArchitecture::appendShoot(uint plantID, int parent_shoot_ID, uint current_node_number, const AxisRotation &base_rotation, float internode_radius, float internode_length_max, float internode_length_scale_factor_fraction,
                                    float leaf_scale_factor_fraction, float radius_taper, const std::string &shoot_type_label) {
    if (plant_instances.find(plantID) == plant_instances.end()) {
        helios_runtime_error("ERROR (PlantArchitecture::appendShoot): Plant with ID of " + std::to_string(plantID) + " does not exist.");
    } else if (shoot_types.find(shoot_type_label) == shoot_types.end()) {
        helios_runtime_error("ERROR (PlantArchitecture::appendShoot): Shoot type with label of " + shoot_type_label + " does not exist.");
    }

    auto shoot_tree_ptr = &plant_instances.at(plantID).shoot_tree;

    auto shoot_parameters = shoot_types.at(shoot_type_label);
    validateShootTypes(shoot_parameters);

    if (shoot_tree_ptr->empty()) {
        helios_runtime_error("ERROR (PlantArchitecture::appendShoot): Cannot append shoot to empty shoot. You must call addBaseStemShoot() first for each plant.");
    } else if (parent_shoot_ID >= int(shoot_tree_ptr->size())) {
        helios_runtime_error("ERROR (PlantArchitecture::appendShoot): Parent with ID of " + std::to_string(parent_shoot_ID) + " does not exist.");
    } else if (current_node_number > shoot_parameters.max_nodes.val()) {
        helios_runtime_error("ERROR (PlantArchitecture::appendShoot): Cannot add shoot with " + std::to_string(current_node_number) + " nodes since the specified max node number is " + std::to_string(shoot_parameters.max_nodes.val()) + ".");
    } else if (shoot_tree_ptr->at(parent_shoot_ID)->phytomers.empty()) {
        std::cerr << "WARNING (PlantArchitecture::appendShoot): Shoot does not have any phytomers to append." << std::endl;
    }

    // stop parent shoot from producing new phytomers at the apex
    shoot_tree_ptr->at(parent_shoot_ID)->shoot_parameters.max_nodes = shoot_tree_ptr->at(parent_shoot_ID)->current_node_number;
    shoot_tree_ptr->at(parent_shoot_ID)->terminateApicalBud(); // meristem should not keep growing after appending shoot

    // accumulate all the values that will be passed to Shoot constructor
    int appended_shootID = int(shoot_tree_ptr->size());
    uint parent_node = shoot_tree_ptr->at(parent_shoot_ID)->current_node_number - 1;
    uint rank = shoot_tree_ptr->at(parent_shoot_ID)->rank + 1;
    vec3 base_position = interpolateTube(shoot_tree_ptr->at(parent_shoot_ID)->phytomers.back()->getInternodeNodePositions(), 0.9f);

    // Create the new shoot
    auto *shoot_new = (new Shoot(plantID, appended_shootID, parent_shoot_ID, parent_node, 0, rank, base_position, base_rotation, current_node_number, internode_length_max, shoot_parameters, shoot_type_label, this));
    shoot_tree_ptr->emplace_back(shoot_new);

    // Build phytomer geometry
    shoot_new->buildShootPhytomers(internode_radius, internode_length_max, internode_length_scale_factor_fraction, leaf_scale_factor_fraction, radius_taper);

    return appended_shootID;
}

uint PlantArchitecture::addChildShoot(uint plantID, int parent_shoot_ID, uint parent_node_index, uint current_node_number, const AxisRotation &shoot_base_rotation, float internode_radius, float internode_length_max,
                                      float internode_length_scale_factor_fraction, float leaf_scale_factor_fraction, float radius_taper, const std::string &shoot_type_label, uint petiole_index) {
    if (plant_instances.find(plantID) == plant_instances.end()) {
        helios_runtime_error("ERROR (PlantArchitecture::addChildShoot): Plant with ID of " + std::to_string(plantID) + " does not exist.");
    } else if (shoot_types.find(shoot_type_label) == shoot_types.end()) {
        helios_runtime_error("ERROR (PlantArchitecture::addChildShoot): Shoot type with label of " + shoot_type_label + " does not exist.");
    }

    auto shoot_tree_ptr = &plant_instances.at(plantID).shoot_tree;

    if (parent_shoot_ID <= -1 || parent_shoot_ID >= shoot_tree_ptr->size()) {
        helios_runtime_error("ERROR (PlantArchitecture::addChildShoot): Parent with ID of " + std::to_string(parent_shoot_ID) + " does not exist.");
    } else if (shoot_tree_ptr->at(parent_shoot_ID)->phytomers.size() <= parent_node_index) {
        helios_runtime_error("ERROR (PlantArchitecture::addChildShoot): Parent shoot does not have a node " + std::to_string(parent_node_index) + ".");
    }

    // accumulate all the values that will be passed to Shoot constructor
    auto shoot_parameters = shoot_types.at(shoot_type_label);
    validateShootTypes(shoot_parameters);
    uint parent_rank = (int) shoot_tree_ptr->at(parent_shoot_ID)->rank;
    int childID = int(shoot_tree_ptr->size());

    // Calculate the position of the shoot base
    const auto parent_shoot_ptr = shoot_tree_ptr->at(parent_shoot_ID);

    vec3 shoot_base_position = parent_shoot_ptr->shoot_internode_vertices.at(parent_node_index).back();

    // Shift the shoot base position outward by the parent internode radius
    vec3 petiole_axis = parent_shoot_ptr->phytomers.at(parent_node_index)->getPetioleAxisVector(0, petiole_index);
    shoot_base_position += 0.9f * petiole_axis * parent_shoot_ptr->phytomers.at(parent_node_index)->getInternodeRadius(1.f);

    // Create the new shoot
    auto *shoot_new = (new Shoot(plantID, childID, parent_shoot_ID, parent_node_index, petiole_index, parent_rank + 1, shoot_base_position, shoot_base_rotation, current_node_number, internode_length_max, shoot_parameters, shoot_type_label, this));
    shoot_tree_ptr->emplace_back(shoot_new);

    // Build phytomer geometry
    shoot_new->buildShootPhytomers(internode_radius, internode_length_max, internode_length_scale_factor_fraction, leaf_scale_factor_fraction, radius_taper);

    return childID;
}

uint PlantArchitecture::addEpicormicShoot(uint plantID, int parent_shoot_ID, float parent_position_fraction, uint current_node_number, float zenith_perturbation_degrees, float internode_radius, float internode_length_max,
                                          float internode_length_scale_factor_fraction, float leaf_scale_factor_fraction, float radius_taper, const std::string &shoot_type_label) {
    if (plant_instances.find(plantID) == plant_instances.end()) {
        helios_runtime_error("ERROR (PlantArchitecture::addEpicormicShoot): Plant with ID of " + std::to_string(plantID) + " does not exist.");
    } else if (shoot_types.find(shoot_type_label) == shoot_types.end()) {
        helios_runtime_error("ERROR (PlantArchitecture::addEpicormicShoot): Shoot type with label of " + shoot_type_label + " does not exist.");
    }

    auto &parent_shoot = plant_instances.at(plantID).shoot_tree.at(parent_shoot_ID);

    uint parent_node_index = 0;
    if (parent_position_fraction > 0) {
        parent_node_index = std::ceil(parent_position_fraction * float(parent_shoot->phytomers.size())) - 1;
    }

    vec3 petiole_axis = plant_instances.at(plantID).shoot_tree.at(parent_shoot_ID)->phytomers.at(parent_node_index)->getPetioleAxisVector(0, 0);

    //\todo Figuring out how to set this correctly to make the shoot vertical, which avoids having to write a child shoot function.
    AxisRotation base_rotation = make_AxisRotation(0, acos_safe(petiole_axis.z), 0);

    return addChildShoot(plantID, parent_shoot_ID, parent_node_index, current_node_number, base_rotation, internode_radius, internode_length_max, internode_length_scale_factor_fraction, leaf_scale_factor_fraction, radius_taper, shoot_type_label, 0);
}

void PlantArchitecture::validateShootTypes(ShootParameters &shoot_parameters) const {
    assert(shoot_parameters.child_shoot_type_probabilities.size() == shoot_parameters.child_shoot_type_labels.size());

    for (int ind = shoot_parameters.child_shoot_type_labels.size() - 1; ind >= 0; ind--) {
        if (shoot_types.find(shoot_parameters.child_shoot_type_labels.at(ind)) == shoot_types.end()) {
            shoot_parameters.child_shoot_type_labels.erase(shoot_parameters.child_shoot_type_labels.begin() + ind);
            shoot_parameters.child_shoot_type_probabilities.erase(shoot_parameters.child_shoot_type_probabilities.begin() + ind);
        }
    }
}

int PlantArchitecture::appendPhytomerToShoot(uint plantID, uint shootID, const PhytomerParameters &phytomer_parameters, float internode_radius, float internode_length_max, float internode_length_scale_factor_fraction,
                                             float leaf_scale_factor_fraction) {
    if (plant_instances.find(plantID) == plant_instances.end()) {
        helios_runtime_error("ERROR (PlantArchitecture::appendPhytomerToShoot): Plant with ID of " + std::to_string(plantID) + " does not exist.");
    }

    auto shoot_tree_ptr = &plant_instances.at(plantID).shoot_tree;

    if (shootID >= shoot_tree_ptr->size()) {
        helios_runtime_error("ERROR (PlantArchitecture::appendPhytomerToShoot): Parent with ID of " + std::to_string(shootID) + " does not exist.");
    }

    auto current_shoot_ptr = plant_instances.at(plantID).shoot_tree.at(shootID);

    int pID = current_shoot_ptr->appendPhytomer(internode_radius, internode_length_max, internode_length_scale_factor_fraction, leaf_scale_factor_fraction, phytomer_parameters);

    current_shoot_ptr->current_node_number++;
    current_shoot_ptr->nodes_this_season++;

    for (auto &phytomers: current_shoot_ptr->phytomers) {
        phytomers->shoot_index.y = current_shoot_ptr->current_node_number;
    }

    // If this shoot reached max nodes, add a terminal floral bud if max_terminal_floral_buds > 0
    if (current_shoot_ptr->current_node_number == current_shoot_ptr->shoot_parameters.max_nodes.val()) {
        if (!current_shoot_ptr->shoot_parameters.flowers_require_dormancy && current_shoot_ptr->shoot_parameters.max_terminal_floral_buds.val() > 0) {
            current_shoot_ptr->addTerminalFloralBud();
            BudState state;
            if (current_shoot_ptr->shoot_parameters.phytomer_parameters.inflorescence.flower_prototype_function != nullptr) {
                state = BUD_FLOWER_CLOSED;
            } else if (current_shoot_ptr->shoot_parameters.phytomer_parameters.inflorescence.fruit_prototype_function != nullptr) {
                state = BUD_FRUITING;
            } else {
                return pID;
            }
            for (auto &fbuds: current_shoot_ptr->phytomers.back()->floral_buds) {
                for (auto &fbud: fbuds) {
                    if (fbud.isterminal) {
                        fbud.state = state;
                        current_shoot_ptr->phytomers.back()->updateInflorescence(fbud);
                    }
                }
            }
        }
    }

    // If this shoot reached the max nodes for the season, add a dormant floral bud and make terminal vegetative bud dormant
    else if (current_shoot_ptr->nodes_this_season >= current_shoot_ptr->shoot_parameters.max_nodes_per_season.val()) {
        if (!current_shoot_ptr->shoot_parameters.flowers_require_dormancy && current_shoot_ptr->shoot_parameters.max_terminal_floral_buds.val() > 0) {
            current_shoot_ptr->addTerminalFloralBud();
            for (auto &fbuds: current_shoot_ptr->phytomers.back()->floral_buds) {
                for (auto &fbud: fbuds) {
                    if (fbud.isterminal) {
                        fbud.state = BUD_DORMANT;
                        current_shoot_ptr->phytomers.back()->updateInflorescence(fbud);
                    }
                }
            }
        }
        current_shoot_ptr->phytomers.at(pID)->isdormant = true;
    }

    return pID;
}

void PlantArchitecture::enableEpicormicChildShoots(uint plantID, const std::string &epicormic_shoot_type_label, float epicormic_probability_perlength_perday) {
    if (shoot_types.find(epicormic_shoot_type_label) == shoot_types.end()) {
        helios_runtime_error("ERROR (PlantArchitecture::enableEpicormicChildShoots): Shoot type with label of " + epicormic_shoot_type_label + " does not exist.");
    } else if (epicormic_probability_perlength_perday < 0) {
        helios_runtime_error("ERROR (PlantArchitecture::enableEpicormicChildShoots): Epicormic probability must be greater than or equal to zero.");
    } else if (plant_instances.find(plantID) == plant_instances.end()) {
        helios_runtime_error("ERROR (PlantArchitecture::enableEpicormicChildShoots): Plant with ID of " + std::to_string(plantID) + " does not exist.");
    }

    plant_instances.at(plantID).epicormic_shoot_probability_perlength_per_day = std::make_pair(epicormic_shoot_type_label, epicormic_probability_perlength_perday);
}

void PlantArchitecture::disableInternodeContextBuild() {
    build_context_geometry_internode = false;
}

void PlantArchitecture::disablePetioleContextBuild() {
    build_context_geometry_petiole = false;
}

void PlantArchitecture::disablePeduncleContextBuild() {
    build_context_geometry_peduncle = false;
}

void PlantArchitecture::enableGroundClipping(float ground_height) {
    ground_clipping_height = ground_height;
}

void PlantArchitecture::incrementPhytomerInternodeGirth(uint plantID, uint shootID, uint node_number, float dt, bool update_context_geometry) {
    if (plant_instances.find(plantID) == plant_instances.end()) {
        helios_runtime_error("ERROR (PlantArchitecture::incrementPhytomerInternodeGirth): Plant with ID of " + std::to_string(plantID) + " does not exist.");
    }

    auto shoot = plant_instances.at(plantID).shoot_tree.at(shootID);

    if (shootID >= plant_instances.at(plantID).shoot_tree.size()) {
        helios_runtime_error("ERROR (PlantArchitecture::incrementPhytomerInternodeGirth): Shoot with ID of " + std::to_string(shootID) + " does not exist.");
    } else if (node_number >= shoot->current_node_number) {
        helios_runtime_error("ERROR (PlantArchitecture::incrementPhytomerInternodeGirth): Cannot scale internode " + std::to_string(node_number) + " because there are only " + std::to_string(shoot->current_node_number) + " nodes in this shoot.");
    }

    auto phytomer = shoot->phytomers.at(node_number);

    // float leaf_area = phytomer->calculateDownstreamLeafArea();
    float leaf_area = phytomer->downstream_leaf_area;
    // std::cout << "leaf area: " << leaf_area_old << " " << leaf_area << std::endl;
    if (context_ptr->doesObjectExist(shoot->internode_tube_objID)) {
        context_ptr->setObjectData(shoot->internode_tube_objID, "leaf_area", leaf_area);
    }
    float phytomer_age = phytomer->age;
    float girth_area_factor = shoot->shoot_parameters.girth_area_factor.val();
    if (phytomer_age > 365) {
        girth_area_factor = shoot->shoot_parameters.girth_area_factor.val() * 365 / phytomer_age;
    }


    float internode_area = girth_area_factor * leaf_area * 1e-4;
    phytomer->parent_shoot_ptr->shoot_parameters.girth_area_factor.resample();

    float phytomer_radius = sqrtf(internode_area / PI_F);

    auto &segment = shoot->shoot_internode_radii.at(node_number);
    for (float &radius: segment) {
        if (phytomer_radius > radius) {
            // radius should only increase
            radius = radius + 0.5 * (phytomer_radius - radius);
        }
    }

    if (update_context_geometry && context_ptr->doesObjectExist(shoot->internode_tube_objID)) {
        context_ptr->setTubeRadii(shoot->internode_tube_objID, flatten(shoot->shoot_internode_radii));
    }
}

void PlantArchitecture::pruneGroundCollisions(uint plantID) {
    if (plant_instances.find(plantID) == plant_instances.end()) {
        helios_runtime_error("ERROR (PlantArchitecture::pruneGroundCollisions): Plant with ID of " + std::to_string(plantID) + " does not exist.");
    }

    for (auto &shoot: plant_instances.at(plantID).shoot_tree) {
        for (auto &phytomer: shoot->phytomers) {
            // internode
            if ((phytomer->shoot_index.x == 0 && phytomer->rank > 0) && context_ptr->doesObjectExist(shoot->internode_tube_objID) && detectGroundCollision(shoot->internode_tube_objID)) {
                context_ptr->deleteObject(shoot->internode_tube_objID);
                shoot->terminateApicalBud();
            }

            // leaves
            for (uint petiole = 0; petiole < phytomer->leaf_objIDs.size(); petiole++) {
                if (detectGroundCollision(phytomer->leaf_objIDs.at(petiole))) {
                    phytomer->removeLeaf();
                }
            }

            // inflorescence
            for (auto &petiole: phytomer->floral_buds) {
                for (auto &fbud: petiole) {
                    for (int p = fbud.inflorescence_objIDs.size() - 1; p >= 0; p--) {
                        uint objID = fbud.inflorescence_objIDs.at(p);
                        if (detectGroundCollision(objID)) {
                            context_ptr->deleteObject(objID);
                            fbud.inflorescence_objIDs.erase(fbud.inflorescence_objIDs.begin() + p);
                            fbud.inflorescence_bases.erase(fbud.inflorescence_bases.begin() + p);
                        }
                    }
                    for (int p = fbud.peduncle_objIDs.size() - 1; p >= 0; p--) {
                        uint objID = fbud.peduncle_objIDs.at(p);
                        if (detectGroundCollision(objID)) {
                            context_ptr->deleteObject(fbud.peduncle_objIDs);
                            context_ptr->deleteObject(fbud.inflorescence_objIDs);
                            fbud.peduncle_objIDs.clear();
                            fbud.inflorescence_objIDs.clear();
                            fbud.inflorescence_bases.clear();
                            break;
                        }
                    }
                }
            }
        }
    }

    // prune the shoots if all downstream leaves have been removed
    // for (auto &shoot: plant_instances.at(plantID).shoot_tree) {
    //     int node = -1;
    //     for ( node = shoot->phytomers.size() - 2; node >= 0; node--) {
    //         if ( shoot->phytomers.size() > node && shoot->phytomers.at(node)->hasLeaf() ) {
    //             break;
    //         }else {
    //         }
    //     }
    //     if ( node>=0 && node+1 < shoot-> phytomers.size()-1 ) {
    //         pruneBranch(plantID, shoot->ID, node+1);
    //     }
    // }
}

void PlantArchitecture::setPhytomerLeafScale(uint plantID, uint shootID, uint node_number, float leaf_scale_factor_fraction) {
    if (plant_instances.find(plantID) == plant_instances.end()) {
        helios_runtime_error("ERROR (PlantArchitecture::setPhytomerLeafScale): Plant with ID of " + std::to_string(plantID) + " does not exist.");
    }

    auto parent_shoot = plant_instances.at(plantID).shoot_tree.at(shootID);

    if (shootID >= plant_instances.at(plantID).shoot_tree.size()) {
        helios_runtime_error("ERROR (PlantArchitecture::setPhytomerLeafScale): Shoot with ID of " + std::to_string(shootID) + " does not exist.");
    } else if (node_number >= parent_shoot->current_node_number) {
        helios_runtime_error("ERROR (PlantArchitecture::setPhytomerLeafScale): Cannot scale leaf " + std::to_string(node_number) + " because there are only " + std::to_string(parent_shoot->current_node_number) + " nodes in this shoot.");
    }
    if (leaf_scale_factor_fraction < 0 || leaf_scale_factor_fraction > 1) {
        std::cerr << "WARNING (PlantArchitecture::setPhytomerLeafScale): Leaf scaling factor was outside the range of 0 to 1. No scaling was applied." << std::endl;
        return;
    }

    parent_shoot->phytomers.at(node_number)->setLeafScaleFraction(leaf_scale_factor_fraction);
}

void PlantArchitecture::setPlantBasePosition(uint plantID, const helios::vec3 &base_position) {
    if (plant_instances.find(plantID) == plant_instances.end()) {
        helios_runtime_error("ERROR (PlantArchitecture::setPlantBasePosition): Plant with ID of " + std::to_string(plantID) + " does not exist.");
    }

    plant_instances.at(plantID).base_position = base_position;

    //\todo Does not work after shoots have been added to the plant.
    if (!plant_instances.at(plantID).shoot_tree.empty()) {
        std::cerr << "WARNING (PlantArchitecture::setPlantBasePosition): This function does not work after shoots have been added to the plant." << std::endl;
    }
}

void PlantArchitecture::setPlantLeafElevationAngleDistribution(uint plantID, float Beta_mu_inclination, float Beta_nu_inclination) const {
    if (Beta_mu_inclination <= 0.f) {
        helios_runtime_error("ERROR (PlantArchitecture::setPlantLeafElevationAngleDistribution): Beta_mu_inclination must be greater than or equal to zero.");
    } else if (Beta_nu_inclination <= 0.f) {
        helios_runtime_error("ERROR (PlantArchitecture::setPlantLeafElevationAngleDistribution): Beta_nu_inclination must be greater than or equal to zero.");
    }

    setPlantLeafAngleDistribution_private({plantID}, Beta_mu_inclination, Beta_nu_inclination, 0.f, 0.f, true, false);
}

void PlantArchitecture::setPlantLeafElevationAngleDistribution(const std::vector<uint> &plantIDs, float Beta_mu_inclination, float Beta_nu_inclination) const {
    if (Beta_mu_inclination <= 0.f) {
        helios_runtime_error("ERROR (PlantArchitecture::setPlantLeafElevationAngleDistribution): Beta_mu_inclination must be greater than or equal to zero.");
    } else if (Beta_nu_inclination <= 0.f) {
        helios_runtime_error("ERROR (PlantArchitecture::setPlantLeafElevationAngleDistribution): Beta_nu_inclination must be greater than or equal to zero.");
    }

    setPlantLeafAngleDistribution_private(plantIDs, Beta_mu_inclination, Beta_nu_inclination, 0.f, 0.f, true, false);
}

void PlantArchitecture::setPlantLeafAzimuthAngleDistribution(uint plantID, float eccentricity, float ellipse_rotation_degrees) const {
    if (eccentricity < 0.f || eccentricity > 1.f) {
        helios_runtime_error("ERROR (PlantArchitecture::setPlantLeafAzimuthAngleDistribution): Eccentricity must be between 0 and 1.");
    }

    setPlantLeafAngleDistribution_private({plantID}, 0.f, 0.f, eccentricity, ellipse_rotation_degrees, false, true);
}

void PlantArchitecture::setPlantLeafAzimuthAngleDistribution(const std::vector<uint> &plantIDs, float eccentricity, float ellipse_rotation_degrees) const {
    if (eccentricity < 0.f || eccentricity > 1.f) {
        helios_runtime_error("ERROR (PlantArchitecture::setPlantLeafAzimuthAngleDistribution): Eccentricity must be between 0 and 1.");
    }

    setPlantLeafAngleDistribution_private(plantIDs, 0.f, 0.f, eccentricity, ellipse_rotation_degrees, false, true);
}

void PlantArchitecture::setPlantLeafAngleDistribution(uint plantID, float Beta_mu_inclination, float Beta_nu_inclination, float eccentricity, float ellipse_rotation_degrees) const {
    if (Beta_mu_inclination <= 0.f) {
        helios_runtime_error("ERROR (PlantArchitecture::setPlantLeafAngleDistribution): Beta_mu_inclination must be greater than or equal to zero.");
    } else if (Beta_nu_inclination <= 0.f) {
        helios_runtime_error("ERROR (PlantArchitecture::setPlantLeafAngleDistribution): Beta_nu_inclination must be greater than or equal to zero.");
    } else if (eccentricity < 0.f || eccentricity > 1.f) {
        helios_runtime_error("ERROR (PlantArchitecture::setPlantLeafAngleDistribution): Eccentricity must be between 0 and 1.");
    }

    setPlantLeafAngleDistribution_private({plantID}, Beta_mu_inclination, Beta_nu_inclination, eccentricity, ellipse_rotation_degrees, true, true);
}

void PlantArchitecture::setPlantLeafAngleDistribution(const std::vector<uint> &plantIDs, float Beta_mu_inclination, float Beta_nu_inclination, float eccentricity, float ellipse_rotation_degrees) const {
    if (Beta_mu_inclination <= 0.f) {
        helios_runtime_error("ERROR (PlantArchitecture::setPlantLeafAngleDistribution): Beta_mu_inclination must be greater than or equal to zero.");
    } else if (Beta_nu_inclination <= 0.f) {
        helios_runtime_error("ERROR (PlantArchitecture::setPlantLeafAngleDistribution): Beta_nu_inclination must be greater than or equal to zero.");
    } else if (eccentricity < 0.f || eccentricity > 1.f) {
        helios_runtime_error("ERROR (PlantArchitecture::setPlantLeafAngleDistribution): Eccentricity must be between 0 and 1.");
    }

    setPlantLeafAngleDistribution_private(plantIDs, Beta_mu_inclination, Beta_nu_inclination, eccentricity, ellipse_rotation_degrees, true, true);
}


helios::vec3 PlantArchitecture::getPlantBasePosition(const uint plantID) const {
    if (plant_instances.find(plantID) == plant_instances.end()) {
        helios_runtime_error("ERROR (PlantArchitecture::setPlantBasePosition): Plant with ID of " + std::to_string(plantID) + " does not exist.");
    } else if (plant_instances.at(plantID).shoot_tree.empty()) {
        helios_runtime_error("ERROR (PlantArchitecture::setPlantBasePosition): Plant with ID of " + std::to_string(plantID) + " has no shoots, so could not get a base position.");
    }
    return plant_instances.at(plantID).base_position;
}

std::vector<helios::vec3> PlantArchitecture::getPlantBasePosition(const std::vector<uint> &plantIDs) const {
    std::vector<vec3> positions;
    positions.reserve(plantIDs.size());
    for (uint plantID: plantIDs) {
        positions.push_back(getPlantBasePosition(plantID));
    }
    return positions;
}

float PlantArchitecture::sumPlantLeafArea(uint plantID) const {
    if (plant_instances.find(plantID) == plant_instances.end()) {
        helios_runtime_error("ERROR (PlantArchitecture::sumPlantLeafArea): Plant with ID of " + std::to_string(plantID) + " does not exist.");
    }

    std::vector<uint> leaf_objIDs = getPlantLeafObjectIDs(plantID);

    float area = 0;
    for (uint objID: leaf_objIDs) {
        area += context_ptr->getObjectArea(objID);
    }

    return area;
}

float PlantArchitecture::getPlantStemHeight(uint plantID) const {
    if (plant_instances.find(plantID) == plant_instances.end()) {
        helios_runtime_error("ERROR (PlantArchitecture::getPlantStemHeight): Plant with ID of " + std::to_string(plantID) + " does not exist.");
    }

    auto base_shoot_ptr = plant_instances.at(plantID).shoot_tree.front();

    std::vector<uint> stem_objID{base_shoot_ptr->internode_tube_objID};

    if (!context_ptr->doesObjectExist(stem_objID.front())) {
        helios_runtime_error("ERROR (PlantArchitecture::getPlantStemHeight): The plant does not contain any geometry.");
    }

    // check if there was an appended shoot on this same shoot
    if (base_shoot_ptr->childIDs.find(base_shoot_ptr->current_node_number - 1) != base_shoot_ptr->childIDs.end()) {
        auto terminal_children = base_shoot_ptr->childIDs.at(base_shoot_ptr->current_node_number - 1);
        for (uint childID: terminal_children) {
            auto child_shoot_ptr = plant_instances.at(plantID).shoot_tree.at(childID);
            if (child_shoot_ptr->rank == base_shoot_ptr->rank) {
                if (context_ptr->doesObjectExist(child_shoot_ptr->internode_tube_objID)) {
                    stem_objID.push_back(child_shoot_ptr->internode_tube_objID);
                }
            }
        }
    }

    vec3 min_box;
    vec3 max_box;
    context_ptr->getObjectBoundingBox(stem_objID, min_box, max_box);

    return max_box.z - min_box.z;
}


float PlantArchitecture::getPlantHeight(uint plantID) const {
    if (plant_instances.find(plantID) == plant_instances.end()) {
        helios_runtime_error("ERROR (PlantArchitecture::getPlantHeight): Plant with ID of " + std::to_string(plantID) + " does not exist.");
    }

    vec3 min_box;
    vec3 max_box;
    context_ptr->getObjectBoundingBox(getAllPlantObjectIDs(plantID), min_box, max_box);

    return max_box.z - min_box.z;
}

std::vector<float> PlantArchitecture::getPlantLeafInclinationAngleDistribution(uint plantID, uint Nbins, bool normalize) const {
    if (plant_instances.find(plantID) == plant_instances.end()) {
        helios_runtime_error("ERROR (PlantArchitecture::getPlantLeafInclinationAngleDistribution): Plant with ID of " + std::to_string(plantID) + " does not exist.");
    }

    const std::vector<uint> leaf_objIDs = getPlantLeafObjectIDs(plantID);
    const std::vector<uint> leaf_UUIDs = context_ptr->getObjectPrimitiveUUIDs(leaf_objIDs);

    std::vector<float> leaf_inclination_angles(Nbins, 0.f);
    const float dtheta = 0.5f * PI_F / float(Nbins);
    for (const uint UUID: leaf_UUIDs) {
        const vec3 normal = context_ptr->getPrimitiveNormal(UUID);
        const float theta = acos_safe(fabs(normal.z));
        const float area = context_ptr->getPrimitiveArea(UUID);
        uint bin = static_cast<uint>(std::floor(theta / dtheta));
        if (bin >= Nbins) {
            bin = Nbins - 1; // Ensure bin index is within range
        }
        if (!std::isnan(area)) {
            leaf_inclination_angles.at(bin) += area;
        }
    }

    if (normalize) {
        const float sum = helios::sum(leaf_inclination_angles);
        if (sum > 0.f) {
            for (float &angle: leaf_inclination_angles) {
                angle /= sum;
            }
        }
    }

    return leaf_inclination_angles;
}

std::vector<float> PlantArchitecture::getPlantLeafInclinationAngleDistribution(const std::vector<uint> &plantIDs, uint Nbins, bool normalize) const {
    std::vector<float> leaf_inclination_angles(Nbins, 0.f);
    for (const uint plantID: plantIDs) {
        leaf_inclination_angles += getPlantLeafInclinationAngleDistribution(plantID, Nbins, false);
    }

    if (normalize) {
        const float sum = helios::sum(leaf_inclination_angles);
        if (sum > 0.f) {
            for (float &angle: leaf_inclination_angles) {
                angle /= sum;
            }
        }
    }

    return leaf_inclination_angles;
}

std::vector<float> PlantArchitecture::getPlantLeafAzimuthAngleDistribution(uint plantID, uint Nbins, bool normalize) const {
    if (plant_instances.find(plantID) == plant_instances.end()) {
        helios_runtime_error("ERROR (PlantArchitecture::getPlantLeafAzimuthAngleDistribution): Plant with ID of " + std::to_string(plantID) + " does not exist.");
    }

    const std::vector<uint> leaf_objIDs = getPlantLeafObjectIDs(plantID);
    const std::vector<uint> leaf_UUIDs = context_ptr->getObjectPrimitiveUUIDs(leaf_objIDs);

    std::vector<float> leaf_azimuth_angles(Nbins, 0.f);
    const float dtheta = 2.f * PI_F / static_cast<float>(Nbins);
    for (const uint UUID: leaf_UUIDs) {
        const vec3 normal = context_ptr->getPrimitiveNormal(UUID);
        const float phi = cart2sphere(normal).azimuth;
        const float area = context_ptr->getPrimitiveArea(UUID);
        uint bin = static_cast<uint>(std::floor(phi / dtheta));
        if (bin >= Nbins) {
            bin = Nbins - 1; // Ensure bin index is within range
        }
        if (!std::isnan(area)) {
            leaf_azimuth_angles.at(bin) += area;
        }
    }

    if (normalize) {
        const float sum = helios::sum(leaf_azimuth_angles);
        if (sum > 0.f) {
            for (float &angle: leaf_azimuth_angles) {
                angle /= sum;
            }
        }
    }

    return leaf_azimuth_angles;
}

std::vector<float> PlantArchitecture::getPlantLeafAzimuthAngleDistribution(const std::vector<uint> &plantIDs, uint Nbins, bool normalize) const {
    std::vector<float> leaf_azimuth_angles(Nbins, 0.f);
    for (const uint plantID: plantIDs) {
        leaf_azimuth_angles += getPlantLeafAzimuthAngleDistribution(plantID, Nbins, false);
    }

    if (normalize) {
        const float sum = helios::sum(leaf_azimuth_angles);
        if (sum > 0.f) {
            for (float &angle: leaf_azimuth_angles) {
                angle /= sum;
            }
        }
    }

    return leaf_azimuth_angles;
}


uint PlantArchitecture::getPlantLeafCount(uint plantID) const {
    if (plant_instances.find(plantID) == plant_instances.end()) {
        helios_runtime_error("ERROR (PlantArchitecture::getPlantLeafCount): Plant with ID of " + std::to_string(plantID) + " does not exist.");
    }

    return getPlantLeafObjectIDs(plantID).size();
}

std::vector<helios::vec3> PlantArchitecture::getPlantLeafBases(uint plantID) const {
    if (plant_instances.find(plantID) == plant_instances.end()) {
        helios_runtime_error("ERROR (PlantArchitecture::getPlantLeafBases): Plant with ID of " + std::to_string(plantID) + " does not exist.");
    }

    std::vector<vec3> leaf_bases;

    // First calculate total size needed to avoid reallocations
    size_t total_size = 0;
    for (const auto &shoot: plant_instances.at(plantID).shoot_tree) {
        for (const auto &phytomer: shoot->phytomers) {
            total_size += phytomer->leaf_bases.size() * phytomer->leaf_bases.front().size();
        }
    }
    leaf_bases.reserve(total_size);

    // Now collect all leaf bases by appending at the end
    for (const auto &shoot: plant_instances.at(plantID).shoot_tree) {
        for (const auto &phytomer: shoot->phytomers) {
            std::vector<vec3> bases_flat = flatten(phytomer->leaf_bases);
            leaf_bases.insert(leaf_bases.end(), bases_flat.begin(), bases_flat.end());
        }
    }

    return leaf_bases;
}

std::vector<helios::vec3> PlantArchitecture::getPlantLeafBases(const std::vector<uint> &plantIDs) const {
    std::vector<helios::vec3> leaf_bases;
    for (const uint plantID: plantIDs) {
        auto bases = getPlantLeafBases(plantID);
        leaf_bases.insert(leaf_bases.end(), bases.begin(), bases.end());
    }
    return leaf_bases;
}

bool PlantArchitecture::isPlantDormant(uint plantID) const {
    if (plant_instances.find(plantID) == plant_instances.end()) {
        helios_runtime_error("ERROR (PlantArchitecture::isPlantDormant): Plant with ID of " + std::to_string(plantID) + " does not exist.");
    }

    for (const auto &shoot: plant_instances.at(plantID).shoot_tree) {
        if (!shoot->isdormant) {
            return false;
        }
    }

    return true;
}

void PlantArchitecture::writePlantMeshVertices(uint plantID, const std::string &filename) const {
    if (plant_instances.find(plantID) == plant_instances.end()) {
        helios_runtime_error("ERROR (PlantArchitecture::writePlantMeshVertices): Plant with ID of " + std::to_string(plantID) + " does not exist.");
    }

    std::vector<uint> plant_UUIDs = getAllPlantUUIDs(plantID);

    std::ofstream file;
    file.open(filename);

    if (!file.is_open()) {
        helios_runtime_error("ERROR (PlantArchitecture::writePlantMeshVertices): Could not open file " + filename + " for writing.");
    }

    for (uint UUID: plant_UUIDs) {
        std::vector<vec3> vertex = context_ptr->getPrimitiveVertices(UUID);
        for (vec3 &v: vertex) {
            file << v.x << " " << v.y << " " << v.z << std::endl;
        }
    }

    file.close();
}

void PlantArchitecture::setPlantAge(uint plantID, float a_current_age) {
    //\todo
    //    this->current_age = current_age;
}

std::string PlantArchitecture::getPlantName(uint plantID) const {
    if (plant_instances.find(plantID) == plant_instances.end()) {
        helios_runtime_error("ERROR (PlantArchitecture::getPlantName): Plant with ID of " + std::to_string(plantID) + " does not exist.");
    }
    return plant_instances.at(plantID).plant_name;
}

float PlantArchitecture::getPlantAge(uint plantID) const {
    if (plant_instances.find(plantID) == plant_instances.end()) {
        helios_runtime_error("ERROR (PlantArchitecture::setPlantAge): Plant with ID of " + std::to_string(plantID) + " does not exist.");
    } else if (plant_instances.at(plantID).shoot_tree.empty()) {
        helios_runtime_error("ERROR (PlantArchitecture::setPlantAge): Plant with ID of " + std::to_string(plantID) + " has no shoots, so could not get a base position.");
    }
    return plant_instances.at(plantID).current_age;
}

void PlantArchitecture::harvestPlant(uint plantID) {
    if (plant_instances.find(plantID) == plant_instances.end()) {
        helios_runtime_error("ERROR (PlantArchitecture::harvestPlant): Plant with ID of " + std::to_string(plantID) + " does not exist.");
    }

    for (auto &shoot: plant_instances.at(plantID).shoot_tree) {
        for (auto &phytomer: shoot->phytomers) {
            for (auto &petiole: phytomer->floral_buds) {
                for (auto &fbud: petiole) {
                    if (fbud.state != BUD_DORMANT) {
                        phytomer->setFloralBudState(BUD_DEAD, fbud);
                    }
                }
            }
        }
    }
}

void PlantArchitecture::removeShootLeaves(uint plantID, uint shootID) {
    if (plant_instances.find(plantID) == plant_instances.end()) {
        helios_runtime_error("ERROR (PlantArchitecture::removePlantLeaves): Plant with ID of " + std::to_string(plantID) + " does not exist.");
    }

    if (shootID >= plant_instances.at(plantID).shoot_tree.size()) {
        helios_runtime_error("ERROR (PlantArchitecture::removeShootLeaves): Shoot with ID of " + std::to_string(shootID) + " does not exist.");
    }

    auto &shoot = plant_instances.at(plantID).shoot_tree.at(shootID);

    for (auto &phytomer: shoot->phytomers) {
        phytomer->removeLeaf();
    }
}

void PlantArchitecture::removePlantLeaves(uint plantID) {
    if (plant_instances.find(plantID) == plant_instances.end()) {
        helios_runtime_error("ERROR (PlantArchitecture::removePlantLeaves): Plant with ID of " + std::to_string(plantID) + " does not exist.");
    }

    for (auto &shoot: plant_instances.at(plantID).shoot_tree) {
        for (auto &phytomer: shoot->phytomers) {
            phytomer->removeLeaf();
        }
    }
}

void PlantArchitecture::makePlantDormant(uint plantID) {
    if (plant_instances.find(plantID) == plant_instances.end()) {
        helios_runtime_error("ERROR (PlantArchitecture::makePlantDormant): Plant with ID of " + std::to_string(plantID) + " does not exist.");
    }

    for (auto &shoot: plant_instances.at(plantID).shoot_tree) {
        shoot->makeDormant();
    }
    plant_instances.at(plantID).time_since_dormancy = 0;
}

void PlantArchitecture::breakPlantDormancy(uint plantID) {
    if (plant_instances.find(plantID) == plant_instances.end()) {
        helios_runtime_error("ERROR (PlantArchitecture::breakPlantDormancy): Plant with ID of " + std::to_string(plantID) + " does not exist.");
    }

    for (auto &shoot: plant_instances.at(plantID).shoot_tree) {
        shoot->breakDormancy();
    }
}

void PlantArchitecture::pruneBranch(uint plantID, uint shootID, uint node_index) {
    if (plant_instances.find(plantID) == plant_instances.end()) {
        helios_runtime_error("ERROR (PlantArchitecture::pruneBranch): Plant with ID of " + std::to_string(plantID) + " does not exist.");
    } else if (shootID >= plant_instances.at(plantID).shoot_tree.size()) {
        helios_runtime_error("ERROR (PlantArchitecture::pruneBranch): Shoot with ID of " + std::to_string(shootID) + " does not exist on plant " + std::to_string(plantID) + ".");
    } else if (node_index >= plant_instances.at(plantID).shoot_tree.at(shootID)->current_node_number) {
        helios_runtime_error("ERROR (PlantArchitecture::pruneBranch): Node index " + std::to_string(node_index) + " is out of range for shoot " + std::to_string(shootID) + ".");
    }

    auto &shoot = plant_instances.at(plantID).shoot_tree.at(shootID);

    // Check if we're trying to prune the entire base shoot (shootID 0, node 0)
    if (shootID == 0 && node_index == 0) {
        std::cout << "WARNING (PlantArchitecture::pruneBranch): Cannot prune entire base shoot from node 0. This would kill the plant." << std::endl;
        return;
    }

    shoot->phytomers.at(node_index)->deletePhytomer();

    if (plant_instances.at(plantID).shoot_tree.empty()) {
        std::cout << "WARNING (PlantArchitecture::pruneBranch): Plant " << plantID << " base shoot was pruned." << std::endl;
    }
}

// fallback axis if v×u is (near) zero:
static vec3 orthonormal_axis(const vec3 &v) {
    // try X axis
    vec3 ax = cross(v, vec3(1.f, 0.f, 0.f));
    if (ax.magnitude() < 1e-6f)
        ax = cross(v, vec3(0.f, 1.f, 0.f));
    return ax.normalize();
}

// Rodrigues formula: rotate v about unit‐axis k by angle α
static vec3 rodrigues(const vec3 &v, const vec3 &k, float a) {
    float c = std::cos(a);
    float s = std::sin(a);
    // dot = k·v
    float kv = k * v;
    return v * c + cross(k, v) * s + k * (kv * (1.f - c));
}

void PlantArchitecture::setPlantLeafAngleDistribution_private(const std::vector<uint> &plantIDs, float Beta_mu_inclination, float Beta_nu_inclination, float eccentricity_azimuth, float ellipse_rotation_azimuth_degrees, bool set_elevation,
                                                              bool set_azimuth) const {
    for (uint plantID: plantIDs) {
        if (plant_instances.find(plantID) == plant_instances.end()) {
            helios_runtime_error("ERROR (PlantArchitecture::setPlantLeafAngleDistribution): Plant with ID of " + std::to_string(plantID) + " does not exist.");
        }
    }

    // ── 2) Gather leaves ────────────────────────────────────────────────────
    std::vector<uint> objIDs = getPlantLeafObjectIDs(plantIDs);
    std::vector<vec3> bases = getPlantLeafBases(plantIDs);
    size_t N = objIDs.size();
    assert(bases.size() == N);
    if (N == 0 || (!set_elevation && !set_azimuth))
        return;

    // ── 3) Sample current & target (θ,φ) ───────────────────────────────────
    std::vector<float> theta(N), phi(N), theta_t(N), phi_t(N);
    for (size_t i = 0; i < N; ++i) {
        // current normal → (θ,φ)
        vec3 n0 = context_ptr->getObjectAverageNormal(objIDs[i]);
        if (!std::isfinite(n0.x) || !std::isfinite(n0.y) || !std::isfinite(n0.z) || n0.magnitude() < 1e-6f) {
            n0 = vec3(0.f, 0.f, 1.f);
        } else {
            n0 = n0.normalize();
        }
        n0.z = fabs(n0.z);
        SphericalCoord sc = cart2sphere(n0);
        theta[i] = sc.zenith;
        phi[i] = sc.azimuth;

        // target angles
        if (set_elevation && !set_azimuth) {
            theta_t[i] = sample_Beta_distribution(Beta_mu_inclination, Beta_nu_inclination, context_ptr->getRandomGenerator());
            phi_t[i] = phi[i];
        } else if (!set_elevation && set_azimuth) {
            theta_t[i] = theta[i];
            phi_t[i] = sample_ellipsoidal_azimuth(eccentricity_azimuth, ellipse_rotation_azimuth_degrees, context_ptr->getRandomGenerator());
        } else {
            // both elevation & azimuth
            theta_t[i] = sample_Beta_distribution(Beta_mu_inclination, Beta_nu_inclination, context_ptr->getRandomGenerator());
            phi_t[i] = sample_ellipsoidal_azimuth(eccentricity_azimuth, ellipse_rotation_azimuth_degrees, context_ptr->getRandomGenerator());
        }
    }

    // ── 4) Pure-1D shortcuts ─────────────────────────────────────────────────
    if (set_elevation && !set_azimuth) {
        // only θ changes
        for (size_t i = 0; i < N; ++i) {
            float elev = PI_F * 0.5f - theta_t[i];
            vec3 new_n = sphere2cart(SphericalCoord(1.f, elev, phi[i]));
            context_ptr->setObjectAverageNormal(objIDs[i], bases[i], new_n);
        }
        return;
    }
    if (!set_elevation && set_azimuth) {
        // only φ changes
        for (size_t i = 0; i < N; ++i) {
            float elev = PI_F * 0.5f - theta[i];
            vec3 new_n = sphere2cart(SphericalCoord(1.f, elev, phi_t[i]));
            context_ptr->setObjectAverageNormal(objIDs[i], bases[i], new_n);
        }
        return;
    }

    // ── 5) Full 2-D case: build V0/V1 ───────────────────────────────────────
    std::vector<vec3> V0(N), V1(N);
    for (size_t i = 0; i < N; ++i) {
        float e0 = PI_F * 0.5f - theta[i];
        float e1 = PI_F * 0.5f - theta_t[i];
        V0[i] = sphere2cart(SphericalCoord(1.f, e0, phi[i]));
        V1[i] = sphere2cart(SphericalCoord(1.f, e1, phi_t[i]));
    }

    // ── 6) Solve assignment ─────────────────────────────────────────────────
    std::vector<int> assignment(N);
    {
        HungarianAlgorithm hung;
        std::vector<std::vector<double>> C(N, std::vector<double>(N));
        for (size_t i = 0; i < N; ++i) {
            for (size_t j = 0; j < N; ++j) {
                double d = (V0[i] - V1[j]).magnitude();
                C[i][j] = std::isfinite(d) ? d : ((std::numeric_limits<double>::max)() * 0.5);
            }
        }
        hung.Solve(C, assignment);
    }

    // ── 7) Rotate & write back ───────────────────────────────────────────────
    for (size_t i = 0; i < N; ++i) {
        int j = assignment[i];
        // pick your target; if out-of-bounds, just keep the original V0[i]
        vec3 v = V0[i];
        vec3 u = (j >= 0 && j < (int) N ? V1[j] : V0[i]);

        // normalize
        v = (v.magnitude() < 1e-6f ? vec3(0, 0, 1) : v.normalize());
        u = (u.magnitude() < 1e-6f ? vec3(0, 0, 1) : u.normalize());

        // minimal‐angle between them
        float dot = std::clamp(v * u, -1.f, 1.f);
        float ang = acos_safe(dot);

        // choose axis
        vec3 axis = cross(v, u);
        if (!set_elevation && set_azimuth) {
            // if it's really just φ, rotate about Z
            axis = vec3(0.f, 0.f, 1.f);
        } else if (axis.magnitude() < 1e-6f) {
            // degenerate → pick any perpendicular
            axis = orthonormal_axis(v);
        } else {
            axis = axis.normalize();
        }

        // apply Rodrigues + final guard
        vec3 r = rodrigues(v, axis, ang);
        if (!std::isfinite(r.x) || !std::isfinite(r.y) || !std::isfinite(r.z) || r.magnitude() < 1e-6f) {
            r = u;
        } else {
            r = r.normalize();
        }

        // convert back & set
        SphericalCoord out = cart2sphere(r);
        float new_elev = PI_F * 0.5f - out.zenith;
        vec3 new_n = sphere2cart(SphericalCoord(1.f, new_elev, out.azimuth));
        context_ptr->setObjectAverageNormal(objIDs[i], bases[i], new_n);
    }
}

//     std::vector<uint> objIDs_leaf = getPlantLeafObjectIDs(plantIDs);
//     std::vector<vec3> leaf_bases = getPlantLeafBases(plantIDs);
//
//
//     assert( objIDs_leaf.size() == leaf_bases.size() );
//
//
//     const size_t Nleaves = objIDs_leaf.size();
//
//
//     std::vector<float> thetaL(Nleaves);
//     std::vector<float> phiL(Nleaves);
//     std::vector<float> thetaL_target(Nleaves);
//     std::vector<float> phiL_target(Nleaves);
//     for ( int i=0; i<Nleaves; i++ ) {
//         vec3 norm = context_ptr->getObjectAverageNormal(objIDs_leaf.at(i));
//         norm.z = fabs(norm.z);
//         SphericalCoord leaf_angle = cart2sphere(norm);
//         thetaL.at(i) = leaf_angle.zenith;
//         phiL.at(i) = leaf_angle.azimuth;
//         if ( set_elevation && !set_azimuth ) { //only set elevation
//             thetaL_target.at(i) = sample_Beta_distribution(Beta_mu_inclination, Beta_nu_inclination, context_ptr->getRandomGenerator());
//             phiL_target.at(i) = phiL.at(i);
//         }else if ( !set_elevation && set_azimuth ) {
//             thetaL_target.at(i) = thetaL.at(i);
//             phiL_target.at(i) = sample_ellipsoidal_azimuth( eccentricity_azimuth, ellipse_rotation_azimuth_degrees, context_ptr->getRandomGenerator() );
//         }else if ( set_elevation && set_azimuth ) {
//             thetaL_target.at(i) = sample_Beta_distribution(Beta_mu_inclination, Beta_nu_inclination, context_ptr->getRandomGenerator());
//             phiL_target.at(i) = sample_ellipsoidal_azimuth( eccentricity_azimuth, ellipse_rotation_azimuth_degrees, context_ptr->getRandomGenerator() );
//         }else {
//             return;
//         }
//     }
//
//
//     // ── Convert both sets to Cartesian using sphere2cart() ─────────────────
//     std::vector<vec3> V0, V1;
//     V0.reserve(Nleaves);  V1.reserve(Nleaves);
//     for (size_t i = 0; i < Nleaves; ++i) {
//         // Helios uses (radius, elevation, azimuth), where elevation = π/2 – zenith
//         float elev0 = PI_F*0.5f - thetaL[i];
//         SphericalCoord sc0(1.f, elev0, phiL[i]);
//         V0.push_back(sphere2cart(sc0));
//
//
//         float elev1 = PI_F*0.5f - thetaL_target[i];
//         SphericalCoord sc1(1.f, elev1, phiL_target[i]);
//         V1.push_back(sphere2cart(sc1));
//     }
//
//
//     // ── Build cost matrix of great‐circle angles ───────────────────────────
//     std::vector<std::vector<double>> cost(Nleaves, std::vector<double>(Nleaves));
//     for (size_t i = 0; i < Nleaves; ++i) {
//         for (size_t j = 0; j < Nleaves; ++j) {
//             float d = std::clamp(V0[i] * V1[j], -1.f, 1.f);  // dot product via operator*
//             cost[i][j] = std::acos(static_cast<double>(d));
//         }
//     }
//
//
//     // ── Global minimal‐sum assignment ──────────────────────────────────────
//     HungarianAlgorithm hungarian;
//     std::vector<int> assignment;
//     double totalCost = hungarian.Solve(cost, assignment);
//
//
//     // ── Rotate each V0[i] → V1[assignment[i]] by minimal axis–angle ────────
//     std::vector<vec3> V0_matched(Nleaves);
//     for (size_t i = 0; i < Nleaves; ++i) {
//         vec3 v = V0[i];
//         vec3 u = V1[assignment[i]];
//
//
//         float dot = std::clamp(v * u, -1.f, 1.f);
//         float a   = std::acos(dot);
//
//
//         vec3 axis = cross(v, u);
//         if (axis.magnitude() < 1e-6f)
//             axis = orthonormal_axis(v);
//         else
//             axis = axis.normalize();
//
//
//         V0_matched[i] = rodrigues(v, axis, a);
//     }
//
//
//     // ── Convert rotated vectors back to (θ,φ) via cart2sphere() ────
//     std::vector<float> theta_matched(Nleaves), phi_matched(Nleaves);
//     for (size_t i = 0; i < Nleaves; ++i) {
//         SphericalCoord out = cart2sphere(V0_matched[i]);
//         theta_matched[i] = out.zenith;      // your convention: zenith in [0,π]
//         phi_matched  [i] = out.azimuth;     // in [0,2π)
//
//
//         vec3 new_normal = sphere2cart(SphericalCoord(1.f, PI_F*0.5f - theta_matched[i], phi_matched[i]));
//         context_ptr->setObjectAverageNormal(objIDs_leaf.at(i), leaf_bases.at(i), new_normal);
//     }
//
//
// }


uint PlantArchitecture::getShootNodeCount(uint plantID, uint shootID) const {
    if (plant_instances.find(plantID) == plant_instances.end()) {
        helios_runtime_error("ERROR (PlantArchitecture::getShootNodeCount): Plant with ID of " + std::to_string(plantID) + " does not exist.");
    } else if (plant_instances.at(plantID).shoot_tree.size() <= shootID) {
        helios_runtime_error("ERROR (PlantArchitecture::getShootNodeCount): Shoot ID is out of range.");
    }
    return plant_instances.at(plantID).shoot_tree.at(shootID)->current_node_number;
}

float PlantArchitecture::getShootTaper(uint plantID, uint shootID) const {
    if (plant_instances.find(plantID) == plant_instances.end()) {
        helios_runtime_error("ERROR (PlantArchitecture::getShootTaper): Plant with ID of " + std::to_string(plantID) + " does not exist.");
    } else if (plant_instances.at(plantID).shoot_tree.size() <= shootID) {
        helios_runtime_error("ERROR (PlantArchitecture::getShootTaper): Shoot ID is out of range.");
    }

    float r0 = plant_instances.at(plantID).shoot_tree.at(shootID)->shoot_internode_radii.front().front();
    float r1 = plant_instances.at(plantID).shoot_tree.at(shootID)->shoot_internode_radii.back().back();

    float taper = (r0 - r1) / r0;
    if (taper < 0) {
        taper = 0;
    } else if (taper > 1) {
        taper = 1;
    }

    return taper;
}

std::vector<std::vector<uint>> PlantArchitecture::getShootIDsByRank(uint plantID) const {
    if (plant_instances.find(plantID) == plant_instances.end()) {
        helios_runtime_error("ERROR (PlantArchitecture::getShootIDsByRank): Plant with ID of " + std::to_string(plantID) + " does not exist.");
    }

    const auto& shoot_tree = plant_instances.at(plantID).shoot_tree;
    std::vector<std::vector<uint>> shoots_by_rank;

    // Find the maximum rank to size the vector appropriately
    uint max_rank = 0;
    for (uint i = 0; i < shoot_tree.size(); ++i) {
        if (shoot_tree[i]->rank > max_rank) {
            max_rank = shoot_tree[i]->rank;
        }
    }

    // Resize vector to accommodate all ranks
    shoots_by_rank.resize(max_rank + 1);

    // Group shoots by rank
    for (uint i = 0; i < shoot_tree.size(); ++i) {
        shoots_by_rank[shoot_tree[i]->rank].push_back(i);
    }

    return shoots_by_rank;
}

std::map<uint, std::vector<uint>> PlantArchitecture::getShootHierarchyMap(uint plantID) const {
    if (plant_instances.find(plantID) == plant_instances.end()) {
        helios_runtime_error("ERROR (PlantArchitecture::getShootHierarchyMap): Plant with ID of " + std::to_string(plantID) + " does not exist.");
    }

    const auto& shoot_tree = plant_instances.at(plantID).shoot_tree;
    std::map<uint, std::vector<uint>> hierarchy_map;

    // Build parent-to-children mapping
    for (uint i = 0; i < shoot_tree.size(); ++i) {
        const auto& shoot = shoot_tree[i];
        
        // Collect all children from all node positions
        for (const auto& node_children : shoot->childIDs) {
            for (uint child_id : node_children.second) {
                hierarchy_map[i].push_back(child_id);
            }
        }
    }

    return hierarchy_map;
}

std::vector<uint> PlantArchitecture::getAllDescendantShootIDs(uint plantID, uint shootID) const {
    if (plant_instances.find(plantID) == plant_instances.end()) {
        helios_runtime_error("ERROR (PlantArchitecture::getAllDescendantShootIDs): Plant with ID of " + std::to_string(plantID) + " does not exist.");
    }
    if (plant_instances.at(plantID).shoot_tree.size() <= shootID) {
        helios_runtime_error("ERROR (PlantArchitecture::getAllDescendantShootIDs): Shoot ID is out of range.");
    }

    std::vector<uint> descendants;
    std::vector<uint> to_process = {shootID};

    while (!to_process.empty()) {
        uint current_shoot = to_process.back();
        to_process.pop_back();

        const auto& shoot = plant_instances.at(plantID).shoot_tree[current_shoot];
        
        // Add all children to descendants and processing queue
        for (const auto& node_children : shoot->childIDs) {
            for (uint child_id : node_children.second) {
                descendants.push_back(child_id);
                to_process.push_back(child_id);
            }
        }
    }

    return descendants;
}

std::vector<uint> PlantArchitecture::getChildShootIDs(uint plantID, uint shootID) const {
    if (plant_instances.find(plantID) == plant_instances.end()) {
        helios_runtime_error("ERROR (PlantArchitecture::getChildShootIDs): Plant with ID of " + std::to_string(plantID) + " does not exist.");
    }
    if (plant_instances.at(plantID).shoot_tree.size() <= shootID) {
        helios_runtime_error("ERROR (PlantArchitecture::getChildShootIDs): Shoot ID is out of range.");
    }

    const auto& shoot = plant_instances.at(plantID).shoot_tree[shootID];
    std::vector<uint> children;

    // Collect all children from all node positions
    for (const auto& node_children : shoot->childIDs) {
        for (uint child_id : node_children.second) {
            children.push_back(child_id);
        }
    }

    return children;
}

int PlantArchitecture::getParentShootID(uint plantID, uint shootID) const {
    if (plant_instances.find(plantID) == plant_instances.end()) {
        helios_runtime_error("ERROR (PlantArchitecture::getParentShootID): Plant with ID of " + std::to_string(plantID) + " does not exist.");
    }
    if (plant_instances.at(plantID).shoot_tree.size() <= shootID) {
        helios_runtime_error("ERROR (PlantArchitecture::getParentShootID): Shoot ID is out of range.");
    }

    return plant_instances.at(plantID).shoot_tree[shootID]->parent_shoot_ID;
}

uint PlantArchitecture::getShootRank(uint plantID, uint shootID) const {
    if (plant_instances.find(plantID) == plant_instances.end()) {
        helios_runtime_error("ERROR (PlantArchitecture::getShootRank): Plant with ID of " + std::to_string(plantID) + " does not exist.");
    }
    if (plant_instances.at(plantID).shoot_tree.size() <= shootID) {
        helios_runtime_error("ERROR (PlantArchitecture::getShootRank): Shoot ID is out of range.");
    }

    return plant_instances.at(plantID).shoot_tree[shootID]->rank;
}

std::vector<uint> PlantArchitecture::getAllShootIDs(uint plantID) const {
    if (plant_instances.find(plantID) == plant_instances.end()) {
        helios_runtime_error("ERROR (PlantArchitecture::getAllShootIDs): Plant with ID of " + std::to_string(plantID) + " does not exist.");
    }

    const auto& shoot_tree = plant_instances.at(plantID).shoot_tree;
    std::vector<uint> shoot_ids;
    shoot_ids.reserve(shoot_tree.size());

    for (uint i = 0; i < shoot_tree.size(); ++i) {
        shoot_ids.push_back(i);
    }

    return shoot_ids;
}

std::vector<uint> PlantArchitecture::getTerminalShootIDs(uint plantID) const {
    if (plant_instances.find(plantID) == plant_instances.end()) {
        helios_runtime_error("ERROR (PlantArchitecture::getTerminalShootIDs): Plant with ID of " + std::to_string(plantID) + " does not exist.");
    }

    const auto& shoot_tree = plant_instances.at(plantID).shoot_tree;
    std::vector<uint> terminal_shoots;

    for (uint i = 0; i < shoot_tree.size(); ++i) {
        const auto& shoot = shoot_tree[i];
        
        // Check if shoot has any children
        bool has_children = false;
        for (const auto& node_children : shoot->childIDs) {
            if (!node_children.second.empty()) {
                has_children = true;
                break;
            }
        }
        
        if (!has_children) {
            terminal_shoots.push_back(i);
        }
    }

    return terminal_shoots;
}

uint PlantArchitecture::getShootDepth(uint plantID, uint shootID) const {
    if (plant_instances.find(plantID) == plant_instances.end()) {
        helios_runtime_error("ERROR (PlantArchitecture::getShootDepth): Plant with ID of " + std::to_string(plantID) + " does not exist.");
    }
    if (plant_instances.at(plantID).shoot_tree.size() <= shootID) {
        helios_runtime_error("ERROR (PlantArchitecture::getShootDepth): Shoot ID is out of range.");
    }

    // The depth is the same as rank in this system
    return plant_instances.at(plantID).shoot_tree[shootID]->rank;
}

std::vector<uint> PlantArchitecture::getPathToRoot(uint plantID, uint shootID) const {
    if (plant_instances.find(plantID) == plant_instances.end()) {
        helios_runtime_error("ERROR (PlantArchitecture::getPathToRoot): Plant with ID of " + std::to_string(plantID) + " does not exist.");
    }
    if (plant_instances.at(plantID).shoot_tree.size() <= shootID) {
        helios_runtime_error("ERROR (PlantArchitecture::getPathToRoot): Shoot ID is out of range.");
    }

    std::vector<uint> path;
    uint current_shoot = shootID;

    // Traverse up the hierarchy to the root
    while (current_shoot != static_cast<uint>(-1)) {
        path.push_back(current_shoot);
        int parent_id = plant_instances.at(plantID).shoot_tree[current_shoot]->parent_shoot_ID;
        
        if (parent_id == -1) {
            break;  // Reached root
        }
        
        current_shoot = static_cast<uint>(parent_id);
    }

    return path;
}

std::vector<uint> PlantArchitecture::getAllPlantIDs() const {
    std::vector<uint> objIDs;
    objIDs.reserve(plant_instances.size());

    for (const auto &plant: plant_instances) {
        objIDs.push_back(plant.first);
    }

    return objIDs;
}

std::vector<uint> PlantArchitecture::getAllPlantObjectIDs(uint plantID) const {
    if (plant_instances.find(plantID) == plant_instances.end()) {
        helios_runtime_error("ERROR (PlantArchitecture::getAllPlantObjectIDs): Plant with ID of " + std::to_string(plantID) + " does not exist.");
    }

    std::vector<uint> objIDs;

    for (const auto &shoot: plant_instances.at(plantID).shoot_tree) {
        if (context_ptr->doesObjectExist(shoot->internode_tube_objID)) {
            objIDs.push_back(shoot->internode_tube_objID);
        }
        for (const auto &phytomer: shoot->phytomers) {
            std::vector<uint> petiole_objIDs_flat = flatten(phytomer->petiole_objIDs);
            objIDs.insert(objIDs.end(), petiole_objIDs_flat.begin(), petiole_objIDs_flat.end());
            std::vector<uint> leaf_objIDs_flat = flatten(phytomer->leaf_objIDs);
            objIDs.insert(objIDs.end(), leaf_objIDs_flat.begin(), leaf_objIDs_flat.end());
            for (auto &petiole: phytomer->floral_buds) {
                for (auto &fbud: petiole) {
                    std::vector<uint> inflorescence_objIDs_flat = fbud.inflorescence_objIDs;
                    objIDs.insert(objIDs.end(), inflorescence_objIDs_flat.begin(), inflorescence_objIDs_flat.end());
                    std::vector<uint> peduncle_objIDs_flat = fbud.peduncle_objIDs;
                    objIDs.insert(objIDs.end(), peduncle_objIDs_flat.begin(), peduncle_objIDs_flat.end());
                }
            }
        }
    }

    return objIDs;
}

std::vector<uint> PlantArchitecture::getAllPlantUUIDs(uint plantID) const {
    return context_ptr->getObjectPrimitiveUUIDs(getAllPlantObjectIDs(plantID));
}

std::vector<uint> PlantArchitecture::getPlantInternodeObjectIDs(uint plantID) const {
    if (plant_instances.find(plantID) == plant_instances.end()) {
        helios_runtime_error("ERROR (PlantArchitecture::getPlantInternodeObjectIDs): Plant with ID of " + std::to_string(plantID) + " does not exist.");
    }

    std::vector<uint> objIDs;

    auto &shoot_tree = plant_instances.at(plantID).shoot_tree;

    for (auto &shoot: shoot_tree) {
        if (context_ptr->doesObjectExist(shoot->internode_tube_objID)) {
            objIDs.push_back(shoot->internode_tube_objID);
        }
    }

    return objIDs;
}

std::vector<uint> PlantArchitecture::getPlantPetioleObjectIDs(uint plantID) const {
    if (plant_instances.find(plantID) == plant_instances.end()) {
        helios_runtime_error("ERROR (PlantArchitecture::getPlantPetioleObjectIDs): Plant with ID of " + std::to_string(plantID) + " does not exist.");
    }

    std::vector<uint> objIDs;

    auto &shoot_tree = plant_instances.at(plantID).shoot_tree;

    for (auto &shoot: shoot_tree) {
        for (auto &phytomer: shoot->phytomers) {
            for (auto &petiole: phytomer->petiole_objIDs) {
                objIDs.insert(objIDs.end(), petiole.begin(), petiole.end());
            }
        }
    }

    return objIDs;
}

std::vector<uint> PlantArchitecture::getPlantLeafObjectIDs(uint plantID) const {
    if (plant_instances.find(plantID) == plant_instances.end()) {
        helios_runtime_error("ERROR (PlantArchitecture::getPlantLeafObjectIDs): Plant with ID of " + std::to_string(plantID) + " does not exist.");
    }

    std::vector<uint> objIDs;

    auto &shoot_tree = plant_instances.at(plantID).shoot_tree;

    for (auto &shoot: shoot_tree) {
        for (auto &phytomer: shoot->phytomers) {
            for (auto &leaf_objID: phytomer->leaf_objIDs) {
                objIDs.insert(objIDs.end(), leaf_objID.begin(), leaf_objID.end());
            }
        }
    }

    return objIDs;
}

std::vector<uint> PlantArchitecture::getPlantLeafObjectIDs(const std::vector<uint> &plantIDs) const {
    std::vector<uint> objIDs;
    objIDs.reserve(50 * plantIDs.size()); // assume we have at least 50 leaves/plant
    for (const uint plantID: plantIDs) {
        std::vector<uint> leaf_objIDs = getPlantLeafObjectIDs(plantID);
        objIDs.insert(objIDs.end(), leaf_objIDs.begin(), leaf_objIDs.end());
    }
    return objIDs;
}

std::vector<uint> PlantArchitecture::getPlantPeduncleObjectIDs(uint plantID) const {
    if (plant_instances.find(plantID) == plant_instances.end()) {
        helios_runtime_error("ERROR (PlantArchitecture::getPlantPeduncleObjectIDs): Plant with ID of " + std::to_string(plantID) + " does not exist.");
    }

    std::vector<uint> objIDs;

    auto &shoot_tree = plant_instances.at(plantID).shoot_tree;

    for (auto &shoot: shoot_tree) {
        for (auto &phytomer: shoot->phytomers) {
            for (auto &petiole: phytomer->floral_buds) {
                for (auto &fbud: petiole) {
                    objIDs.insert(objIDs.end(), fbud.peduncle_objIDs.begin(), fbud.peduncle_objIDs.end());
                }
            }
        }
    }

    return objIDs;
}

std::vector<uint> PlantArchitecture::getPlantFlowerObjectIDs(uint plantID) const {
    if (plant_instances.find(plantID) == plant_instances.end()) {
        helios_runtime_error("ERROR (PlantArchitecture::getPlantInflorescenceObjectIDs): Plant with ID of " + std::to_string(plantID) + " does not exist.");
    }

    std::vector<uint> objIDs;

    auto &shoot_tree = plant_instances.at(plantID).shoot_tree;

    for (auto &shoot: shoot_tree) {
        for (auto &phytomer: shoot->phytomers) {
            for (int petiole = 0; petiole < phytomer->floral_buds.size(); petiole++) {
                for (int bud = 0; bud < phytomer->floral_buds.at(petiole).size(); bud++) {
                    if (phytomer->floral_buds.at(petiole).at(bud).state == BUD_FLOWER_OPEN || phytomer->floral_buds.at(petiole).at(bud).state == BUD_FLOWER_CLOSED) {
                        objIDs.insert(objIDs.end(), phytomer->floral_buds.at(petiole).at(bud).inflorescence_objIDs.begin(), phytomer->floral_buds.at(petiole).at(bud).inflorescence_objIDs.end());
                    }
                }
            }
        }
    }

    return objIDs;
}

std::vector<uint> PlantArchitecture::getPlantFruitObjectIDs(uint plantID) const {
    if (plant_instances.find(plantID) == plant_instances.end()) {
        helios_runtime_error("ERROR (PlantArchitecture::getPlantInflorescenceObjectIDs): Plant with ID of " + std::to_string(plantID) + " does not exist.");
    }

    std::vector<uint> objIDs;

    auto &shoot_tree = plant_instances.at(plantID).shoot_tree;

    for (auto &shoot: shoot_tree) {
        for (auto &phytomer: shoot->phytomers) {
            for (int petiole = 0; petiole < phytomer->floral_buds.size(); petiole++) {
                for (int bud = 0; bud < phytomer->floral_buds.at(petiole).size(); bud++) {
                    if (phytomer->floral_buds.at(petiole).at(bud).state == BUD_FRUITING) {
                        objIDs.insert(objIDs.end(), phytomer->floral_buds.at(petiole).at(bud).inflorescence_objIDs.begin(), phytomer->floral_buds.at(petiole).at(bud).inflorescence_objIDs.end());
                    }
                }
            }
        }
    }

    return objIDs;
}

std::vector<uint> PlantArchitecture::getAllUUIDs() const {
    std::vector<uint> UUIDs_all;
    for (const auto &instance: plant_instances) {
        std::vector<uint> UUIDs = getAllPlantUUIDs(instance.first);
        UUIDs_all.insert(UUIDs_all.end(), UUIDs.begin(), UUIDs.end());
    }
    return UUIDs_all;
}

std::vector<uint> PlantArchitecture::getAllLeafUUIDs() const {
    std::vector<uint> UUIDs_all;
    for (const auto &instance: plant_instances) {
        std::vector<uint> objIDs = getPlantLeafObjectIDs(instance.first);
        std::vector<uint> UUIDs = context_ptr->getObjectPrimitiveUUIDs(objIDs);
        UUIDs_all.insert(UUIDs_all.end(), UUIDs.begin(), UUIDs.end());
    }
    return UUIDs_all;
}

std::vector<uint> PlantArchitecture::getAllInternodeUUIDs() const {
    std::vector<uint> UUIDs_all;
    for (const auto &instance: plant_instances) {
        std::vector<uint> objIDs = getPlantInternodeObjectIDs(instance.first);
        std::vector<uint> UUIDs = context_ptr->getObjectPrimitiveUUIDs(objIDs);
        UUIDs_all.insert(UUIDs_all.end(), UUIDs.begin(), UUIDs.end());
    }
    return UUIDs_all;
}

std::vector<uint> PlantArchitecture::getAllPetioleUUIDs() const {
    std::vector<uint> UUIDs_all;
    for (const auto &instance: plant_instances) {
        std::vector<uint> objIDs = getPlantPetioleObjectIDs(instance.first);
        std::vector<uint> UUIDs = context_ptr->getObjectPrimitiveUUIDs(objIDs);
        UUIDs_all.insert(UUIDs_all.end(), UUIDs.begin(), UUIDs.end());
    }
    return UUIDs_all;
}

std::vector<uint> PlantArchitecture::getAllPeduncleUUIDs() const {
    std::vector<uint> UUIDs_all;
    for (const auto &instance: plant_instances) {
        std::vector<uint> objIDs = getPlantPeduncleObjectIDs(instance.first);
        std::vector<uint> UUIDs = context_ptr->getObjectPrimitiveUUIDs(objIDs);
        UUIDs_all.insert(UUIDs_all.end(), UUIDs.begin(), UUIDs.end());
    }
    return UUIDs_all;
}

std::vector<uint> PlantArchitecture::getAllFlowerUUIDs() const {
    std::vector<uint> UUIDs_all;
    for (const auto &instance: plant_instances) {
        std::vector<uint> objIDs = getPlantFlowerObjectIDs(instance.first);
        std::vector<uint> UUIDs = context_ptr->getObjectPrimitiveUUIDs(objIDs);
        UUIDs_all.insert(UUIDs_all.end(), UUIDs.begin(), UUIDs.end());
    }
    return UUIDs_all;
}

std::vector<uint> PlantArchitecture::getAllFruitUUIDs() const {
    std::vector<uint> UUIDs_all;
    for (const auto &instance: plant_instances) {
        std::vector<uint> objIDs = getPlantFruitObjectIDs(instance.first);
        std::vector<uint> UUIDs = context_ptr->getObjectPrimitiveUUIDs(objIDs);
        UUIDs_all.insert(UUIDs_all.end(), UUIDs.begin(), UUIDs.end());
    }
    return UUIDs_all;
}

std::vector<uint> PlantArchitecture::getAllObjectIDs() const {
    std::vector<uint> objIDs_all;
    for (const auto &instance: plant_instances) {
        std::vector<uint> objIDs = getAllPlantObjectIDs(instance.first);
        objIDs_all.insert(objIDs_all.end(), objIDs.begin(), objIDs.end());
    }
    return objIDs_all;
}

void PlantArchitecture::enableCarbohydrateModel() {
    carbon_model_enabled = true;
}

void PlantArchitecture::disableCarbohydrateModel() {
    carbon_model_enabled = false;
}

uint PlantArchitecture::addPlantInstance(const helios::vec3 &base_position, float current_age) {
    if (current_age < 0) {
        helios_runtime_error("ERROR (PlantArchitecture::addPlantInstance): Current age must be greater than or equal to zero.");
    }

    PlantInstance instance(base_position, current_age, "custom", context_ptr);

    plant_instances.emplace(plant_count, instance);

    plant_count++;

    return plant_count - 1;
}

uint PlantArchitecture::duplicatePlantInstance(uint plantID, const helios::vec3 &base_position, const AxisRotation &base_rotation, float current_age) {
    if (plant_instances.find(plantID) == plant_instances.end()) {
        helios_runtime_error("ERROR (PlantArchitecture::duplicatePlantInstance): Plant with ID of " + std::to_string(plantID) + " does not exist.");
    }

    auto plant_shoot_tree = &plant_instances.at(plantID).shoot_tree;

    uint plantID_new = addPlantInstance(base_position, current_age);

    if (plant_shoot_tree->empty()) {
        // no shoots to add
        return plantID_new;
    }
    if (plant_shoot_tree->front()->phytomers.empty()) {
        // no phytomers to add
        return plantID_new;
    }

    for (const auto &shoot: *plant_shoot_tree) {
        uint shootID_new = 0; // ID of the new shoot; will be set once the shoot is created on the first loop iteration
        for (int node = 0; node < shoot->current_node_number; node++) {
            auto phytomer = shoot->phytomers.at(node);
            float internode_radius = phytomer->internode_radius_initial;
            float internode_length_max = phytomer->internode_length_max;
            float internode_scale_factor_fraction = phytomer->current_internode_scale_factor;
            float leaf_scale_factor_fraction = 1.f; // phytomer->current_leaf_scale_factor;

            if (node == 0) {
                // first phytomer on shoot
                AxisRotation original_base_rotation = shoot->base_rotation;
                if (shoot->parent_shoot_ID == -1) {
                    // first shoot on plant
                    shootID_new = addBaseStemShoot(plantID_new, 1, original_base_rotation + base_rotation, internode_radius, internode_length_max, internode_scale_factor_fraction, leaf_scale_factor_fraction, 0, shoot->shoot_type_label);
                } else {
                    // child shoot
                    uint parent_node = plant_shoot_tree->at(shoot->parent_shoot_ID)->parent_node_index;
                    uint parent_petiole_index = 0;
                    for (auto &petiole: phytomer->axillary_vegetative_buds) {
                        shootID_new = addChildShoot(plantID_new, shoot->parent_shoot_ID, parent_node, 1, original_base_rotation, internode_radius, internode_length_max, internode_scale_factor_fraction, leaf_scale_factor_fraction, 0,
                                                    shoot->shoot_type_label, parent_petiole_index);
                        parent_petiole_index++;
                    }
                }
            } else {
                // each phytomer needs to be added one-by-one to account for possible internodes/leaves that are not fully elongated
                appendPhytomerToShoot(plantID_new, shootID_new, shoot_types.at(shoot->shoot_type_label).phytomer_parameters, internode_radius, internode_length_max, internode_scale_factor_fraction, leaf_scale_factor_fraction);
            }
            auto phytomer_new = plant_instances.at(plantID_new).shoot_tree.at(shootID_new)->phytomers.back();
            for (uint petiole_index = 0; petiole_index < phytomer->petiole_objIDs.size(); petiole_index++) {
                phytomer_new->setLeafScaleFraction(petiole_index, phytomer->current_leaf_scale_factor.at(petiole_index));
            }
        }
    }

    return plantID_new;
}

void PlantArchitecture::deletePlantInstance(uint plantID) {
    if (plant_instances.find(plantID) == plant_instances.end()) {
        return;
    }

    context_ptr->deleteObject(getAllPlantObjectIDs(plantID));

    plant_instances.erase(plantID);
}

void PlantArchitecture::deletePlantInstance(const std::vector<uint> &plantIDs) {
    for (uint ID: plantIDs) {
        deletePlantInstance(ID);
    }
}

void PlantArchitecture::setPlantPhenologicalThresholds(uint plantID, float time_to_dormancy_break, float time_to_flower_initiation, float time_to_flower_opening, float time_to_fruit_set, float time_to_fruit_maturity, float time_to_dormancy,
                                                       float max_leaf_lifespan, bool is_evergreen) {
    if (plant_instances.find(plantID) == plant_instances.end()) {
        helios_runtime_error("ERROR (PlantArchitecture::setPlantPhenologicalThresholds): Plant with ID of " + std::to_string(plantID) + " does not exist.");
    }

    plant_instances.at(plantID).dd_to_dormancy_break = time_to_dormancy_break;
    plant_instances.at(plantID).dd_to_flower_initiation = time_to_flower_initiation;
    plant_instances.at(plantID).dd_to_flower_opening = time_to_flower_opening;
    plant_instances.at(plantID).dd_to_fruit_set = time_to_fruit_set;
    plant_instances.at(plantID).dd_to_fruit_maturity = time_to_fruit_maturity;
    plant_instances.at(plantID).dd_to_dormancy = time_to_dormancy;
    if (max_leaf_lifespan == 0) {
        plant_instances.at(plantID).max_leaf_lifespan = 1e6;
    } else {
        plant_instances.at(plantID).max_leaf_lifespan = max_leaf_lifespan;
    }
    plant_instances.at(plantID).is_evergreen = is_evergreen;
}

void PlantArchitecture::setPlantCarbohydrateModelParameters(uint plantID, const CarbohydrateParameters &carb_parameters) {
    if (plant_instances.find(plantID) == plant_instances.end()) {
        helios_runtime_error("ERROR (PlantArchitecture::setPlantCarbohydrateModelParameters): Plant with ID of " + std::to_string(plantID) + " does not exist.");
    }

    plant_instances.at(plantID).carb_parameters = carb_parameters;
}

void PlantArchitecture::setPlantCarbohydrateModelParameters(const std::vector<uint> &plantIDs, const CarbohydrateParameters &carb_parameters) {
    for (uint plantID: plantIDs) {
        setPlantCarbohydrateModelParameters(plantID, carb_parameters);
    }
}

void PlantArchitecture::disablePlantPhenology(uint plantID) {
    plant_instances.at(plantID).dd_to_dormancy_break = 0;
    plant_instances.at(plantID).dd_to_flower_initiation = -1;
    plant_instances.at(plantID).dd_to_flower_opening = -1;
    plant_instances.at(plantID).dd_to_fruit_set = -1;
    plant_instances.at(plantID).dd_to_fruit_maturity = -1;
    plant_instances.at(plantID).dd_to_dormancy = 1e6;
}

void PlantArchitecture::advanceTime(float time_step_days) {
    for (auto &[plantID, plant_instance]: plant_instances) {
        advanceTime(plantID, time_step_days);
    }
}

void PlantArchitecture::advanceTime(int time_step_years, float time_step_days) {
    for (auto &[plantID, plant_instance]: plant_instances) {
        advanceTime(plantID, float(time_step_years) * 365.f + time_step_days);
    }
}

void PlantArchitecture::advanceTime(uint plantID, float time_step_days) {
    if (plant_instances.find(plantID) == plant_instances.end()) {
        helios_runtime_error("ERROR (PlantArchitecture::advanceTime): Plant with ID of " + std::to_string(plantID) + " does not exist.");
    }

    PlantInstance &plant_instance = plant_instances.at(plantID);

    auto shoot_tree = &plant_instance.shoot_tree;

    if (shoot_tree->empty()) {
        return;
    }

    // accounting for case of time_step_days>phyllochron_min
    float phyllochron_min = shoot_tree->front()->shoot_parameters.phyllochron_min.val();
    for (int i = 1; i < shoot_tree->size(); i++) {
        if (shoot_tree->at(i)->shoot_parameters.phyllochron_min.val() < phyllochron_min) {
            phyllochron_min = shoot_tree->at(i)->shoot_parameters.phyllochron_min.val();
        }
    }

    // **** accumulate photosynthate **** //
    if (carbon_model_enabled) {
        accumulateShootPhotosynthesis();
    }

    float dt_max_days;
    int Nsteps;

    if (time_step_days <= phyllochron_min) {
        Nsteps = time_step_days;
        dt_max_days = 1;
    } else {
        Nsteps = std::floor(time_step_days / phyllochron_min);
        dt_max_days = phyllochron_min;
    }

    float remainder_time = time_step_days - dt_max_days * float(Nsteps);
    if (remainder_time > 0.f) {
        Nsteps++;
    }
    for (int timestep = 0; timestep < Nsteps; timestep++) {
        if (timestep == Nsteps - 1 && remainder_time != 0.f) {
            dt_max_days = remainder_time;
        }


        if (plant_instance.current_age <= plant_instance.max_age && plant_instance.current_age + dt_max_days > plant_instance.max_age) {
            std::cout << "PlantArchitecture::advanceTime: Plant has reached its maximum supported age. No further growth will occur." << std::endl;
        } else if (plant_instance.current_age >= plant_instance.max_age) {
            // update Context geometry
            shoot_tree->front()->updateShootNodes(true);
            return;
        }

        plant_instance.current_age += dt_max_days;
        plant_instance.time_since_dormancy += dt_max_days;

        if (plant_instance.time_since_dormancy > plant_instance.dd_to_dormancy_break + plant_instance.dd_to_dormancy) {
            // std::cout << "Going dormant " << plant_instance.current_age << " " << plant_instance.time_since_dormancy << std::endl;
            plant_instance.time_since_dormancy = 0;
            for (const auto &shoot: *shoot_tree) {
                shoot->makeDormant();
                shoot->phyllochron_counter = 0;
            }
            harvestPlant(plantID);
            continue;
        }

        size_t shoot_count = shoot_tree->size();
        for (int i = 0; i < shoot_count; i++) {
            auto shoot = shoot_tree->at(i);

            // Skip shoots with no phytomers (they were pruned)
            if (shoot->phytomers.empty()) {
                continue;
            }

            for (auto &phytomer: shoot->phytomers) {
                phytomer->age += dt_max_days;

                if (phytomer->phytomer_parameters.phytomer_callback_function != nullptr) {
                    phytomer->phytomer_parameters.phytomer_callback_function(phytomer);
                }
            }

            // ****** PHENOLOGICAL TRANSITIONS ****** //

            // breaking dormancy
            if (shoot->isdormant && plant_instance.time_since_dormancy >= plant_instance.dd_to_dormancy_break) {
                shoot->phyllochron_counter = 0;
                shoot->breakDormancy();
            }

            if (shoot->isdormant) {
                // dormant, don't do anything
                continue;
            }

            for (auto &phytomer: shoot->phytomers) {
                if (phytomer->age > plant_instance.max_leaf_lifespan) {
                    // delete old leaves that exceed maximum lifespan
                    phytomer->removeLeaf();
                }

                if (phytomer->floral_buds.empty()) {
                    // no floral buds - skip this phytomer
                    continue;
                }

                for (auto &petiole: phytomer->floral_buds) {
                    for (auto &fbud: petiole) {
                        if (fbud.state != BUD_DORMANT && fbud.state != BUD_DEAD) {
                            fbud.time_counter += dt_max_days;
                        }

                        // -- Flowering -- //
                        if (shoot->shoot_parameters.phytomer_parameters.inflorescence.flower_prototype_function != nullptr) {
                            // user defined a flower prototype function
                            // -- Flower initiation (closed flowers) -- //
                            if (fbud.state == BUD_ACTIVE && plant_instance.dd_to_flower_initiation >= 0.f) {
                                // bud is active and flower initiation is enabled
                                if ((!shoot->shoot_parameters.flowers_require_dormancy && fbud.time_counter >= plant_instance.dd_to_flower_initiation) ||
                                    (shoot->shoot_parameters.flowers_require_dormancy && fbud.time_counter >= plant_instance.dd_to_flower_initiation)) {
                                    fbud.time_counter = 0;
                                    if (context_ptr->randu() < shoot->shoot_parameters.flower_bud_break_probability.val()) {
                                        phytomer->setFloralBudState(BUD_FLOWER_CLOSED, fbud);
                                    } else {
                                        phytomer->setFloralBudState(BUD_DEAD, fbud);
                                    }
                                    if (shoot->shoot_parameters.determinate_shoot_growth) {
                                        shoot->terminateApicalBud();
                                        shoot->terminateAxillaryVegetativeBuds();
                                    }
                                }

                                // -- Flower opening -- //
                            } else if ((fbud.state == BUD_FLOWER_CLOSED && plant_instance.dd_to_flower_opening >= 0.f) || (fbud.state == BUD_ACTIVE && plant_instance.dd_to_flower_initiation < 0.f && plant_instance.dd_to_flower_opening >= 0.f)) {
                                if (fbud.time_counter >= plant_instance.dd_to_flower_opening) {
                                    fbud.time_counter = 0;
                                    if (fbud.state == BUD_FLOWER_CLOSED) {
                                        phytomer->setFloralBudState(BUD_FLOWER_OPEN, fbud);
                                    } else {
                                        if (context_ptr->randu() < shoot->shoot_parameters.flower_bud_break_probability.val()) {
                                            phytomer->setFloralBudState(BUD_FLOWER_OPEN, fbud);
                                        } else {
                                            phytomer->setFloralBudState(BUD_DEAD, fbud);
                                        }
                                    }
                                    if (shoot->shoot_parameters.determinate_shoot_growth) {
                                        shoot->terminateApicalBud();
                                        shoot->terminateAxillaryVegetativeBuds();
                                    }
                                }
                            }
                        }

                        // -- Fruit Set -- //
                        // If the flower bud is in a 'flowering' state, the fruit set occurs after a certain amount of time
                        if (shoot->shoot_parameters.phytomer_parameters.inflorescence.fruit_prototype_function != nullptr) {
                            if ((fbud.state == BUD_FLOWER_OPEN && plant_instance.dd_to_fruit_set >= 0.f) ||
                                // flower opened and fruit set is enabled
                                (fbud.state == BUD_ACTIVE && plant_instance.dd_to_flower_initiation < 0.f && plant_instance.dd_to_flower_opening < 0.f && plant_instance.dd_to_fruit_set >= 0.f) ||
                                // jumped straight to fruit set with no flowering
                                (fbud.state == BUD_FLOWER_CLOSED && plant_instance.dd_to_flower_opening < 0.f && plant_instance.dd_to_fruit_set >= 0.f)) {
                                // jumped from closed flower to fruit set with no flower opening
                                if (fbud.time_counter >= plant_instance.dd_to_fruit_set) {
                                    fbud.time_counter = 0;
                                    if (context_ptr->randu() < shoot->shoot_parameters.fruit_set_probability.val()) {
                                        phytomer->setFloralBudState(BUD_FRUITING, fbud);
                                    } else {
                                        phytomer->setFloralBudState(BUD_DEAD, fbud);
                                    }
                                    if (shoot->shoot_parameters.determinate_shoot_growth) {
                                        shoot->terminateApicalBud();
                                        shoot->terminateAxillaryVegetativeBuds();
                                    }
                                }
                            }
                        }
                    }
                }
            }

            // ****** GROWTH/SCALING OF CURRENT PHYTOMERS/FRUIT ****** //

            int node_index = 0;
            for (auto &phytomer: shoot->phytomers) {
                // scale internode length
                if (phytomer->current_internode_scale_factor < 1) {
                    float dL_internode = dt_max_days * shoot->elongation_rate_instantaneous * phytomer->internode_length_max;
                    float length_scale = fmin(1.f, (phytomer->getInternodeLength() + dL_internode) / phytomer->internode_length_max);
                    phytomer->setInternodeLengthScaleFraction(length_scale, false);
                }

                // scale internode girth
                if (shoot->shoot_parameters.girth_area_factor.val() > 0.f) {
                    if (carbon_model_enabled) {
                        incrementPhytomerInternodeGirth_carb(plantID, shoot->ID, node_index, dt_max_days, false);
                    } else {
                        incrementPhytomerInternodeGirth(plantID, shoot->ID, node_index, dt_max_days, false);
                    }
                }

                node_index++;
            }

            node_index = 0;
            for (auto &phytomer: shoot->phytomers) {
                // scale petiole/leaves
                if (phytomer->hasLeaf()) {
                    for (uint petiole_index = 0; petiole_index < phytomer->current_leaf_scale_factor.size(); petiole_index++) {
                        if (phytomer->current_leaf_scale_factor.at(petiole_index) >= 1) {
                            continue;
                        }

                        float tip_ind = ceil(float(phytomer->leaf_size_max.at(petiole_index).size() - 1) / 2.f);
                        float leaf_length = phytomer->current_leaf_scale_factor.at(petiole_index) * phytomer->leaf_size_max.at(petiole_index).at(tip_ind);
                        float dL_leaf = dt_max_days * shoot->elongation_rate_instantaneous * phytomer->leaf_size_max.at(petiole_index).at(tip_ind);
                        float scale = fmin(1.f, (leaf_length + dL_leaf) / phytomer->phytomer_parameters.leaf.prototype_scale.val());
                        phytomer->phytomer_parameters.leaf.prototype_scale.resample();
                        phytomer->setLeafScaleFraction(petiole_index, scale);
                    }
                }

                // Fruit Growth
                for (auto &petiole: phytomer->floral_buds) {
                    for (auto &fbud: petiole) {
                        // If the floral bud it in a 'fruiting' state, the fruit grows with time
                        if (fbud.state == BUD_FRUITING && fbud.time_counter > 0) {
                            float scale = fmin(1, 0.25f + 0.75f * fbud.time_counter / plant_instance.dd_to_fruit_maturity);
                            phytomer->setInflorescenceScaleFraction(fbud, scale);
                        }
                    }
                }

                // ****** NEW CHILD SHOOTS FROM VEGETATIVE BUDS ****** //
                uint parent_petiole_index = 0;
                for (auto &petiole: phytomer->axillary_vegetative_buds) {
                    for (auto &vbud: petiole) {
                        if (vbud.state == BUD_ACTIVE && phytomer->age + dt_max_days > shoot->shoot_parameters.vegetative_bud_break_time.val()) {
                            ShootParameters *new_shoot_parameters = &shoot_types.at(vbud.shoot_type_label);
                            int parent_node_count = shoot->current_node_number;

                            //                            float insertion_angle_adjustment = fmin(new_shoot_parameters->insertion_angle_tip.val() + new_shoot_parameters->insertion_angle_decay_rate.val() * float(parent_node_count -
                            //                            phytomer->shoot_index.x - 1), 90.f); AxisRotation base_rotation = make_AxisRotation(deg2rad(insertion_angle_adjustment), deg2rad(new_shoot_parameters->base_yaw.val()),
                            //                            deg2rad(new_shoot_parameters->base_roll.val())); new_shoot_parameters->base_yaw.resample(); if( new_shoot_parameters->insertion_angle_decay_rate.val()==0 ){
                            //                                new_shoot_parameters->insertion_angle_tip.resample();
                            //                            }
                            float insertion_angle_adjustment = fmin(shoot->shoot_parameters.insertion_angle_tip.val() + shoot->shoot_parameters.insertion_angle_decay_rate.val() * float(parent_node_count - phytomer->shoot_index.x - 1), 90.f);
                            AxisRotation base_rotation = make_AxisRotation(deg2rad(insertion_angle_adjustment), deg2rad(new_shoot_parameters->base_yaw.val()), deg2rad(new_shoot_parameters->base_roll.val()));
                            new_shoot_parameters->base_yaw.resample();
                            if (shoot->shoot_parameters.insertion_angle_decay_rate.val() == 0) {
                                shoot->shoot_parameters.insertion_angle_tip.resample();
                            }

                            // scale the shoot internode length based on proximity from the tip
                            float internode_length_max;
                            if (new_shoot_parameters->growth_requires_dormancy) {
                                internode_length_max = fmax(new_shoot_parameters->internode_length_max.val() - new_shoot_parameters->internode_length_decay_rate.val() * float(parent_node_count - phytomer->shoot_index.x - 1),
                                                            new_shoot_parameters->internode_length_min.val());
                            } else {
                                internode_length_max = new_shoot_parameters->internode_length_max.val();
                            }

                            float internode_radius = phytomer->internode_radius_initial;

                            uint childID = addChildShoot(plantID, shoot->ID, node_index, 1, base_rotation, internode_radius, internode_length_max, 0.01, 0.01, 0, vbud.shoot_type_label, parent_petiole_index);

                            phytomer->setVegetativeBudState(BUD_DEAD, vbud);
                            vbud.shoot_ID = childID;
                            shoot_tree->at(childID)->isdormant = false;
                        }
                    }
                    parent_petiole_index++;
                }

                if (output_object_data.at("age")) {
                    if (shoot->build_context_geometry_internode) {
                        //\todo This is redundant and only needs to be done once per shoot
                        if (context_ptr->doesObjectExist(shoot->internode_tube_objID)) {
                            context_ptr->setObjectData(shoot->internode_tube_objID, "age", phytomer->age);
                        }
                    }
                    if (phytomer->build_context_geometry_petiole) {
                        context_ptr->setObjectData(phytomer->petiole_objIDs, "age", phytomer->age);
                    }
                    context_ptr->setObjectData(phytomer->leaf_objIDs, "age", phytomer->age);
                }

                node_index++;
            }

            // if shoot has reached max_nodes, stop apical growth
            if (shoot->current_node_number >= shoot->shoot_parameters.max_nodes.val()) {
                shoot->terminateApicalBud();
            }

            // If the apical bud is dead, don't do anything more with the shoot
            if (!shoot->meristem_is_alive) {
                continue;
            }

            // ****** PHYLLOCHRON - NEW PHYTOMERS ****** //
            shoot->phyllochron_counter += dt_max_days;
            if (shoot->phyllochron_counter >= shoot->phyllochron_instantaneous && !shoot->phytomers.back()->isdormant) {
                float internode_radius = shoot->shoot_parameters.phytomer_parameters.internode.radius_initial.val();
                shoot->shoot_parameters.phytomer_parameters.internode.radius_initial.resample();
                float internode_length_max = shoot->internode_length_max_shoot_initial;
                appendPhytomerToShoot(plantID, shoot->ID, shoot_types.at(shoot->shoot_type_label).phytomer_parameters, internode_radius, internode_length_max, 0.01,
                                      0.01); //\todo These factors should be set to be consistent with the shoot
                shoot->phyllochron_counter = shoot->phyllochron_counter - shoot->phyllochron_instantaneous;
            }

            // ****** EPICORMIC SHOOTS ****** //
            std::string epicormic_shoot_label = plant_instance.epicormic_shoot_probability_perlength_per_day.first;
            if (!epicormic_shoot_label.empty()) {
                std::vector<float> epicormic_fraction;
                uint Nepicormic = shoot->sampleEpicormicShoot(time_step_days, epicormic_fraction);
                for (int s = 0; s < Nepicormic; s++) {
                    float internode_radius = shoot_types.at(epicormic_shoot_label).phytomer_parameters.internode.radius_initial.val();
                    shoot_types.at(epicormic_shoot_label).phytomer_parameters.internode.radius_initial.resample();
                    float internode_length_max = shoot_types.at(epicormic_shoot_label).internode_length_max.val();
                    shoot_types.at(epicormic_shoot_label).internode_length_max.resample();
                    std::cout << "Adding epicormic shoot" << std::endl;
                    addEpicormicShoot(plantID, shoot->ID, epicormic_fraction.at(s), 1, 0, internode_radius, internode_length_max, 0.01, 0.01, 0, epicormic_shoot_label);
                }
            }
            if (carbon_model_enabled) {
                if (output_object_data.find("carbohydrate_concentration") != output_object_data.end() && context_ptr->doesObjectExist(shoot->internode_tube_objID)) {
                    float shoot_volume = shoot->calculateShootInternodeVolume();
                    context_ptr->setObjectData(shoot->internode_tube_objID, "carbohydrate_concentration", shoot->carbohydrate_pool_molC / shoot_volume);
                }
            }
        }

        // **** subtract maintenance carbon costs **** //
        if (carbon_model_enabled) {
            subtractShootMaintenanceCarbon(dt_max_days);
            subtractShootGrowthCarbon();
            checkCarbonPool_transferCarbon(dt_max_days);
            checkCarbonPool_adjustPhyllochron(dt_max_days);
            checkCarbonPool_abortOrgans(dt_max_days);
        }
    }

    // update Context geometry
    if (!shoot_tree->front()->phytomers.empty()) {
        shoot_tree->front()->updateShootNodes(true);
    }

    // *** ground collision detection *** //
    if (ground_clipping_height != -99999) {
        pruneGroundCollisions(plantID);
    }

    // Assign current volume as old volume for your next timestep
    for (auto &shoot: *shoot_tree) {
        // Skip shoots with no phytomers (they were pruned)
        if (shoot->phytomers.empty()) {
            continue;
        }
        float shoot_volume = plant_instances.at(plantID).shoot_tree.at(shoot->ID)->calculateShootInternodeVolume();
        // Find current volume for each shoot in the plant
        shoot->old_shoot_volume = shoot_volume; // Set old volume to the current volume for the next timestep
    }
}

std::vector<uint> makeTubeFromCones(uint radial_subdivisions, const std::vector<helios::vec3> &vertices, const std::vector<float> &radii, const std::vector<helios::RGBcolor> &colors, helios::Context *context_ptr) {
    uint Nverts = vertices.size();

    if (radii.size() != Nverts || colors.size() != Nverts) {
        helios_runtime_error("ERROR (makeTubeFromCones): Length of vertex vectors is not consistent.");
    }

    std::vector<uint> objIDs;
    objIDs.reserve(Nverts - 1);

    for (uint v = 0; v < Nverts - 1; v++) {
        if ((vertices.at(v + 1) - vertices.at(v)).magnitude() < 1e-6f) {
            continue;
        }
        float r0 = std::max(radii.at(v), 1e-5f);
        float r1 = std::max(radii.at(v + 1), 1e-5f);
        objIDs.push_back(context_ptr->addConeObject(radial_subdivisions, vertices.at(v), vertices.at(v + 1), r0, r1, colors.at(v)));
    }

    return objIDs;
}

bool PlantArchitecture::detectGroundCollision(uint objID) {
    std::vector<uint> objIDs = {objID};
    return detectGroundCollision(objIDs);
}

bool PlantArchitecture::detectGroundCollision(const std::vector<uint> &objID) const {
    for (uint ID: objID) {
        if (context_ptr->doesObjectExist(ID)) {
            const std::vector<uint> &UUIDs = context_ptr->getObjectPrimitiveUUIDs(ID);
            for (uint UUID: UUIDs) {
                const std::vector<vec3> &vertices = context_ptr->getPrimitiveVertices(UUID);
                for (const vec3 &v: vertices) {
                    if (v.z < ground_clipping_height) {
                        return true;
                    }
                }
            }
        }
    }
    return false;
}

void PlantArchitecture::optionalOutputObjectData(const std::string &object_data_label) {
    if (output_object_data.find(object_data_label) == output_object_data.end()) {
        std::cerr << "WARNING (PlantArchitecture::optionalOutputObjectData): Output object data of '" << object_data_label << "' is not a valid option." << std::endl;
        return;
    }
    output_object_data.at(object_data_label) = true;
}

void PlantArchitecture::optionalOutputObjectData(const std::vector<std::string> &object_data_labels) {
    for (auto &label: object_data_labels) {
        if (output_object_data.find(label) == output_object_data.end()) {
            std::cerr << "WARNING (PlantArchitecture::optionalOutputObjectData): Output object data of '" << label << "' is not a valid option." << std::endl;
            continue;
        }
        output_object_data.at(label) = true;
    }
}

void PlantArchitecture::enableCollisionDetection(CollisionDetection *collision_detection_ptr, const std::vector<uint> &target_object_UUIDs, const std::vector<uint> &target_object_IDs) {
    if (collision_detection_ptr == nullptr) {
        helios_runtime_error("ERROR (PlantArchitecture::enableCollisionDetection): CollisionDetection pointer is null.");
    }

    this->collision_detection_ptr = collision_detection_ptr;
    this->collision_detection_enabled = true;
    this->collision_target_UUIDs = target_object_UUIDs;
    this->collision_target_object_IDs = target_object_IDs;

    if (printmessages) {
        std::cout << "Collision detection enabled for plant growth with " << target_object_UUIDs.size() << " target UUIDs and " << target_object_IDs.size() << " target object IDs" << std::endl;
    }
}

void PlantArchitecture::disableCollisionDetection() {
    collision_detection_enabled = false;
    collision_detection_ptr = nullptr;
    collision_target_UUIDs.clear();
    collision_target_object_IDs.clear();

    if (printmessages) {
        std::cout << "Collision detection disabled for plant growth" << std::endl;
    }
}

void PlantArchitecture::setCollisionAvoidanceParameters(float view_half_angle_deg, float look_ahead_distance, int sample_count, float inertia_weight) {
    if (view_half_angle_deg <= 0.0f || view_half_angle_deg > 180.f) {
        helios_runtime_error("ERROR (PlantArchitecture::setCollisionAvoidanceParameters): cone_half_angle_deg must be between 0 and 180 degrees.");
    }
    if (look_ahead_distance <= 0.0f) {
        helios_runtime_error("ERROR (PlantArchitecture::setCollisionAvoidanceParameters): sample_count must be positive.");
    }
    if (inertia_weight < 0.0f || inertia_weight > 1.0f) {
        helios_runtime_error("ERROR (PlantArchitecture::setCollisionAvoidanceParameters): inertia_weight must be between 0.0 and 1.0.");
    }

    collision_cone_half_angle_rad = deg2rad(view_half_angle_deg);
    collision_cone_height = look_ahead_distance;
    collision_sample_count = sample_count;
    collision_inertia_weight = inertia_weight;
}<|MERGE_RESOLUTION|>--- conflicted
+++ resolved
@@ -1783,17 +1783,6 @@
     float yaw;
     float roll;
     float compound_rotation = 0;
-<<<<<<< HEAD
-    if (leaves_per_petiole > 1 && leaf_index == float(leaves_per_petiole - 1) / 2.f) { // tip leaflet of compound leaf
-        roll = 0;
-        yaw = 0;
-        compound_rotation = 0;
-    } else if (leaves_per_petiole > 1 && leaf_index < float(leaves_per_petiole - 1) / 2.f) { // lateral leaflet of compound leaf
-        yaw = -rotation.yaw;
-        roll = -rotation.roll;
-        compound_rotation = -0.5 * PI_F;
-    } else { // not a compound leaf
-=======
     if (leaves_per_petiole > 1 && leaf_index == float(leaves_per_petiole - 1) / 2.f) {
         // tip leaflet of compound leaf
         roll = 0;
@@ -1806,7 +1795,6 @@
         compound_rotation = -0.5 * PI_F;
     } else {
         // not a compound leaf
->>>>>>> ed7be3e2
         yaw = -rotation.yaw;
         roll = rotation.roll;
         compound_rotation = 0;
