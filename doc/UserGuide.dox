--- conflicted
+++ resolved
@@ -1,10 +1,4 @@
-<<<<<<< HEAD
-/*! \mainpage Helios Documentation v1.3.1
-
-  \image html Helios_logo.png
-=======
 /*! \mainpage Helios Documentation v1.3.4
->>>>>>> 21d5e22e
 
   <p> <br> </p>
 
